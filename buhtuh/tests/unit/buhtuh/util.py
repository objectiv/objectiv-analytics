--- conflicted
+++ resolved
@@ -1,11 +1,7 @@
 """
 Copyright 2021 Objectiv B.V.
 """
-<<<<<<< HEAD
-from typing import List, cast
-=======
 from typing import List, Dict, Union
->>>>>>> 0c885e3a
 
 from buhtuh import get_series_type_from_dtype, BuhTuhDataFrame
 from buhtuh.expression import Expression
@@ -28,37 +24,22 @@
             base_node=base_node,
             index={},
             name=name,
-<<<<<<< HEAD
             expression=Expression.column_reference(name),
             group_by=cast('BuhTuhGroupBy', None)
         ) for name in index_names
     }
     data = {
         name: series_type(
-=======
-            expression=Expression.column_reference(name)
-        )
-
-    data: Dict[str, 'BuhTuhSeries'] = {}
-    for name in data_names:
-        series_type = get_series_type_from_dtype(dtype=dtype.get(name, 'int64'))
-        data[name] = series_type(
->>>>>>> 0c885e3a
             engine=engine,
             base_node=base_node,
             index=index,
             name=name,
-<<<<<<< HEAD
             expression=Expression.column_reference(name),
             group_by=cast('BuhTuhGroupBy', None)
         ) for name in data_names
     }
     return BuhTuhDataFrame(engine=engine, base_node=base_node,
                            index=index, series=data, group_by=None)
-=======
-            expression=Expression.column_reference(name)
-        )
-    return BuhTuhDataFrame(engine=engine, base_node=base_node, index=index, series=data)
 
 
 def get_fake_df_test_data() -> BuhTuhDataFrame:
@@ -73,5 +54,4 @@
             'inhabitants': 'int64',
             'founding': 'int64'
         }
-    )
->>>>>>> 0c885e3a
+    )
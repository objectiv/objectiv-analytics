--- conflicted
+++ resolved
@@ -76,13 +76,8 @@
                                 for name, series in buh_tuh.all_series.items()
                                 if name not in self.groupby.keys()}
 
-<<<<<<< HEAD
-    def _get_partition_expression(self):
+    def _get_group_by_expression(self):
         return ', '.join(g.expression.to_sql() for g in self.groupby.values())
-=======
-    def _get_group_by_expression(self):
-        return ', '.join(g.get_expression() for g in self.groupby.values())
->>>>>>> 4e1d7ef9
 
     def aggregate(
             self,
@@ -476,7 +471,7 @@
         Given the window_func generate a statement like:
             {window_func} OVER (PARTITION BY .. ORDER BY ... frame_clause)
         """
-        partition = ', '.join(g.get_expression() for g in self.groupby.values())
+        partition = ', '.join(g.expression.to_sql() for g in self.groupby.values())
 
         # TODO implement NULLS FIRST / NULLS LAST, probably not here but in the sorting logic.
         order_by = self.buh_tuh.get_order_by_sql()

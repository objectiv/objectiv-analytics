--- conflicted
+++ resolved
@@ -587,15 +587,7 @@
 
         df = self if inplace else self.copy_override()
         if self._group_by:
-<<<<<<< HEAD
-            if not materialize:
-                raise NotImplementedError("reset_index not supported on non-materialized groupbys."
-                                          "pass materialize=True, or materialize manually.")
             df = df.get_df_materialized_model(node_name='groupby_setindex', inplace=inplace)
-=======
-            # materialize, but raise if inplace is required.
-            df = df.get_df_materialized_model(inplace)
->>>>>>> 67d3e37e
 
         # build the new index, appending if necessary
         new_index = {} if not append else copy(df._index)

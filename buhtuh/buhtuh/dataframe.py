--- conflicted
+++ resolved
@@ -433,18 +433,10 @@
 
             model_builder = CustomSqlModel(
                 name='boolean_selection',
-<<<<<<< HEAD
-                sql='select {index}, {columns} from {{_last_node}} where {where}'
+                sql='select {columns} from {{_last_node}} where {where}'
             )
             model = model_builder(
                 columns=self._get_all_column_expressions(),
-                index=self._get_all_index_expressions(),
-=======
-                sql='select {columns} from {{_last_node}} where {where}'
-            )
-            model = model_builder(
-                columns=self._get_all_column_expressions_sql(),
->>>>>>> 84044185
                 _last_node=self.base_node,
                 where=key.expression,
             )
@@ -1057,7 +1049,6 @@
         limit_expr = Expression.construct('' if limit_str is None else f'{limit_str}')
 
         if self._group_by:
-
             group_by_expr = self.group_by.get_group_by_column_expression()
             if group_by_expr:
                 group_by_expr = Expression.construct('group by {}', group_by_expr)
@@ -1087,12 +1078,7 @@
             )
 
             return model_builder(
-<<<<<<< HEAD
-                columns_sql_str=self._get_all_column_expressions(),
-                index_str=self._get_all_index_expressions(),
-=======
-                columns=self._get_all_column_expressions_sql(),
->>>>>>> 84044185
+                columns=self._get_all_column_expressions(),
                 _last_node=self.base_node,
                 limit=limit_expr,
                 order=self.get_order_by_expression()
@@ -1108,18 +1094,8 @@
         sql = to_sql(model)
         return sql
 
-<<<<<<< HEAD
-    def _get_all_index_expressions(self, table_name: str = None) -> List[Expression]:
-        return [Expression.column_reference(index_column).resolve_column_references(table_name)
-                for index_column in self.index.keys()]
-
-    def _get_all_column_expressions(self, table_name: str = None) -> List[Expression]:
-        return [series.get_column_expression().resolve_column_references(table_name)
-                for series in self.data.values()]
-=======
-    def _get_all_column_expressions_sql(self):
-        return ', '.join([series.get_column_expression() for series in self.all_series.values()])
->>>>>>> 84044185
+    def _get_all_column_expressions(self):
+        return [series.get_column_expression() for series in self.all_series.values()]
 
     def merge(
             self,

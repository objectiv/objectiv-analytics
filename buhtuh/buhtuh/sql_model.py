"""
Copyright 2021 Objectiv B.V.
"""
from typing import Dict, Any, Union, Sequence, TypeVar

from buhtuh.expression import Expression
<<<<<<< HEAD
from sql_models.model import CustomSqlModel, SqlModelSpec, SqlModel, SqlModelBuilder

=======
from sql_models.model import CustomSqlModel, SqlModel, SqlModelBuilder, SqlModelSpec
>>>>>>> 4e5270b4

TB = TypeVar('TB', bound='BuhTuhSqlModel')


class BuhTuhSqlModel(CustomSqlModel):

    def __call__(self: TB, **values: Union[int, str, Expression, Sequence[Expression],
                                           SqlModel, SqlModelBuilder]) -> SqlModel[TB]:
        """ Only add Expression types in signature """
        return super().__call__(**values)

    def set_values(self: TB, **values: Union[int, str, Expression, Sequence[Expression],
                                             SqlModel, SqlModelBuilder]) -> TB:
        """
        Set references that are required to resolve the entire model tree
        """
        for k, v in values.items():
            refs = []
            if isinstance(v, list) and all(isinstance(li, Expression) for li in v):
                refs = [value.get_references() for value in v]
            elif isinstance(v, Expression):
                refs = [v.get_references()]

            for r in refs:
                for rk, rv in r.items():
                    self._references[rk] = rv

        return super().set_values(**values)

    @staticmethod
    def properties_to_sql(properties: Dict[str, Any]) -> Dict[str, str]:
        """
        We accept Expressions and lists of expressions as properties too, and they need to escape
        themselves if they want to. This allows them to carry references that will be completed
        in the reference phase in _single_model_to_sql() from sql_generator.py
        """
        rv = {}
        for k, v in properties.items():
            if isinstance(v, list) and all(isinstance(li, Expression) for li in v):
                rv[k] = ", ".join([value.to_sql() for value in v])
            elif isinstance(v, Expression):
                rv[k] = v.to_sql()
            else:
<<<<<<< HEAD
                SqlModelSpec.escape_format_string(str(v))
=======
                rv[k] = SqlModelSpec.escape_format_string(str(v))
>>>>>>> 4e5270b4
        return rv<|MERGE_RESOLUTION|>--- conflicted
+++ resolved
@@ -4,12 +4,7 @@
 from typing import Dict, Any, Union, Sequence, TypeVar
 
 from buhtuh.expression import Expression
-<<<<<<< HEAD
-from sql_models.model import CustomSqlModel, SqlModelSpec, SqlModel, SqlModelBuilder
-
-=======
 from sql_models.model import CustomSqlModel, SqlModel, SqlModelBuilder, SqlModelSpec
->>>>>>> 4e5270b4
 
 TB = TypeVar('TB', bound='BuhTuhSqlModel')
 
@@ -53,9 +48,5 @@
             elif isinstance(v, Expression):
                 rv[k] = v.to_sql()
             else:
-<<<<<<< HEAD
-                SqlModelSpec.escape_format_string(str(v))
-=======
                 rv[k] = SqlModelSpec.escape_format_string(str(v))
->>>>>>> 4e5270b4
         return rv
"""
Copyright 2021 Objectiv B.V.
"""
from enum import Enum
from typing import Union, List, Tuple, Optional, Dict, Set, NamedTuple, TYPE_CHECKING

from buhtuh import DataFrameOrSeries, BuhTuhDataFrame, ColumnNames, BuhTuhSeries
from buhtuh.expression import quote_identifier, Expression
from buhtuh.sql_model import BuhTuhSqlModel
from sql_models.model import SqlModel
<<<<<<< HEAD

if TYPE_CHECKING:
    from buhtuh.expression import Expression
=======
>>>>>>> 81b9772f


class How(Enum):
    """ Enum with all valid values of 'how' parameter """
    left = 'left'
    right = 'right'
    outer = 'outer'
    inner = 'inner'
    cross = 'cross'


def _determine_left_on_right_on(
        left: BuhTuhDataFrame,
        right: DataFrameOrSeries,
        how: How,
        on: Optional[ColumnNames],
        left_on: Optional[ColumnNames],
        right_on: Optional[ColumnNames],
        left_index: bool,
        right_index: bool) -> Tuple[List[str], List[str]]:
    """
    Determine the columns that should be equal for the merge. Both for the left and the right
    dataframse/series a list of strings is returned indicating the names of the columns that should be
    matched.
    :return: tuple with left_on and right_on
    """
    if how == How.cross:
        if on or left_on or right_on or left_index or right_index:
            raise ValueError('Cannot specify on, left_on, right_on, left_index, or right_index'
                             'if how == "cross"')
        return [], []

    if (left_on is not None) and left_index:
        raise ValueError('Cannot specify both left_on and left_index.')
    if (right_on is not None) and right_index:
        raise ValueError('Cannot specify both right_on and right_index.')

    if left_index:
        left_on = list(_get_index_names(left))
    if right_index:
        right_on = list(_get_index_names(right))

    if (left_on is None) is not (right_on is None):
        raise ValueError('Either both left_on and right_on should be specified, or both should be None.')
    if on is not None and left_on is not None and right_on is not None:
        raise ValueError('Either specify on or, left_on and right_on, but not all three')

    left_cols = _get_data_columns(left)
    right_cols = _get_data_columns(right)
    intersection_columns = list(left_cols.intersection(right_cols))
    final_on = on if on is not None else intersection_columns
    final_left_on = _get_x_on(final_on, left_on, 'left_on')
    final_right_on = _get_x_on(final_on, right_on, 'right_on')
    if len(final_left_on) != len(final_right_on):
        raise ValueError(
            f'Len of left_on ({final_left_on}) does not match that of right_on ({final_right_on}).')
    if len(final_left_on) == 0:
        raise ValueError('No columns to perform merge on')
    missing_left = set(final_left_on) - _get_all_series_names(left)
    missing_right = set(final_right_on) - _get_all_series_names(right)
    if missing_left:
        raise ValueError(f'Specified column(s) do not exist. left_on: {left_on}. missing: {missing_left}')
    if missing_right:
        raise ValueError(f'Specified column(s) do not exist. right_on: {right_on}. missing: {missing_right}')
    return final_left_on, final_right_on


def _get_data_columns(df_series: DataFrameOrSeries) -> Set[str]:
    """ Get set with the names of all data columns. Works for both dataframe and series. """
    if isinstance(df_series, BuhTuhDataFrame):
        return set(df_series.data_columns)
    if isinstance(df_series, BuhTuhSeries):
        return {df_series.name}
    raise TypeError(f'Expected BuhTuhDataFrame or BuhTuhSeries, got {type(df_series)}')


def _get_index_names(df_series: DataFrameOrSeries) -> Set[str]:
    """ Get set the names of the index columns. Works for both dataframe and series. """
    if df_series.index:
        return set(df_series.index.keys())
    else:
        return set()


def _get_all_series_names(df_series: DataFrameOrSeries) -> Set[str]:
    """ Get set with the names of all series. Works for both dataframe and series. """
    return _get_index_names(df_series) | _get_data_columns(df_series)


def _get_x_on(on: ColumnNames, x_on: Optional[ColumnNames], var_name: str) -> List[str]:
    """ Helper for _determine_left_on_right_on: Give `x_on` as a List[str], or default to `on`. """
    if isinstance(x_on, str):
        return [x_on]
    if isinstance(x_on, list):
        return x_on
    if x_on is None:
        if isinstance(on, str):
            return [on]
        if isinstance(on, list):
            return on
        raise ValueError(f'Type of on is not supported. Type: {type(on)}')
    raise ValueError(f'Type of {var_name} is not supported. Type: {type(x_on)}')


class ResultColumn(NamedTuple):
    name: str
    expression: 'Expression'
    dtype: str


def _determine_result_columns(
        left: BuhTuhDataFrame,
        right: DataFrameOrSeries,
        left_on: List[str],
        right_on: List[str],
        suffixes: Tuple[str, str]
) -> Tuple[List[ResultColumn], List[ResultColumn]]:
    """
    Determine which columns should be in the DataFrame after merging left and right, with the given
    left_on and right_on values.
    """
    filter_columns_from_right = _get_filter_columns_from_right(left_on, right_on)
    left_index = left.index
    if right.index:
        right_index = {
            label: series for label, series in right.index.items()
            if label not in filter_columns_from_right
        }
    else:
        right_index = {}

    left_data = left.data
    if isinstance(right, BuhTuhDataFrame):
        right_data = right.data
    elif isinstance(right, BuhTuhSeries):
        right_data = {right.name: right}
    else:
        raise TypeError(f'Right should be DataFrameOrSeries type: {type(right)}')
    right_data = {
        label: series for label, series in right_data.items()
        if label not in filter_columns_from_right
    }

    conflicting = set({**left_index, **left_data}.keys()).intersection(set({**right_index, **right_data}))
    new_index_list = _get_column_name_expr_dtype(left_index, conflicting, suffixes[0], 'l')
    new_index_list += _get_column_name_expr_dtype(right_index, conflicting, suffixes[1], 'r')
    new_data_list = _get_column_name_expr_dtype(left_data, conflicting, suffixes[0], 'l')
    new_data_list += _get_column_name_expr_dtype(right_data, conflicting, suffixes[1], 'r')
    _check_no_column_name_conflicts(new_index_list + new_data_list)
    return new_index_list, new_data_list


def _check_no_column_name_conflicts(result_columns: List[ResultColumn]):
    """ Helper of _determine_result_columns, checks that there are no duplicate names in the list.  """
    seen = set()
    for rc in result_columns:
        if rc.name in seen:
            raise ValueError(f'Names are not unique. Result contains {rc.name} multiple times')
        seen.add(rc.name)


def _get_filter_columns_from_right(left_on, right_on) -> Set[str]:
    """
    Helper of _determine_result_columns: get all columns that should not be included from the right df,
    as they are matched on the same column on the left.
    """
    left_on_pos = {label: i for i, label in enumerate(left_on)}
    right_on_pos = {label: i for i, label in enumerate(right_on)}
    # don't add a column from the right to the result if we are joining on that column and the column in
    # left has the same name
    filter_column_from_right = {
        label for label in right_on_pos.keys()
        if right_on_pos[label] == left_on_pos.get(label)
    }
    return filter_column_from_right


def _get_column_name_expr_dtype(
        source_series: Dict[str, BuhTuhSeries],
        conflicting_names: Set[str],
        suffix: str,
        table_alias: str
) -> List[ResultColumn]:
    """ Helper of _determine_result_columns. """
    new_index_list: List[ResultColumn] = []
    for index_name, series in source_series.items():
        new_name = index_name
        if index_name in conflicting_names:
            new_name = index_name + suffix
        new_index_list.append(
                ResultColumn(
                    name=new_name,
                    expression=series.expression.resolve_column_references(table_alias),
                    dtype=series.dtype
                )
        )
    return new_index_list


def merge(
        left: BuhTuhDataFrame,
        right: DataFrameOrSeries,
        how: str,
        on: Union[str, List[str], None],
        left_on: Union[str, List[str],  None],  # todo: also support array-like arguments?
        right_on: Union[str, List[str], None],
        left_index: bool,
        right_index: bool,
        suffixes: Tuple[str, str]
) -> BuhTuhDataFrame:
    """
    Join the left and right Dataframes, or a DataFrame (left) and a Series (right). This will return a new
    DataFrame that contains the combined columns of both dataframes, and the rows that result from joining
    on the specified columns. The columns that are joined on can consists (partially or fully) out of index
    columns.

    If the column names on the left and right conflict, then the suffixes are used to distinguish them in the
    resulting DataFrame. The algorithm for determining the resulting columns and their names is similar to
    Pandas, but has slight differences when joining on indices and column names conflict.

    :param left: left DataFrame
    :param right: DataFrame or Series to join on left
    :param how: supported values: {‘left’, ‘right’, ‘outer’, ‘inner’, ‘cross’}
    :param on: optional, column(s) to join left and right on.
    :param left_on: optional, column(s) from the left df to join on
    :param right_on: optional, column(s) from the right df/series to join on
    :param left_index: If true uses the index of the left df as columns to join on
    :param right_index: If true uses the index of the right df/series as columns to join on
    :param suffixes: Tuple of two strings. Will be used to suffix duplicate column names. Must make column
        names unique
    :return: A new Dataframe. The original frames are not modified.
    """
    if how not in ('left', 'right', 'outer', 'inner', 'cross'):
        raise ValueError(f"how must be one of ('left', 'right', 'outer', 'inner', 'cross'), value: {how}")

    if left.group_by:
        left = left.get_df_materialized_model(node_name='merge_left')

    if right.group_by:
        if isinstance(right, BuhTuhSeries):
            right = right.to_frame()
        right = right.get_df_materialized_model(node_name='merge_right')

    real_how = How(how)
    real_left_on, real_right_on = _determine_left_on_right_on(
        left=left,
        right=right,
        how=real_how,
        on=on,
        left_on=left_on,
        right_on=right_on,
        left_index=left_index,
        right_index=right_index
    )
    new_index_list, new_data_list = _determine_result_columns(
        left=left, right=right, left_on=real_left_on, right_on=real_right_on, suffixes=suffixes
    )

    model = _get_merge_sql_model(
        left=left,
        right=right,
        how=real_how,
        real_left_on=real_left_on,
        real_right_on=real_right_on,
        new_column_list=new_index_list + new_data_list
    )

    return BuhTuhDataFrame.get_instance(
        engine=left.engine,
        base_node=model,
        index_dtypes={rc.name: rc.dtype for rc in new_index_list},
        dtypes={rc.name: rc.dtype for rc in new_data_list},
        group_by=None,
        order_by=[]  # merging resets any sorting
    )


def _get_merge_sql_model(
        left: BuhTuhDataFrame,
        right: DataFrameOrSeries,
        how: How,
        real_left_on: List[str],
        real_right_on: List[str],
        new_column_list: List[ResultColumn],
) -> SqlModel[BuhTuhSqlModel]:
    """
    Give the SqlModel to join left and right and select the new_column_list. This model also uses the
    join-type of how, matching rows on real_left_on and real_right_on.
    """
    merge_conditions = []
    for l_label, r_label in zip(real_left_on, real_right_on):
        l_expr = _get_expression(df_series=left, label=l_label)
        r_expr = _get_expression(df_series=right, label=r_label)
        merge_conditions.append(l_expr.resolve_column_references("l"))
        merge_conditions.append(r_expr.resolve_column_references("r"))

    if merge_conditions:
        fmt_str = 'on ' + 'and '.join(['({} = {})'] * (len(merge_conditions)//2))
        on_expr = Expression.construct(fmt_str, *merge_conditions)
    else:
        on_expr = Expression.construct('')

    columns_fmt_str = ", ".join(f'{{}} as {quote_identifier(rc.name)}' for rc in new_column_list)
    columns_expr = Expression.construct(columns_fmt_str, *[rc.expression for rc in new_column_list])
    join_type_expr = Expression.construct('full outer' if how == How.outer else how.value)

    sql = '''
        select {columns}
        from {{left_node}} as l {join_type}
        join {{right_node}} as r {on}
        '''
    model_builder = BuhTuhSqlModel(name='merge_sql', sql=sql)
    model = model_builder(
        columns=columns_expr,
        join_type=join_type_expr,
        on=on_expr,
        left_node=left.base_node,
        right_node=right.base_node
    )
    return model


def _get_expression(df_series: DataFrameOrSeries, label: str) -> Expression:
    """ Helper of merge: give the expression for the column with the given label in df_series """
    if df_series.index and label in df_series.index:
        return df_series.index[label].expression
    if isinstance(df_series, BuhTuhDataFrame):
        return df_series.data[label].expression
    if isinstance(df_series, BuhTuhSeries):
        return df_series.expression
    raise TypeError(f'df_series should be DataFrameOrSeries. type: {type(df_series)}')<|MERGE_RESOLUTION|>--- conflicted
+++ resolved
@@ -8,12 +8,6 @@
 from buhtuh.expression import quote_identifier, Expression
 from buhtuh.sql_model import BuhTuhSqlModel
 from sql_models.model import SqlModel
-<<<<<<< HEAD
-
-if TYPE_CHECKING:
-    from buhtuh.expression import Expression
-=======
->>>>>>> 81b9772f
 
 
 class How(Enum):

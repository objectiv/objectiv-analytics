import datetime
import json
from abc import abstractmethod, ABC
from copy import copy
<<<<<<< HEAD
from typing import List, Set, Union, Dict, Any, Optional, Tuple, cast, Type, NamedTuple, \
    TYPE_CHECKING, Callable
=======
from typing import List, Set, Union, Dict, Any, Optional, \
    Tuple, cast, Type, NamedTuple, TYPE_CHECKING, Callable
>>>>>>> b972e6d6
from uuid import UUID

import numpy
import pandas
from sqlalchemy.engine import Engine

from buhtuh.expression import Expression
from buhtuh.json import Json
from buhtuh.types import get_series_type_from_dtype, value_to_dtype, get_dtype_from_db_dtype
from sql_models.model import SqlModel, CustomSqlModel
from sql_models.sql_generator import to_sql

if TYPE_CHECKING:
    from buhtuh.partitioning import BuhTuhWindow, BuhTuhGroupBy


DataFrameOrSeries = Union['BuhTuhDataFrame', 'BuhTuhSeries']
ColumnNames = Union[str, List[str]]


class SortColumn(NamedTuple):
    # todo: use Expression?
    expression: str
    asc: bool


class BuhTuhDataFrame:
    """
    A mutable DataFrame representing tabular data in a database and enabling operations on that data.

    The data of this DataFrame is always held in the database and operations on the data are performed
    by the database, not in local memory. Data will only be transferred to local memory when an
    explicit call is made to one of the functions that transfers data:
    * head()
    * to_df()
    Other functions will not transfer data, nor will they trigger any operations to run on the database.
    Operations on the DataFrame are combined and translated to a single SQL query, which is executed
    only when one of the above mentioned data-transfer functions is called.

    The initial data of the DataFrame is the result of the SQL query that the `base_node` parameter
    contains. That can be a simple query on a table, but also a complicated query in itself. Operations
    on the data will result in SQL queries that build on top of the query of the base_node. The
    index and series parameters contain meta information about the data in the base_node.

    The API of this DataFrame is partially compatible with Pandas DataFrames. For more on Pandas
    DataFrames see https://pandas.pydata.org/docs/reference/frame.html
    """
    def __init__(
        self,
        engine: Engine,
        base_node: SqlModel,
        index: Dict[str, 'BuhTuhSeries'],
        series: Dict[str, 'BuhTuhSeries'],
        order_by: List[SortColumn] = None
    ):
        """
        Instantiate a new BuhTuhDataFrame.
        There are utility class methods to easily create a BuhTuhDataFrame from existing data such as a
        table (`from_table()`) or already instantiated sql-model (`from_model()`).

        :param engine: db connection
        :param base_node: sql-model of a select statement that must contain all columns/expressions that
            are present in the series parameter.
        :param index: Dictionary mapping the name of each index-column to a Series object representing
            the column.
        :param series: Dictionary mapping the name of each data-column to a Series object representing
            the column.
        :param order_by: Optional list of sort-columns to order the DataFrame by
        """
        self._engine = engine
        self._base_node = base_node
        self._index = copy(index)
        self._data: Dict[str, BuhTuhSeries] = {}
        self._order_by = order_by if order_by is not None else []
        for key, value in series.items():
            if key != value.name:
                raise ValueError(f'Keys in `series` should match the name of series. '
                                 f'key: {key}, series.name: {value.name}')
            self._data[key] = value
        if set(index.keys()) & set(series.keys()):
            raise ValueError(f"The names of the index series and data series should not intersect. "
                             f"Index series: {sorted(index.keys())} data series: {sorted(series.keys())}")

    def copy_override(
            self,
            engine: Engine = None,
            base_node: SqlModel = None,
            index: Dict[str, 'BuhTuhSeries'] = None,
            series: Dict[str, 'BuhTuhSeries'] = None,
            order_by: List[SortColumn] = None) -> 'BuhTuhDataFrame':
        """
        Create a copy of self, with the given arguments overriden
        """
        return BuhTuhDataFrame(
            engine=engine if engine is not None else self.engine,
            base_node=base_node if base_node is not None else self._base_node,
            index=index if index is not None else self._index,
            series=series if series is not None else self._data,
            order_by=order_by if order_by is not None else self._order_by
        )

    @property
    def engine(self):
        return self._engine

    @property
    def base_node(self) -> SqlModel:
        return self._base_node

    @property
    def index(self) -> Dict[str, 'BuhTuhSeries']:
        return copy(self._index)

    @property
    def data(self) -> Dict[str, 'BuhTuhSeries']:
        return copy(self._data)

    @property
    def all_series(self) -> Dict[str, 'BuhTuhSeries']:
        return {**self.index, **self.data}

    @property
    def index_columns(self) -> List[str]:
        return list(self.index.keys())

    @property
    def data_columns(self) -> List[str]:
        return list(self.data.keys())

    @property
    def index_dtypes(self):
        return {column: data.dtype for column, data in self.index.items()}

    @property
    def dtypes(self):
        return {column: data.dtype for column, data in self.data.items()}

    def __eq__(self, other: Any) -> bool:
        if not isinstance(other, BuhTuhDataFrame):
            return False
        # We cannot just compare the data and index properties, because the BuhTuhSeries objects have
        # overridden the __eq__ function in a way that makes normal comparisons not useful. We have to use
        # equals() instead
        if list(self.index.keys()) != list(other.index.keys()):
            return False
        if list(self.data.keys()) != list(other.data.keys()):
            return False
        for key in self.all_series.keys():
            if not self.all_series[key].equals(other.all_series[key]):
                return False
        return \
            self.engine == other.engine and \
            self.base_node == other.base_node and \
            self._order_by == other._order_by

    @classmethod
    def _get_dtypes(cls, engine: Engine, node: SqlModel) -> Dict[str, str]:
        new_node = CustomSqlModel(sql='select * from {{previous}} limit 0')(previous=node)
        select_statement = to_sql(new_node)
        sql = f"""
            create temporary table tmp_table_name on commit drop as
            ({select_statement});
            select column_name, data_type
            from information_schema.columns
            where table_name = 'tmp_table_name'
            order by ordinal_position;
        """
        with engine.connect() as conn:
            res = conn.execute(sql)
        return {x[0]: get_dtype_from_db_dtype(x[1]) for x in res.fetchall()}

    @classmethod
    def from_table(cls, engine, table_name: str, index: List[str]) -> 'BuhTuhDataFrame':
        """
        Instantiate a new BuhTuhDataFrame based on the content of an existing table in the database.
        This will create and remove a temporary table to asses meta data.
        """
        # todo: don't create a temporary table, the real table (and its meta data) already exists
        model = CustomSqlModel(sql=f'SELECT * FROM {table_name}').instantiate()
        return cls._from_node(engine, model, index)

    @classmethod
    def from_model(cls, engine, model: SqlModel, index: List[str]) -> 'BuhTuhDataFrame':
        """
        Instantiate a new BuhTuhDataFrame based on the result of the query defines in `model`
        :param engine: db connection
        :param model: sql model.
        :param index: list of column names that make up the index.
        """
        # Wrap the model in a simple select, so we know for sure that the top-level model has no unexpected
        # select expressions, where clauses, or limits
        wrapped_model = CustomSqlModel(sql='SELECT * FROM {{model}}')(model=model)
        return cls._from_node(engine, wrapped_model, index)

    @classmethod
    def _from_node(cls, engine, model: SqlModel, index: List[str]) -> 'BuhTuhDataFrame':
        dtypes = cls._get_dtypes(engine, model)

        index_dtypes = {k: dtypes[k] for k in index}
        series_dtypes = {k: dtypes[k] for k in dtypes.keys() if k not in index}

        # Should this also use _df_or_series?
        return cls.get_instance(
            engine=engine,
            base_node=model,
            index_dtypes=index_dtypes,
            dtypes=series_dtypes,
            order_by=[]
        )

    @classmethod
    def from_dataframe(cls,
                       df: pandas.DataFrame,
                       name: str,
                       engine: Engine,
                       convert_objects: bool = False,
                       if_exists: str = 'fail'):
        """
        Instantiate a new BuhTuhDataFrame based on the content of a Pandas DataFrame. Supported dtypes are
        'int64', 'float64', 'string', 'datetime64[ns]', 'bool'
        This will first load the data into the database using pandas' df.to_sql() method.

        :param df: Pandas DataFrame to instantiate as BuhTuhDataFrame
        :param name: name of the sql table the Pandas DataFrame will be written to
        :param engine: db connection
        :param convert_objects: If True, columns of type 'object' are converted to 'string' using the
            pd.convert_dtypes() method where possible.
        :param if_exists: {'fail', 'replace', 'append'}, default 'fail'
            How to behave if the table already exists.

            * fail: Raise a ValueError.
            * replace: Drop the table before inserting new values.
            * append: Insert new values to the existing table.
        """
        if df.index.name is None:  # for now only one index allowed todo check this
            index = '_index_0'
        else:
            index = f'_index_{df.index.name}'

        # set the index as a normal column, this makes it easier to convert the dtype
        df_copy = df.rename_axis(index).reset_index()

        if convert_objects:
            df_copy = df_copy.convert_dtypes(convert_integer=False,
                                             convert_boolean=False,
                                             convert_floating=False)

        # todo add support for 'timedelta64[ns]'. pd.to_sql writes timedelta as bigint to sql, so
        # not implemented yet
        supported_types = ['int64', 'float64', 'string', 'datetime64[ns]', 'bool']
        index_dtype = df_copy[index].dtype.name
        if index_dtype not in supported_types:
            raise ValueError(f"index is of type '{index_dtype}', should one of {supported_types}. "
                             f"For 'object' columns convert_objects=True can be used to convert these columns"
                             f"to type 'string'.")
        dtypes = {column_name: dtype.name for column_name, dtype in df_copy.dtypes.items()
                  if column_name in df.columns}
        unsupported_dtypes = {column_name: dtype for column_name, dtype in dtypes.items()
                              if dtype not in supported_types}
        if unsupported_dtypes:
            raise ValueError(f"dtypes {unsupported_dtypes} are not supported, should one of "
                             f"{supported_types}. "
                             f"For 'object' columns convert_objects=True can be used to convert these columns"
                             f"to type 'string'.")

        # todo add dtypes argument that explicitly let's you set the supported dtypes for pandas columns
        conn = engine.connect()
        df_copy.to_sql(name=name, con=conn, if_exists=if_exists, index=False)
        conn.close()

        # Todo, this should use from_table from here on.
        model = CustomSqlModel(sql=f'SELECT * FROM {name}').instantiate()

        # Should this also use _df_or_series?
        return cls.get_instance(
            engine=engine,
            base_node=model,
            index_dtypes={index: index_dtype},
            dtypes=dtypes
        )

    @classmethod
    def get_instance(
            cls,
            engine,
            base_node: SqlModel,
            index_dtypes: Dict[str, str],
            dtypes: Dict[str, str],
            order_by: List[SortColumn] = None
    ) -> 'BuhTuhDataFrame':
        """
        Get an instance with the right series instantiated based on the dtypes array. This assumes that
        base_node has a column for all names in index_dtypes and dtypes.
        """

        index: Dict[str, BuhTuhSeries] = {}
        for key, value in index_dtypes.items():
            index_type = get_series_type_from_dtype(value)
            index[key] = index_type(
                engine=engine,
                base_node=base_node,
                index=None,  # No index for index
                name=key
            )
        series: Dict[str, BuhTuhSeries] = {}
        for key, value in dtypes.items():
            series_type = get_series_type_from_dtype(value)
            series[key] = series_type(
                engine=engine,
                base_node=base_node,
                index=index,
                name=key
            )
        return BuhTuhDataFrame(
            engine=engine,
            base_node=base_node,
            index=index,
            series=series,
            order_by=order_by
        )

    def _df_or_series(self, df: 'BuhTuhDataFrame') -> DataFrameOrSeries:
        """
        Figure out whether there is just one series in our data, and return that series instead of the
        whole frame.
        :param df: the df
        :return: BuhTuhDataFrame, BuhTuhSeries
        """
        if len(df.data) > 1:
            return df
        return list(df.data.values())[0]

    def get_df_materialized_model(self) -> 'BuhTuhDataFrame':
        """
        Create a copy of this DataFrame with as base_node the current DataFrame's state.

        This effectively adds a node to the underlying SqlModel graph. Generally adding nodes increases
        the size of the generated SQL query. But this can be useful if the current DataFrame contains
        expressions that you want to evaluate before further expressions are build on top of them. This might
        make sense for very large expressions, or for non-deterministic expressions (e.g. see
        BuhTuhSeriesUuid.sql_gen_random_uuid()).

        :return: New DataFrame with the current DataFrame's state as base_node
        """
        model = self.get_current_node()
        index_dtypes = {k: v.dtype for k, v in self.index.items()}
        series_dtypes = {k: v.dtype for k, v in self.data.items()}

        return self.get_instance(
            engine=self.engine,
            base_node=model,
            index_dtypes=index_dtypes,
            dtypes=series_dtypes,
            order_by=[]
        )

    def __getitem__(self,
                    key: Union[str, List[str], Set[str], slice, 'BuhTuhSeriesBoolean']) -> DataFrameOrSeries:
        """
        TODO: Comments
        :param key:
        :return:
        """

        if isinstance(key, str):
            return self.data[key]
        if isinstance(key, (set, list)):
            key_set = set(key)
            if not key_set.issubset(set(self.data_columns)):
                raise KeyError(f"Keys {key_set.difference(set(self.data_columns))} not in data_columns")
            selected_data = {key: data for key, data in self.data.items() if key in key_set}

            return self.copy_override(series=selected_data)

        if isinstance(key, slice):
            model = self.get_current_node(limit=key)
            return self._df_or_series(df=self.copy_override(base_node=model))

        if isinstance(key, BuhTuhSeriesBoolean):
            # We only support first level boolean indices for now
            if key.base_node != self.base_node:
                raise ValueError('Cannot apply Boolean series with a different base_node to DataFrame.'
                                 'Hint: make sure the Boolean series is derived from this DataFrame. '
                                 'Alternative: use df.merge(series) to merge the series with the df first,'
                                 'and then create a new Boolean series on the resulting merged data.')
            model_builder = CustomSqlModel(
                name='boolean_selection',
                sql='select {index_str}, {columns_sql_str} from {{_last_node}} where {where}'
            )
            model = model_builder(
                columns_sql_str=self._get_all_column_expressions(),
                index_str=', '.join(self.index.keys()),
                _last_node=self.base_node,
                where=key.get_expression(),
            )
            return self._df_or_series(
                BuhTuhDataFrame.get_instance(
                    engine=self.engine,
                    base_node=model,
                    index_dtypes={name: series.dtype for name, series in self.index.items()},
                    dtypes={name: series.dtype for name, series in self.data.items()},
                    order_by=[]  # filtering rows resets any sorting
                )
            )
        raise NotImplementedError(f"Only str, (set|list)[str], slice or BuhTuhSeriesBoolean are supported, "
                                  f"but got {type(key)}")

    def __getattr__(self, attr):
        return self._data[attr]

    def __setitem__(self,
                    key: Union[str, List[str]],
                    value: Union['BuhTuhSeries', int, str, float, UUID]):
        """
        TODO: Comments
        """
        # TODO: all types from types.TypeRegistry are supported.
        if isinstance(key, str):
            if not isinstance(value, BuhTuhSeries):
                series = const_to_series(base=self, value=value, name=key)
                self._data[key] = series
                return
            else:
                # two cases:
                # 1) these share the same base_node and index
                # 2) these share the same index, but not the same base_node
                if value.index != self.index:
                    raise ValueError(f'Index of assigned value does not match index of DataFrame. '
                                     f'Value: {value.index}, df: {self.index}')
                if value.base_node == self.base_node:
                    self._data[key] = BuhTuhSeries.get_instance(
                        base=self,
                        name=key,
                        dtype=value.dtype,
                        expression=value.expression
                    )
                    return
                else:
                    # this is the complex case. Maybe don't support this at all?TODO
                    raise NotImplementedError('TODO')

        elif isinstance(key, list):
            if len(key) == 0:
                return
            if len(key) == 1:
                return self.__setitem__(key[0], value)
            # len(key) > 1
            if not isinstance(value, BuhTuhDataFrame):
                raise ValueError(f'Assigned value should be a BuhTuhDateFrame, provided: {type(value)}')
            if len(value.data_columns) != len(key):
                raise ValueError(f'Number of columns in key and value should match. '
                                 f'Key: {len(key)}, value: {len(value.data_columns)}')
            series_list = [value.data[col_name] for col_name in value.data_columns]
            for i, sub_key in enumerate(key):
                self.__setitem__(sub_key, series_list[i])
        else:
            raise ValueError(f'Key should be either a string or a list of strings, value: {key}')

    def rename(self, mapper: Union[Dict[str, str], Callable[[str], str]] = None,
               index: Union[Dict[str, str], Callable[[str], str]] = None,
               columns: Union[Dict[str, str], Callable[[str], str]] = None,
               axis: int = 0,
               inplace: bool = False,
               level: int = None,
               errors: str = 'ignore'):
        """
        :param: mapper: please use columns
        :param: index: not supported
        :param: columns: dict str:str to rename columns, or a function that takes column
            names as an argument and returns the new one.
        :param: axis: axis = 1 is supported, rest is not.
        :param: inplace: update this df or make a copy first
        :param: level: not supported
        :param: errors: whether to raise or ignore errors. Errors throw in the mapper function
            are not suppressed.
        :note: copy parameter is not supported since it makes very little sense for db backed series
        """
        if level is not None or\
            index is not None or\
                (mapper is not None and axis == 0):
            raise NotImplementedError("index renames not supported")

        if mapper is not None:
            columns = mapper

        if inplace:
            df = self
        else:
            df = self.copy_override()

        if callable(columns):
            columns = {source: columns(source) for source in df.data_columns}

        if not isinstance(columns, dict):
            raise TypeError(f'unsupported argument type for columns or mappers: {type(columns)}')

        # copy, remove, add strategy to support swaps
        copies: Dict[str, 'BuhTuhSeries'] = {}
        for source, target in columns.items():
            if source == target:
                continue
            try:
                copies[target] = cast('BuhTuhSeries', df[source])
                del(df[source])
            except Exception as e:
                if errors == "raise":
                    raise e

        for target, series in copies.items():
            try:
                df[target] = series
            except Exception as e:
                if errors == "raise":
                    raise e

        return df

    def __delitem__(self, key: str):
        """ TODO: comments """
        if isinstance(key, str):
            del(self._data[key])
            return
        else:
            raise TypeError(f'Unsupported type {type(key)}')

    def drop(self,
             labels: List[str] = None,
             index: List[str] = None,
             columns: List[str] = None,
             level: int = None,
             inplace: bool = False,
             errors: str = 'raise') -> 'BuhTuhDataFrame':
        """
        Drop labels/columns from the dataframe

        :param: labels: not supported
        :param: index: not supported
        :param: columns: the list of columns to drop
        :param: level: not supported
        :param: inplace: whether to update this df of make a copy first
        :param: errors: 'raise' or 'ignore' missing key errors
        """
        if labels or index is not None:
            # TODO we could do this using a boolean __series__
            raise NotImplementedError('dropping labels from index not supported.')

        if level is not None:
            raise NotImplementedError('dropping index levels not supported.')

        if columns is None:
            raise ValueError("columns needs to be an (empty) list of strings.")

        if inplace:
            df = self
        else:
            df = self.copy_override()

        try:
            for key in columns:
                del(df[key])
        except Exception as e:
            if errors == "raise":
                raise e

        return df

    def astype(self, dtype: Union[str, Dict[str, str]]) -> 'BuhTuhDataFrame':
        """
        Cast all or some of the data columns to a certain type.

        Only data columns can be cast, index columns cannot be cast.

        This does not modify the current DataFrame, instead it returns a new DataFrame.
        :param dtype: either
            * A single str, in which case all data columns are cast to this dtype
            * A dictionary mapping column labels to dtype.
        :return: New DataFrame with the specified column(s) cast to the specified type
        """
        # Check and/or convert parameters
        if not isinstance(dtype, dict):
            dtype = {column: dtype for column in self.data_columns}
        not_existing_columns = set(dtype.keys()) - set(self.data_columns)
        if not_existing_columns:
            raise ValueError(f'Specified columns do not exist: {not_existing_columns}')

        # Construct new dataframe with converted columns
        new_data = {}
        for column, series in self.data.items():
            new_dtype = dtype.get(column)
            if new_dtype:
                new_data[column] = series.astype(dtype=new_dtype)
            else:
                new_data[column] = series

        return self.copy_override(series=new_data)

    def _partition_by_columns(self, by: Union[str, 'BuhTuhSeries', List[str], List['BuhTuhSeries'], None]
                              ) -> List['BuhTuhSeries']:
        """
        Helper method to check and compile a partitioning list
        """
        group_by_columns: List['BuhTuhSeries'] = []
        if isinstance(by, str):
            group_by_columns.append(self.all_series[by])
        elif isinstance(by, BuhTuhSeries):
            group_by_columns.append(by)
        elif isinstance(by, list):
            for by_item in by:
                if isinstance(by_item, str):
                    group_by_columns.append(self.all_series[by_item])
                if isinstance(by_item, BuhTuhSeries):
                    group_by_columns.append(by_item)
        elif by is None:
            pass
        else:
            raise ValueError(f'Value of "by" should be either None, a string, or a Series.')

        return group_by_columns

    def groupby(
            self,
            by: Union[str, 'BuhTuhSeries', List[str], List['BuhTuhSeries'], None] = None
    ) -> 'BuhTuhGroupBy':
        """
        Group by any of the series currently in this dataframe, both from index
        as well as data.
        :param by: The series to group by
        :return: an object to perform aggregations on
        """
        from buhtuh.partitioning import BuhTuhGroupBy
        return BuhTuhGroupBy(buh_tuh=self.copy_override(), group_by_columns=self._partition_by_columns(by))

    def window(self,
               by: Union[str, 'BuhTuhSeries', List[str], List['BuhTuhSeries'], None] = None,
               **frame_args):
        """
        Create a window on the current dataframe and its sorting.
        TODO Better argument typing, needs fancy import logic
        :see: BuhTuhWindow __init__ for frame args
        """
        from buhtuh.partitioning import BuhTuhWindow
        return BuhTuhWindow(buh_tuh=self.copy_override(),
                            group_by_columns=self._partition_by_columns(by),
                            **frame_args)

    def rolling(self, window: int,
                min_periods: int = None,
                center: bool = False,
                on: Union[str, 'BuhTuhSeries', List[str], List['BuhTuhSeries'], None] = None,
                closed: str = 'right') -> 'BuhTuhWindow':
        """
        A rolling window of size 'window', by default right aligned

        :param: window: the window size
        :param: min_periods: the min amount of rows included in the window before an actual value is
                returned
        :param: center: center the result, or align the result on the right
        :param: on: the partition to use, see window()
        :param: closed:  Make the interval closed on the ‘right’, ‘left’, ‘both’ or ‘neither’
                endpoints. Defaults to ‘right’, and the rest is currently unsupported.
        :note:  win_type,axis and method parameters as supported by pandas, are currently not implemented.
        :note:  the `on` parameter behaves differently from pandas, where it can be use to select to series
                to iterate over.
        """
        from buhtuh.partitioning import BuhTuhWindowFrameBoundary, BuhTuhWindowFrameMode, BuhTuhWindow

        if min_periods is None:
            min_periods = window

        if min_periods > window:
            raise ValueError(f'min_periods {min_periods} must be <= window {window}')

        if closed != 'right':
            raise NotImplementedError("Only closed=right is supported")

        mode = BuhTuhWindowFrameMode.ROWS
        end_value: Optional[int]
        if center:
            end_value = (window - 1) // 2
        else:
            end_value = 0

        start_boundary = BuhTuhWindowFrameBoundary.PRECEDING
        start_value = (window - 1) - end_value

        if end_value == 0:
            end_boundary = BuhTuhWindowFrameBoundary.CURRENT_ROW
            end_value = None
        else:
            end_boundary = BuhTuhWindowFrameBoundary.FOLLOWING

        return BuhTuhWindow(buh_tuh=self.copy_override(),
                            group_by_columns=self._partition_by_columns(on),
                            mode=mode,
                            start_boundary=start_boundary, start_value=start_value,
                            end_boundary=end_boundary, end_value=end_value,
                            min_values=min_periods)

    def expanding(self,
                  min_periods: int = 1,
                  center: bool = False,
                  on: Union[str, 'BuhTuhSeries', List[str], List['BuhTuhSeries'], None] = None
                  ) -> 'BuhTuhWindow':
        """
        Create an expanding window starting with the first row in the group, with at least min_period
        observations. The result will be right-aligned in the window

        :param: min_periods:    The minimum amount of observations in the window before a value is reported
        :param: center:         Whether to center the result, currently not supported
        :param: on:             The partition that will be applied. Note: this is different from pandas, where
                                The partition is determined earlier in the process.
        """
        # TODO We could move the partitioning to BuhTuhGroupBy
        from buhtuh.partitioning import BuhTuhWindowFrameBoundary, BuhTuhWindowFrameMode, BuhTuhWindow

        if center:
            # Will never be implemented probably, as it's also deprecated in pandas
            raise NotImplementedError("centering is not implemented.")

        mode = BuhTuhWindowFrameMode.ROWS
        start_boundary = BuhTuhWindowFrameBoundary.PRECEDING
        start_value = None
        end_boundary = BuhTuhWindowFrameBoundary.CURRENT_ROW
        end_value = None

        return BuhTuhWindow(buh_tuh=self.copy_override(),
                            group_by_columns=self._partition_by_columns(on),
                            mode=mode,
                            start_boundary=start_boundary, start_value=start_value,
                            end_boundary=end_boundary, end_value=end_value,
                            min_values=min_periods)

    def sort_values(
            self,
            by: Union[str, List[str]],
            ascending: Union[bool, List[bool]] = True
    ) -> 'BuhTuhDataFrame':
        """
        Create a new DataFrame with the specified sorting order.

        This does not modify the current DataFrame, instead it returns a new DataFrame.

        The sorting will remain in the returned DataFrame as long as no operations are performed on that
        frame that materially change the selected data. Operations that materially change the selected data
        are for example groupby(), merge(), get_df_materialized_model(), and filtering out rows. Adding or
        removing a column does not materially change the selected data.

        :param by: column label or list of labels to sort by.
        :param ascending: Whether to sort ascending (True) or descending (False). If this is a list, then the
            by must also be a list and len(ascending) == len(by)
        :return: a new DataFrame with the specified ordering
        """
        if isinstance(by, str):
            by = [by]
        elif not isinstance(by, list) or not all(isinstance(by_item, str) for by_item in by):
            raise TypeError('by should be a str, or a list of str')
        if isinstance(ascending, bool):
            ascending = [ascending] * len(by)
        if len(by) != len(ascending):
            raise ValueError(f'Length of ascending ({len(ascending)}) != length of by ({len(by)})')
        missing = set(by) - set(self.all_series.keys())
        if len(missing) > 0:
            raise KeyError(f'Some series could not be found in current frame: {missing}')

        by_series_list = [self.all_series[by_name] for by_name in by]
        order_by = [SortColumn(expression=by_series.get_expression(), asc=asc_item)
                    for by_series, asc_item in zip(by_series_list, ascending)]
        return self.copy_override(order_by=order_by)

    def to_df(self) -> pandas.DataFrame:
        """
        Run a SQL query representing the current state of this DataFrame against the database and return the
        resulting data as a Pandas DataFrame.

        This function queries the database.
        """
        conn = self.engine.connect()
        sql = self.view_sql()
        df = pandas.read_sql_query(sql, conn, index_col=list(self.index.keys()))
        conn.close()
        return df

    def head(self, n: int = 5) -> pandas.DataFrame:
        """
        Similar to `to_df` but only returns the first `n` rows.

        This function queries the database.

        :param n: number of rows to query from database.
        """
        conn = self.engine.connect()
        sql = self.view_sql(limit=n)
        df = pandas.read_sql_query(sql, conn, index_col=list(self.index.keys()))
        conn.close()
        return df

    def get_order_by_expression(self):
        """
        Get a properly formatted order by expression based on this df's order_by.
        Will return an empty string in case ordering in not requested.
        """
        if self._order_by:
            order_str = ", ".join(f"{sc.expression} {'asc' if sc.asc else 'desc'}" for sc in self._order_by)
            order_str = f'order by {order_str}'
        else:
            order_str = ''

        return order_str

    def get_current_node(self, limit: Union[int, slice] = None) -> SqlModel[CustomSqlModel]:
        """
        Translate the current state of this DataFrame into a SqlModel.
        :param limit: The limit to use
        :return: SQL query as a SqlModel that represents the current state of this DataFrame.
        """

        if isinstance(limit, int):
            limit = slice(0, limit)

        limit_str = 'limit all'
        if limit is not None:
            if limit.step is not None:
                raise NotImplementedError("Step size not supported in slice")
            if (limit.start is not None and limit.start < 0) or \
                    (limit.stop is not None and limit.stop < 0):
                raise NotImplementedError("Negative start or stop not supported in slice")

            if limit.start is not None:
                if limit.stop is not None:
                    if limit.stop <= limit.start:
                        raise ValueError('limit.stop <= limit.start')
                    limit_str = f'limit {limit.stop - limit.start} offset {limit.start}'
                else:
                    limit_str = f'limit all offset {limit.start}'
            else:
                if limit.stop is not None:
                    limit_str = f'limit {limit.stop}'

        model_builder = CustomSqlModel(
            name='view_sql',
            sql='select {index_str}, {columns_sql_str} from {{_last_node}} {order} {limit}'
        )

        return model_builder(
            columns_sql_str=self._get_all_column_expressions(),
            index_str=', '.join(f'"{index_column}"' for index_column in self.index.keys()),
            _last_node=self.base_node,
            limit='' if limit_str is None else f'{limit_str}',
            order=self.get_order_by_expression()
        )

    def view_sql(self, limit: Union[int, slice] = None) -> str:
        """
        Translate the current state of this DataFrame into a SQL query.
        :param limit: limit on which rows to select in the query
        :return: SQL query
        """
        model = self.get_current_node(limit=limit)
        sql = to_sql(model)
        return sql

    def _get_all_column_expressions(self, table_alias=''):
        column_expressions = []
        for column in self.data_columns:
            series = self.data[column]
            column_expressions.append(series.get_column_expression(table_alias))
        return ', '.join(column_expressions)

    def merge(
            self,
            right: DataFrameOrSeries,
            how: str = 'inner',
            on: ColumnNames = None,
            left_on: ColumnNames = None,
            right_on: ColumnNames = None,
            left_index: bool = False,
            right_index: bool = False,
            suffixes: Tuple[str, str] = ('_x', '_y'),
    ) -> 'BuhTuhDataFrame':
        """
        Join the right Dataframe or Series on self. This will return a new DataFrame that contains the
        combined columns of both dataframes, and the rows that result from joining on the specified columns.
        The columns that are joined on can consist (partially or fully) out of index columns.

        See buhtuh.merge.merge() for more information.
        The interface of this function is similar to pandas' merge, but the following parameters are not
        supported: sort, copy, indicator, and validate.
        Additionally when merging two frames that have conflicting columns names, and joining on indices,
        then the resulting columns/column names can differ slightly from Pandas.
        """
        from buhtuh.merge import merge
        return merge(
            left=self,
            right=right,
            how=how,
            on=on,
            left_on=left_on,
            right_on=right_on,
            left_index=left_index,
            right_index=right_index,
            suffixes=suffixes
        )

    def aggregate(self,
                  func: Union[str, Callable, List[Union[str, Callable]],
                              Dict[str, Union[str, Callable, List[Union[str, Callable]]]]],
                  axis: int = 1,
                  numeric_only: bool = False,
                  *args, **kwargs) -> 'BuhTuhDataFrame':
        """
        use agg(..)
        """
        return self.agg(func, axis, numeric_only, *args, **kwargs)

    def agg(self,
            func: Union[str, Callable, List[Union[str, Callable]],
                        Dict[str, Union[str, Callable, List[Union[str, Callable]]]]],
            axis: int = 1,
            numeric_only: bool = False,
            *args, **kwargs) -> 'BuhTuhDataFrame':
        """
        :param func: the aggregation function to look for on all series.
            See BuhTuhGroupby.agg() for supported arguments
        :param axis: the aggregation axis
        :param numeric_only: Whether to aggregate numeric series only, or attempt all.
        :param args: Positional arguments to pass through to the aggregation function
        :param kwargs: Keyword arguments to pass through to the aggregation function
        :note: Pandas has numeric_only=None to attempt all columns but ignore failing ones
            silently. This is currently not implemented.
        :note: axis defaults to 1, because 0 is currently unsupported
        """
        if axis == 0:
            raise NotImplementedError("Only axis=1 is currently implemented")

        if numeric_only is None:
            raise NotImplementedError("numeric_only=None to attempt all columns but ignore "
                                      "failing ones silently is currently not implemented.")

        if isinstance(func, dict):
            return self.groupby().aggregate(func, *args, **kwargs)
        elif isinstance(func, (str, list)) or callable(func):
            aggregation_series = {}
            # check whether we need to exclude non-numeric
            for name, series in self.data.items():
                if numeric_only and not isinstance(series, BuhTuhSeriesAbstractNumeric):
                    continue
                aggregation_series[name] = func
            return self.groupby().aggregate(aggregation_series, *args, **kwargs)
        else:
            raise TypeError(f'Unsupported type for func: {type(func)}')


class BuhTuhSeries(ABC):
    """
    Immutable class representing a column/expression in a query.
    """
    def __init__(self,
                 engine,
                 base_node: SqlModel,
                 index: Optional[Dict[str, 'BuhTuhSeries']],
                 name: str,
                 expression: Expression = None,
                 sorted_ascending: Optional[bool] = None):
        """
        TODO: docstring
        :param engine:
        :param base_node:
        :param index: None if this Series is part of an index. Otherwise a dict with the Series that are
                        this Series' index
        :param name:
        :param expression:
        :param sorted_ascending: None for no sorting, True for sorted ascending, False for sorted descending
        """
        self._engine = engine
        self._base_node = base_node
        self._index = index
        self._name = name
        # todo: change expression in an ast-like object, that can be a constant, column, operator, and/or
        #   refer other series
        if expression:
            self._expression = expression
        else:
            self._expression = Expression.construct_table_field(self.name)
        self._sorted_ascending = sorted_ascending

    @property
    @classmethod
    @abstractmethod
    def dtype(cls) -> str:
        """
        The dtype of this BuhTuhSeries. The dtype is used to uniquely identify data of the type that is
        represented by this BuhTuhSeries subclass. The dtype should be unique among all BuhTuhSeries
        subclasses.
        """
        raise NotImplementedError()

    @property
    @classmethod
    def dtype_aliases(cls) -> Tuple[Union[Type, str], ...]:
        """
        One or more aliases for the dtype.
        For example a BuhTuhBooleanSeries might have dtype 'bool', and as an alias the string 'boolean' and
        the builtin `bool`. An alias can be used in a similar way as the real dtype, e.g. to cast data to a
        certain type: `x.astype('boolean')` is the same as `x.astype('bool')`.

        Subclasses can override this value to indicate what strings they consider aliases for their dtype.
        """
        return tuple()

    @property
    @classmethod
    def supported_db_dtype(cls) -> Optional[str]:
        """
        Database level data type, that can be expressed using this BuhTuhSeries type.
        Example: 'double precision' for a float in Postgres

        Subclasses should override this value if they intend to be the default class to handle such types.
        When creating a BuhTuhDataFrame from existing data in a database, this field will be used to
        determine what BuhTuhSeries to instantiate for a column.
        """
        return None

    @property
    @classmethod
    def supported_value_types(cls) -> Tuple[Type, ...]:
        """
        List of python types that can be converted to database values using the `value_to_sql()` method.

        Subclasses can override this value to indicate what types are supported by value_to_sql().
        """
        return tuple()

    @classmethod
    @abstractmethod
    def value_to_sql(cls, value: Any) -> str:
        """
        Give the sql expression for the given value.
        :return: sql expression of the value
        """
        raise NotImplementedError()

    @classmethod
    @abstractmethod
    def from_dtype_to_sql(cls, source_dtype: str, expression: Expression) -> Expression:
        """
        Give the sql expression to convert the given expression, of the given source dtype to the dtype of
        this Series.
        :return: sql expression
        """
        raise NotImplementedError()

    @property
    def engine(self):
        return self._engine

    @property
    def base_node(self) -> SqlModel:
        return self._base_node

    @property
    def index(self) -> Optional[Dict[str, 'BuhTuhSeries']]:
        return copy(self._index)

    @property
    def name(self) -> str:
        return self._name

    @property
    def expression(self) -> Expression:
        return self._expression

    def head(self, n: int = 5):
        """
        Return the first `n` rows.
        """
        # TODO get a series directly instead of ripping it out of the df?
        return self.to_frame().head(n)[self.name]

    def sort_values(self, ascending=True):
        """
        Returns a copy of this Series that is sorted by its values. Returns self if self is already sorted
        in that way.
        :param ascending: Whether to sort ascending (True) or descending (False)
        """
        if self._sorted_ascending is not None and self._sorted_ascending == ascending:
            return self
        return self.get_class_instance(
            base=self,
            name=self.name,
            expression=self.expression,
            sorted_ascending=ascending
        )

    def view_sql(self):
        return self.to_frame().view_sql()

    def to_frame(self) -> BuhTuhDataFrame:
        if self.index is None:
            raise Exception('to_frame() is not supported for Series that do not have an index')
        if self._sorted_ascending is not None:
            order_by = [SortColumn(expression=self.get_expression(), asc=self._sorted_ascending)]
        else:
            order_by = []
        return BuhTuhDataFrame(
            engine=self.engine,
            base_node=self.base_node,
            index=self.index,
            series={self.name: self},
            order_by=order_by
        )

    @classmethod
    def get_instance(
            cls,
            base: DataFrameOrSeries,
            name: str,
            dtype: str,
            expression: Expression = None,
            sorted_ascending: Optional[bool] = None
    ) -> 'BuhTuhSeries':
        """
        Create an instance of the right sub-class of BuhTuhSeries.
        The subclass is based on the provided dtype. See docstring of __init__ for other parameters.
        """
        series_type = get_series_type_from_dtype(dtype=dtype)
        return series_type.get_class_instance(
            base=base,
            name=name,
            expression=expression,
            sorted_ascending=sorted_ascending
        )

    @classmethod
    def get_class_instance(
            cls,
            base: DataFrameOrSeries,
            name: str,
            expression: Expression = None,
            sorted_ascending: Optional[bool] = None
    ):
        """ Create an instance of this class. """
        return cls(
            engine=base.engine,
            base_node=base.base_node,
            index=base.index,
            name=name,
            expression=expression,
            sorted_ascending=sorted_ascending
        )

    def get_expression(self, table_alias='') -> str:
        return self.expression.to_string(table_alias)
        # # TODO BLOCKER! escape the stuff
        #
        # if table_alias != '' and table_alias[-1] != '.':
        #     table_alias = table_alias + '.'
        #
        # return self.expression.format(table_alias=table_alias)

    def get_column_expression(self, table_alias='') -> str:
        # TODO BLOCKER! escape the stuff
        expression = self.get_expression(table_alias)
        if expression != self.name:
            return f'{expression} as "{self.name}"'
        else:
            return expression

    def _check_supported(self, operation_name: str, supported_dtypes: List[str], other: 'BuhTuhSeries'):

        if self.base_node != other.base_node:
            raise ValueError(f'Cannot apply {operation_name} on two series with different base_node. '
                             f'Hint: make sure both series belong to or are derived from the same '
                             f'DataFrame. '
                             f'Alternative: use merge() to create a DataFrame with both series. ')

        if other.dtype.lower() not in supported_dtypes:
            raise TypeError(f'{operation_name} not supported between {self.dtype} and {other.dtype}.')

    def _get_derived_series(self, new_dtype: str, expression: Expression):
        return BuhTuhSeries.get_instance(
            base=self,
            name=self.name,
            dtype=new_dtype,
            expression=expression
        )

    def astype(self, dtype: Union[str, Type]) -> 'BuhTuhSeries':
        if dtype == self.dtype or dtype in self.dtype_aliases:
            return self
        series_type = get_series_type_from_dtype(dtype)
        expression = series_type.from_dtype_to_sql(self.dtype, self.expression)
        # get the real dtype, in case the provided dtype was an alias. mypy needs some help
        new_dtype = cast(str, series_type.dtype)
        return self._get_derived_series(new_dtype=new_dtype, expression=expression)

    @classmethod
    def from_const(cls,
                   base: DataFrameOrSeries,
                   value: Any,
                   name: str) -> 'BuhTuhSeries':
        result = cls.get_class_instance(
            base=base,
            name=name,
            expression=Expression.construct_raw(cls.value_to_sql(value))
        )
        return result

    def equals(self, other: Any) -> bool:
        """
        Checks whether other is the same as self. This implements the check that would normally be
        implemented in __eq__, but we already use that method for other purposes.
        This strictly checks that other is the same type as self. If other is a subclass this will return
        False.
        """
        if not isinstance(other, self.__class__) or not isinstance(self, other.__class__):
            return False
        if (self.index is None) != (other.index is None):
            return False
        if self.index is not None and other.index is not None:
            if list(self.index.keys()) != list(other.index.keys()):
                return False
            for key in self.index.keys():
                if not self.index[key].equals(other.index[key]):
                    return False
        return self.engine == other.engine and \
            self.base_node == other.base_node and \
            self.name == other.name and \
            self.expression == other.expression and \
            self._sorted_ascending == other._sorted_ascending

    # Below methods are not abstract, as they can be optionally be implemented by subclasses.
    def __add__(self, other) -> 'BuhTuhSeries':
        raise NotImplementedError()

    def __sub__(self, other) -> 'BuhTuhSeries':
        raise NotImplementedError()

    def __mul__(self, other) -> 'BuhTuhSeries':
        raise NotImplementedError()

    # TODO, answer: What about __matmul__?

    def __truediv__(self, other) -> 'BuhTuhSeries':
        raise NotImplementedError()

    def __floordiv__(self, other) -> 'BuhTuhSeries':
        raise NotImplementedError()

    def __mod__(self, other) -> 'BuhTuhSeries':
        raise NotImplementedError()

    # TODO, answer: What about __divmod__?

    def __pow__(self, other, modulo=None) -> 'BuhTuhSeries':
        raise NotImplementedError()

    def __lshift__(self, other) -> 'BuhTuhSeries':
        raise NotImplementedError()

    def __rshift__(self, other) -> 'BuhTuhSeries':
        raise NotImplementedError()

    def __and__(self, other) -> 'BuhTuhSeries':
        raise NotImplementedError()

    def __xor__(self, other) -> 'BuhTuhSeries':
        raise NotImplementedError()

    def __or__(self, other) -> 'BuhTuhSeries':
        raise NotImplementedError()

    def _comparator_operator(self, other, comparator) -> 'BuhTuhSeriesBoolean':
        raise NotImplementedError()

    def __ne__(self, other) -> 'BuhTuhSeriesBoolean':  # type: ignore
        return self._comparator_operator(other, "<>")

    def __eq__(self, other) -> 'BuhTuhSeriesBoolean':  # type: ignore
        return self._comparator_operator(other, "=")

    def __lt__(self, other) -> 'BuhTuhSeriesBoolean':
        return self._comparator_operator(other, "<")

    def __le__(self, other) -> 'BuhTuhSeriesBoolean':
        return self._comparator_operator(other, "<=")

    def __ge__(self, other) -> 'BuhTuhSeriesBoolean':
        return self._comparator_operator(other, ">=")

    def __gt__(self, other) -> 'BuhTuhSeriesBoolean':
        return self._comparator_operator(other, ">")

    def __getitem__(self, key: Union[Any, slice]):
        if isinstance(key, slice):
            raise NotImplementedError("index slices currently not supported")

        # any other value we treat as a literal index lookup
        # multiindex not supported atm
        if self.index is None:
            raise Exception('Function not supported on Series without index')
        if len(self.index) != 1:
            raise NotImplementedError('Index only implemented for simple indexes.')
        series = self.to_frame()[list(self.index.values())[0] == key]
        assert isinstance(series, self.__class__)

        # this is massively ugly
        return series.head(1).astype(series.dtype).values[0]

    def _window_or_agg_func(
            self,
            partition: Optional['BuhTuhGroupBy'],
            expression: Expression,
            derived_dtype: str) -> 'BuhTuhSeries':

        from buhtuh.partitioning import BuhTuhWindow

        if partition is None or not isinstance(partition, BuhTuhWindow):
            return self._get_derived_series(derived_dtype, expression)
        else:
            return self._get_derived_series(derived_dtype, partition.get_window_expression(expression))

    # Maybe the aggregation methods should be defined on a more subclass of the actual Series call
    # so we can be more restrictive in calling these.
    def min(self, partition: 'BuhTuhGroupBy' = None):
        return self._window_or_agg_func(partition,
                                        Expression.construct('min({})', self.expression),
                                        self.dtype)

    def max(self, partition: 'BuhTuhGroupBy' = None):
        return self._window_or_agg_func(partition,
                                        Expression.construct('max({})', self.expression),
                                        self.dtype)

    def count(self, partition: 'BuhTuhGroupBy' = None):
        return self._window_or_agg_func(partition,
                                        Expression.construct('count({})', self.expression),
                                        'int64')

    def nunique(self, partition: 'BuhTuhGroupBy' = None):
        from buhtuh.partitioning import BuhTuhWindow
        if partition is not None and isinstance(partition, BuhTuhWindow):
            raise Exception("unique counts in window functions not supported (by PG at least)")

        return self._get_derived_series('int64', Expression.construct('count(distinct {})', self.expression))

    # Window functions applicable for all types of data, but only with a window
    # TODO more specific docs
    # TODO make group_by optional, but for that we need some way to access the series' underlying
    #      df to access sorting

    def _check_window(self, partition: Any):
        """
        Validate that the given partition is a true BuhTuhWindow or raise an exception
        """
        from buhtuh.partitioning import BuhTuhWindow
        if not isinstance(partition, BuhTuhWindow):
            raise ValueError("Window functions need a BuhTuhWindow")

    def window_row_number(self, window: 'BuhTuhWindow'):
        """
        Returns the number of the current row within its partition, counting from 1.
        """
        self._check_window(window)
        return self._window_or_agg_func(window, Expression.construct('row_number()'), 'int64')

    def window_rank(self, window: 'BuhTuhWindow'):
        """
        Returns the rank of the current row, with gaps; that is, the row_number of the first row
        in its peer group.
        """
        self._check_window(window)
        return self._window_or_agg_func(window, Expression.construct('rank()'), 'int64')

    def window_dense_rank(self, window: 'BuhTuhWindow'):
        """
        Returns the rank of the current row, without gaps; this function effectively counts peer
        groups.
        """
        self._check_window(window)
        return self._window_or_agg_func(window, Expression.construct('dense_rank()'), 'int64')

    def window_percent_rank(self, window: 'BuhTuhWindow'):
        """
        Returns the relative rank of the current row, that is
            (rank - 1) / (total partition rows - 1).
        The value thus ranges from 0 to 1 inclusive.
        """
        self._check_window(window)
        return self._window_or_agg_func(window, Expression.construct('percent_rank()'), "double precision")

    def window_cume_dist(self, window: 'BuhTuhWindow'):
        """
        Returns the cumulative distribution, that is
            (number of partition rows preceding or peers with current row) / (total partition rows).
        The value thus ranges from 1/N to 1.
        """
        self._check_window(window)
        return self._window_or_agg_func(window, Expression.construct('cume_dist()'), "double precision")

    def window_ntile(self, window: 'BuhTuhWindow', num_buckets: int = 1):
        """
        Returns an integer ranging from 1 to the argument value,
        dividing the partition as equally as possible.
        """
        self._check_window(window)
        return self._window_or_agg_func(window, Expression.construct(f'ntile({num_buckets})'), "int64")

    def window_lag(self, window: 'BuhTuhWindow', offset: int = 1, default: Any = None):
        """
        Returns value evaluated at the row that is offset rows before the current row
        within the partition; if there is no such row, instead returns default
        (which must be of the same type as value).

        Both offset and default are evaluated with respect to the current row.
        If omitted, offset defaults to 1 and default to None
        """
        self._check_window(window)
        default_sql = self.value_to_sql(default)
        return self._window_or_agg_func(
            window,
            Expression.construct(f'lag({{}}, {offset}, {default_sql})', self.expression),
            self.dtype
        )

    def window_lead(self, window: 'BuhTuhWindow', offset: int = 1, default: Any = None):
        """
        Returns value evaluated at the row that is offset rows after the current row within the partition;
        if there is no such row, instead returns default (which must be of the same type as value).
        Both offset and default are evaluated with respect to the current row.
        If omitted, offset defaults to 1 and default to None.
        """
        self._check_window(window)
        default_sql = self.value_to_sql(default)
        return self._window_or_agg_func(
            window,
            Expression.construct(f'lead({{}}, {offset}, {default_sql})', self.expression),
            self.dtype
        )

    def window_first_value(self, window: 'BuhTuhWindow'):
        """
        Returns value evaluated at the row that is the first row of the window frame.
        """
        self._check_window(window)
        return self._window_or_agg_func(
            window,
            Expression.construct('first_value({})', self.expression),
            self.dtype
        )

    def window_last_value(self, window: 'BuhTuhWindow'):
        """
        Returns value evaluated at the row that is the last row of the window frame.
        """
        self._check_window(window)
        return self._window_or_agg_func(
            window,
            Expression.construct('last_value({})', self.expression),
            self.dtype
        )

    def window_nth_value(self, window: 'BuhTuhWindow', n: int):
        """
        Returns value evaluated at the row that is the n'th row of the window frame
        (counting from 1); returns NULL if there is no such row.
        """
        self._check_window(window)
        return self._window_or_agg_func(
            window,
            Expression.construct(f'nth_value({{}}, {n})', self.expression),
            self.dtype
        )


class BuhTuhSeriesBoolean(BuhTuhSeries, ABC):
    dtype = 'bool'
    dtype_aliases = ('boolean', '?', bool)
    supported_db_dtype = 'boolean'
    supported_value_types = (bool, )

    @classmethod
    def value_to_sql(cls, value: bool) -> str:
        if value is None:
            return 'NULL'
        if not isinstance(value, cls.supported_value_types):
            raise TypeError(f'value should be bool, actual type: {type(value)}')
        return str(value)

    @staticmethod
    def from_dtype_to_sql(source_dtype: str, expression: Expression) -> Expression:
        if source_dtype == 'bool':
            return expression
        if source_dtype not in ['int64', 'string']:
            raise ValueError(f'cannot convert {source_dtype} to bool')
        return Expression.construct('cast({} as bool)', expression)

    def _comparator_operator(self, other, comparator):
        other = const_to_series(base=self, value=other)
        self._check_supported(f"comparator '{comparator}'", ['bool'], other)
        expression = Expression.construct(f'({{}}) {comparator} ({{}})', self.expression, other.expression)
        return self._get_derived_series('bool', expression)

    def _boolean_operator(self, other, operator: str) -> 'BuhTuhSeriesBoolean':
        # TODO maybe "other" should have a way to tell us it can be a bool?
        # TODO we're missing "NOT" here. https://www.postgresql.org/docs/13/functions-logical.html
        other = const_to_series(base=self, value=other)
        self._check_supported(f"boolean operator '{operator}'", ['bool', 'int64', 'float'], other)
        if other.dtype != 'bool':
            expression = Expression.construct(
                f'(({{}}) {operator} ({{}}::bool))', self.expression, other.expression
            )
        else:
            expression = Expression.construct(
                f'(({{}}) {operator} ({{}}))', self.expression, other.expression
            )
        return self._get_derived_series('bool', expression)

    def __and__(self, other) -> 'BuhTuhSeriesBoolean':
        return self._boolean_operator(other, 'AND')

    def __or__(self, other) -> 'BuhTuhSeriesBoolean':
        return self._boolean_operator(other, 'OR')


class BuhTuhSeriesAbstractNumeric(BuhTuhSeries, ABC):
    """
    Base class that defines shared logic between BuhTuhSeriesInt64 and BuhTuhSeriesFloat64
    """
    def __add__(self, other) -> 'BuhTuhSeries':
        other = const_to_series(base=self, value=other)
        self._check_supported('add', ['int64', 'float64'], other)
        expression = Expression.construct('({}) + ({})', self.expression, other.expression)
        new_dtype = 'float64' if 'float64' in (self.dtype, other.dtype) else 'int64'
        return self._get_derived_series(new_dtype, expression)

    def __sub__(self, other) -> 'BuhTuhSeries':
        other = const_to_series(base=self, value=other)
        self._check_supported('sub', ['int64', 'float64'], other)
        expression = Expression.construct('({}) - ({})', self.expression, other.expression)
        new_dtype = 'float64' if 'float64' in (self.dtype, other.dtype) else 'int64'
        return self._get_derived_series(new_dtype, expression)

    def _comparator_operator(self, other, comparator):
        other = const_to_series(base=self, value=other)
        self._check_supported(f"comparator '{comparator}'", ['int64', 'float64'], other)
        expression = Expression.construct(f'({{}}) {comparator} ({{}})', self.expression, other.expression)
        return self._get_derived_series('bool', expression)

    def __truediv__(self, other):
        other = const_to_series(base=self, value=other)
        self._check_supported('division', ['int64', 'float64'], other)
        expression = Expression.construct('cast({} as float) / ({})', self.expression, other.expression)
        return self._get_derived_series('float64', expression)

    def __floordiv__(self, other):
        other = const_to_series(base=self, value=other)
        self._check_supported('division', ['int64', 'float64'], other)
        expression = Expression.construct('cast({} as bigint) / ({})', self.expression, other.expression)
        return self._get_derived_series('int64', expression)

    def sum(self, partition: 'BuhTuhGroupBy' = None):
        return self._window_or_agg_func(
            partition,
            Expression.construct('sum({})', self.expression),
            self.dtype
        )

    def average(self, partition: 'BuhTuhGroupBy' = None) -> 'BuhTuhSeriesFloat64':
        result = self._window_or_agg_func(
            partition,
            Expression.construct('avg({})', self.expression),
            'double precision'
        )
        return cast('BuhTuhSeriesFloat64', result)


class BuhTuhSeriesInt64(BuhTuhSeriesAbstractNumeric):
    dtype = 'int64'
    dtype_aliases = ('integer', 'bigint', 'i8', int, numpy.int64)
    supported_db_dtype = 'bigint'
    supported_value_types = (int, numpy.int64)

    @classmethod
    def value_to_sql(cls, value: int) -> str:
        # TODO validate this, should be part of Nullable logic?
        if value is None:
            return 'NULL'
        if not isinstance(value, cls.supported_value_types):
            raise TypeError(f'value should be int, actual type: {type(value)}')
        return f'{value}::bigint'

    @staticmethod
    def from_dtype_to_sql(source_dtype: str, expression: Expression) -> Expression:
        if source_dtype == 'int64':
            return expression
        if source_dtype not in ['float64', 'bool', 'string']:
            raise ValueError(f'cannot convert {source_dtype} to int64')
        return Expression.construct('cast({} as bigint)', expression)


class BuhTuhSeriesFloat64(BuhTuhSeriesAbstractNumeric):
    dtype = 'float64'
    dtype_aliases = ('float', 'double', 'f8', float, numpy.float64, 'double precision')
    supported_db_dtype = 'double precision'
    supported_value_types = (float, numpy.float64)

    @classmethod
    def value_to_sql(cls, value: Union[float, numpy.float64]) -> str:
        if value is None:
            return 'NULL'
        if not isinstance(value, cls.supported_value_types):
            raise TypeError(f'value should be float, actual type: {type(value)}')
        return f'{value}::float'

    @staticmethod
    def from_dtype_to_sql(source_dtype: str, expression: Expression) -> Expression:
        if source_dtype == 'float64':
            return expression
        if source_dtype not in ['int64', 'string']:
            raise ValueError(f'cannot convert {source_dtype} to float64')
        return Expression.construct('cast({} as float)', expression)


class BuhTuhSeriesString(BuhTuhSeries):
    dtype = 'string'
    dtype_aliases = ('text', str)
    supported_db_dtype = 'text'
    supported_value_types = (str, )

    @classmethod
    def value_to_sql(cls, value: str) -> str:
        if value is None:
            return 'NULL'
        if not isinstance(value, cls.supported_value_types):
            raise TypeError(f'value should be str, actual type: {type(value)}')
        # TODO: fix sql injection!
        return f"'{value}'"

    @classmethod
    def from_dtype_to_sql(cls, source_dtype: str, expression: Expression) -> Expression:
        if source_dtype == 'string':
            return expression
        return Expression.construct('cast(({}) as text)', expression)

    def __add__(self, other) -> 'BuhTuhSeries':
        other = const_to_series(base=self, value=other)
        self._check_supported('add', ['string'], other)
        expression = Expression.construct('({}) || ({})', self.expression, other.expression)
        return self._get_derived_series('string', expression)

    def _comparator_operator(self, other, comparator):
        other = const_to_series(base=self, value=other)
        self._check_supported(f"comparator '{comparator}'", ['string'], other)
        expression = Expression.construct(f'({{}}) {comparator} ({{}})', self.expression, other.expression)
        return self._get_derived_series('bool', expression)

    def slice(self, start: Union[int, slice], stop: int = None) -> 'BuhTuhSeriesString':
        """
        Get a python string slice using DB functions. Format follows standard slice format
        Note: this is called 'slice' to not destroy index selection logic
        :param item: an int for a single character, or a slice for some nice slicing
        :return: BuhTuhSeriesString with the slice applied
        """
        if isinstance(start, (int, type(None))):
            item = slice(start, stop)
        elif isinstance(start, slice):
            item = start
        else:
            raise ValueError(f'Type not supported {type(start)}')

        expression = self.expression

        if item.start is not None and item.start < 0:
            expression = Expression.construct(f'right({{}}, {abs(item.start)})', expression)
            if item.stop is not None:
                if item.stop < 0 and item.stop > item.start:
                    # we needed to check stop < 0, because that would mean we're going the wrong direction
                    # and that's not supported
                    expression = Expression.construct(f'left({{}}, {item.stop - item.start})', expression)
                else:
                    expression = Expression.construct("''")

        elif item.stop is not None and item.stop < 0:
            # we need to get the full string, minus abs(stop) chars.
            expression = Expression.construct(
                f'substr({{}}, 1, greatest(0, length({{}}){item.stop}))',
                expression, expression
            )

        else:
            # positives only
            if item.stop is None:
                if item.start is None:
                    # full string, what are we doing here?
                    # current expression is okay.
                    pass
                else:
                    # full string starting at start
                    expression = Expression.construct(f'substr({{}}, {item.start+1})', expression)
            else:
                if item.start is None:
                    expression = Expression.construct(f'left({{}}, {item.stop})', expression)
                else:
                    if item.stop > item.start:
                        expression = Expression.construct(
                            f'substr({{}}, {item.start+1}, {item.stop-item.start})',
                            expression
                        )
                    else:
                        expression = Expression.construct("''")

        return self._get_derived_series('string', expression)


class BuhTuhSeriesUuid(BuhTuhSeries):
    """
    Series representing UUID values.
    """
    dtype = 'uuid'
    dtype_aliases = ()
    supported_db_dtype = 'uuid'
    supported_value_types = (UUID, str)

    @classmethod
    def value_to_sql(cls, value: UUID) -> str:
        if not isinstance(value, cls.supported_value_types):
            raise TypeError(f'value should be uuid, actual type: {type(value)}')
        return f"cast('{value}' as uuid)"

    @classmethod
    def from_dtype_to_sql(cls, source_dtype: str, expression: Expression) -> Expression:
        if source_dtype == 'uuid':
            return expression
        if source_dtype == 'string':
            # If the format is wrong, then this will give an error later on, but there is not much we can
            # do about that here.
            return Expression.construct('cast(({}) as uuid)', expression)
        # As far as we know the other types we support cannot be directly cast to uuid.
        raise ValueError(f'cannot convert {source_dtype} to uuid.')

    @classmethod
    def sql_gen_random_uuid(cls, base: DataFrameOrSeries) -> 'BuhTuhSeriesUuid':
        """
        Create a new Series object with for every row the `gen_random_uuid()` expression, which will
        evaluate to a random uuid for each row.

        Note that this is non-deterministic expression, it will give a different result each time it is run.
        This can have some unexpected consequences. Considers the following code:
            df['x'] = BuhTuhSeriesUuid.sql_gen_random_uuid(df)
            df['y'] = df['x']
            df['different'] = df['y'] != df['x']
        The df['different'] column will be True for all rows, because the second statement copies the
        unevaluated expression, not the result of the expression. So at evaluation time the expression will
        be evaluated twice for each row, for the 'x' column and the 'y' column, giving different results both
        times. One way to work around this is to materialize the dataframe in its current state (using
        get_df_materialized_model()), before adding any columns that reference a column that's created with
        this function.
        """
        return cls.get_class_instance(
            base=base,
            name='__tmp',
            expression=Expression.construct('gen_random_uuid()')
        )

    def _comparator_operator(self, other, comparator):
        other = const_to_series(base=self, value=other)
        self._check_supported(f"comparator '{comparator}'", ['uuid', 'string'], other)
        if other.dtype == 'uuid':
            expression = Expression.construct(f'({{}}) {comparator} ({{}})',
                                              self.expression, other.expression)
        else:
            expression = Expression.construct(f'({{}}) {comparator} (cast({{}} as uuid))',
                                              self.expression, other.expression)

        return self._get_derived_series('boolean', expression)


class BuhTuhSeriesJsonb(BuhTuhSeries):
    """
    this a proper class, not just a string subclass
    """
    dtype = 'jsonb'
    # todo can only assign a type to one series type, and object is quite generic
    dtype_aliases = tuple()  # type: ignore
    supported_db_dtype = 'jsonb'
    supported_value_types = (dict, list)

    def __init__(self,
                 engine,
                 base_node: SqlModel,
                 index: Optional[Dict[str, 'BuhTuhSeries']],
                 name: str,
                 expression: Expression = None,
                 sorted_ascending: Optional[bool] = None):
        super().__init__(engine,
                         base_node,
                         index,
                         name,
                         expression,
                         sorted_ascending)
        self.json = Json(self)

    @classmethod
    def value_to_sql(cls, value: Union[dict, list]) -> str:
        if not isinstance(value, cls.supported_value_types):
            raise TypeError(f'value should be dict, actual type: {type(value)}')
        json_value = json.dumps(value)
        escaped_json_value = json_value.replace("'", "''")
        print(escaped_json_value)
        return f"cast('{escaped_json_value}' as jsonb)"

    @classmethod
    def from_dtype_to_sql(cls, source_dtype: str, expression: Expression) -> Expression:
        if source_dtype in ['jsonb', 'json']:
            return expression
        if source_dtype != 'string':
            raise ValueError(f'cannot convert {source_dtype} to jsonb')
        return Expression.construct('cast({} as jsonb)', expression)

    def _comparator_operator(self, other, comparator):
        other = const_to_series(base=self, value=other)
        self._check_supported(f"comparator '{comparator}'", ['json', 'jsonb'], other)
        expression = Expression.construct(
            f'cast({{}} as jsonb) {comparator} cast({{}} as jsonb)',
            self.expression, other.expression
        )
        return self._get_derived_series('bool', expression)

    def __le__(self, other) -> 'BuhTuhSeriesBoolean':
        return self._comparator_operator(other, "<@")


class BuhTuhSeriesJson(BuhTuhSeriesJsonb):
    """
    this a proper class, not just a string subclass
    """
    dtype = 'json'
    dtype_aliases = tuple()  # type: ignore
    supported_db_dtype = 'json'

    def __init__(self,
                 engine,
                 base_node: SqlModel,
                 index: Optional[Dict[str, 'BuhTuhSeries']],
                 name: str,
                 expression: Expression = None,
                 sorted_ascending: Optional[bool] = None):

        if expression is None:
            expression = Expression.construct_table_field(name)

        super().__init__(engine,
                         base_node,
                         index,
                         name,
                         Expression.construct(f'cast({{}} as jsonb)', expression),
                         sorted_ascending)


class BuhTuhSeriesTimestamp(BuhTuhSeries):
    """
    Types in PG that we want to support: https://www.postgresql.org/docs/9.1/datatype-datetime.html
        timestamp without time zone
    """
    dtype = 'timestamp'
    dtype_aliases = ('datetime64', 'datetime64[ns]', numpy.datetime64)
    supported_db_dtype = 'timestamp without time zone'
    supported_value_types = (datetime.datetime, datetime.date, str)

    @classmethod
    def value_to_sql(cls, value: Union[str, datetime.datetime]) -> str:
        if value is None:
            return 'NULL'
        if isinstance(value, datetime.date):
            value = str(value)
        if not isinstance(value, str):
            raise TypeError(f'value should be str or datetime.datetime, actual type: {type(value)}')
        # TODO: fix sql injection!
        # Maybe we should do some checking on syntax here?
        return f"'{value}'::{BuhTuhSeriesTimestamp.supported_db_dtype}"

    @staticmethod
    def from_dtype_to_sql(source_dtype: str, expression: Expression) -> Expression:
        if source_dtype == 'timestamp':
            return expression
        else:
            if source_dtype not in ['string', 'date']:
                raise ValueError(f'cannot convert {source_dtype} to timestamp')
            return Expression.construct(f'({{}}::{BuhTuhSeriesTimestamp.supported_db_dtype})', expression)

    def _comparator_operator(self, other, comparator):
        other = const_to_series(base=self, value=other)
        self._check_supported(f"comparator '{comparator}'", ['timestamp', 'date', 'string'], other)
        expression = Expression.construct(f'({{}}) {comparator} ({{}})', self.expression, other.expression)
        return self._get_derived_series('bool', expression)

    def format(self, format) -> 'BuhTuhSeriesString':
        """
        Allow standard PG formatting of this Series (to a string type)

        :param format: The format as defined in https://www.postgresql.org/docs/14/functions-formatting.html
        :return: a derived Series that accepts and returns formatted timestamp strings
        """
        expr = Expression.construct(f"to_char({{}}, '{format}')", self.expression)
        return self._get_derived_series('string', expr)

    def __sub__(self, other) -> 'BuhTuhSeriesTimestamp':
        other = const_to_series(base=self, value=other)
        self._check_supported('sub', ['timestamp', 'date', 'time'], other)
        expression = Expression.construct('({}) - ({})', self.expression, other.expression)
        return self._get_derived_series('timedelta', expression)


class BuhTuhSeriesDate(BuhTuhSeriesTimestamp):
    """
    Types in PG that we want to support: https://www.postgresql.org/docs/9.1/datatype-datetime.html
        date
    """
    dtype = 'date'
    dtype_aliases = tuple()  # type: ignore
    supported_db_dtype = 'date'
    supported_value_types = (datetime.datetime, datetime.date, str)

    @classmethod
    def value_to_sql(cls, value: Union[str, datetime.date]) -> str:
        if value is None:
            return 'NULL'
        if isinstance(value, datetime.date):
            value = str(value)
        if not isinstance(value, str):
            raise TypeError(f'value should be str or datetime.date, actual type: {type(value)}')
        # TODO: fix sql injection!
        # Maybe we should do some checking on syntax here?
        return f"'{value}'::{BuhTuhSeriesDate.supported_db_dtype}"

    @staticmethod
    def from_dtype_to_sql(source_dtype: str, expression: Expression) -> Expression:
        if source_dtype == 'date':
            return expression
        else:
            if source_dtype not in ['string', 'timestamp']:
                raise ValueError(f'cannot convert {source_dtype} to date')
            return Expression.construct(f'({{}}::{BuhTuhSeriesDate.supported_db_dtype})', expression)


class BuhTuhSeriesTime(BuhTuhSeries):
    """
    Types in PG that we want to support: https://www.postgresql.org/docs/9.1/datatype-datetime.html
        time without time zone
    """
    dtype = 'time'
    dtype_aliases = tuple()  # type: ignore
    supported_db_dtype = 'time without time zone'
    supported_value_types = (datetime.time, str)

    @classmethod
    def value_to_sql(cls, value: Union[str, datetime.time]) -> str:
        if value is None:
            return 'NULL'
        if isinstance(value, datetime.time):
            value = str(value)
        if not isinstance(value, str):
            raise TypeError(f'value should be str or datetime.time, actual type: {type(value)}')
        # TODO: fix sql injection!
        # Maybe we should do some checking on syntax here?
        return f"'{value}'::{BuhTuhSeriesTime.supported_db_dtype}"

    @staticmethod
    def from_dtype_to_sql(source_dtype: str, expression: Expression) -> Expression:
        if source_dtype == 'time':
            return expression
        else:
            if source_dtype not in ['string', 'timestamp']:
                raise ValueError(f'cannot convert {source_dtype} to time')
            return Expression.construct('({{}}::{BuhTuhSeriesTime.supported_db_dtype})', expression)

    def _comparator_operator(self, other, comparator):
        other = const_to_series(base=self, value=other)
        self._check_supported(f"comparator '{comparator}'", ['time', 'string'], other)
        expression = Expression.construct(f'({{}}) {comparator} ({{}})', self.expression, other.expression)
        return self._get_derived_series('bool', expression)


class BuhTuhSeriesTimedelta(BuhTuhSeries):
    dtype = 'timedelta'
    dtype_aliases = ('interval',)
    supported_db_dtype = 'interval'
    supported_value_types = (datetime.timedelta, numpy.timedelta64, str)

    @classmethod
    def value_to_sql(cls, value: Union[str, numpy.timedelta64, datetime.timedelta]) -> str:
        if value is None:
            return 'NULL'
        if isinstance(value, (numpy.timedelta64, datetime.timedelta)):
            value = str(value)
        if not isinstance(value, str):
            raise TypeError(f'value should be str or (numpy.timedelta64, datetime.timedelta), '
                            f'actual type: {type(value)}')
        # TODO: fix sql injection!
        # Maybe we should do some checking on syntax here?
        return f"'{value}'::{BuhTuhSeriesTimedelta.supported_db_dtype}"

    @staticmethod
    def from_dtype_to_sql(source_dtype: str, expression: Expression) -> Expression:
        if source_dtype == 'timedelta':
            return expression
        else:
            if not source_dtype == 'string':
                raise ValueError(f'cannot convert {source_dtype} to timedelta')
            return Expression.construct('cast({} as interval)', expression)

    def _comparator_operator(self, other, comparator):
        other = const_to_series(base=self, value=other)
        self._check_supported(f"comparator '{comparator}'", ['timedelta', 'date', 'time', 'string'], other)
        expression = Expression.construct(f'({{}}) {comparator} ({{}})', self.expression, other.expression)
        return self._get_derived_series('bool', expression)

    def format(self, format) -> 'BuhTuhSeriesString':
        """
        Allow standard PG formatting of this Series (to a string type)

        :param format: The format as defined in https://www.postgresql.org/docs/9.1/functions-formatting.html
        :return: a derived Series that accepts and returns formatted timestamp strings
        """
        expr = Expression.construct(f"to_char({{}}, '{format}')", self.expression)
        return self._get_derived_series('string', expr)

    def __add__(self, other) -> 'BuhTuhSeriesTimedelta':
        other = const_to_series(base=self, value=other)
        self._check_supported('add', ['timedelta', 'timestamp', 'date', 'time'], other)
        expression = Expression.construct('({}) + ({})', self.expression, other.expression)
        return self._get_derived_series('timedelta', expression)

    def __sub__(self, other) -> 'BuhTuhSeriesTimedelta':
        other = const_to_series(base=self, value=other)
        self._check_supported('sub', ['timedelta', 'timestamp', 'date', 'time'], other)
        expression = Expression.construct('({}) - ({})', self.expression, other.expression)
        return self._get_derived_series('timedelta', expression)

    def sum(self, partition: 'BuhTuhGroupBy' = None) -> 'BuhTuhSeriesTimedelta':
        result = self._window_or_agg_func(
            partition,
            Expression.construct('sum({})', self.expression),
            self.dtype
        )
        return cast('BuhTuhSeriesTimedelta', result)

    def average(self, partition: 'BuhTuhGroupBy' = None) -> 'BuhTuhSeriesTimedelta':
        result = self._window_or_agg_func(
            partition,
            Expression.construct('avg({})', self.expression),
            self.dtype
        )
        return cast('BuhTuhSeriesTimedelta', result)


def const_to_series(base: Union[BuhTuhSeries, BuhTuhDataFrame],
                    value: Union[BuhTuhSeries, int, float, str, UUID],
                    name: str = None) -> BuhTuhSeries:
    """
    Take a value and return a BuhTuhSeries representing a column with that value.
    If value is already a BuhTuhSeries it is returned unchanged.
    If value is a constant then the right BuhTuhSeries subclass is found for that type and instantiated
    with the constant value.
    :param base: Base series or DataFrame. In case a new Series object is created and returned, it will
        share its engine, index, and base_node with this one. Only applies if value is not a BuhTuhSeries
    :param value: constant value for which to create a Series, or a BuhTuhSeries
    :param name: optional name for the series object. Only applies if value is not a BuhTuhSeries
    :return:
    """
    if isinstance(value, BuhTuhSeries):
        return value
    name = '__tmp' if name is None else name
    dtype = value_to_dtype(value)
    series_type = get_series_type_from_dtype(dtype)
    return series_type.from_const(base=base, value=value, name=name)<|MERGE_RESOLUTION|>--- conflicted
+++ resolved
@@ -2,13 +2,8 @@
 import json
 from abc import abstractmethod, ABC
 from copy import copy
-<<<<<<< HEAD
 from typing import List, Set, Union, Dict, Any, Optional, Tuple, cast, Type, NamedTuple, \
     TYPE_CHECKING, Callable
-=======
-from typing import List, Set, Union, Dict, Any, Optional, \
-    Tuple, cast, Type, NamedTuple, TYPE_CHECKING, Callable
->>>>>>> b972e6d6
 from uuid import UUID
 
 import numpy

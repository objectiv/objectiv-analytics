import datetime
from abc import abstractmethod, ABC
from copy import copy
from typing import List, Set, Union, Dict, Any, Optional, Tuple, cast

import numpy
import pandas as pd

from sql_models.model import SqlModel, CustomSqlModel
from sql_models.sql_generator import to_sql
from buhtuh.types import get_series_type_from_dtype, arg_to_type


DataFrameOrSeries = Union['BuhTuhDataFrame', 'BuhTuhSeries']


class BuhTuhDataFrame:
    def __init__(
        self,
        engine,
        source_node: SqlModel,
        index: Dict[str, 'BuhTuhSeries'],
        series: Dict[str, 'BuhTuhSeries']
    ):
        """
        TODO: improve this docstring
        :param engine: db connection
        :param source_node: sqlmodel, must contain all expressions in series
        :param index: Dictionary mapping the name of each index-column to a Series object representing
            the column.
        :param series: Dictionary mapping the name of each data-column to a Series object representing
            the column.
        """
        self._engine = engine
        self._base_node = source_node
        self._index = copy(index)
        self._data: Dict[str, BuhTuhSeries] = {}
        for key, value in series.items():
            if key != value.name:
                raise ValueError(f'Keys in `series` should match the name of series. '
                                 f'key: {key}, series.name: {value.name}')
            self._data[key] = value
        if set(index.keys()) & set(series.keys()):
            raise ValueError(f"The names of the index series and data series should not intersect. "
                             f"Index series: {sorted(index.keys())} data series: {sorted(series.keys())}")

    @property
    def engine(self):
        return self._engine

    @property
    def base_node(self) -> SqlModel:
        return self._base_node

    @property
    def index(self) -> Dict[str, 'BuhTuhSeries']:
        return copy(self._index)

    @property
    def data(self) -> Dict[str, 'BuhTuhSeries']:
        return copy(self._data)

    @property
    def all_series(self) -> Dict[str, 'BuhTuhSeries']:
        return {**self.index, **self.data}

    @property
    def index_columns(self) -> List[str]:
        return list(self.index.keys())

    @property
    def data_columns(self) -> List[str]:
        return list(self.data.keys())

    @property
    def index_dtypes(self):
        return {column: data.dtype for column, data in self.index.items()}

    @property
    def dtypes(self):
        return {column: data.dtype for column, data in self.data.items()}

    @classmethod
    def _get_dtypes(cls, engine, node):
        new_node = CustomSqlModel(sql='select * from {{previous}} limit 0')(previous=node)
        select_statement = to_sql(new_node)
        sql = f"""
            create temporary table tmp_table_name on commit drop as
            ({select_statement});
            select column_name, data_type
            from information_schema.columns
            where table_name = 'tmp_table_name'
            order by ordinal_position;
        """
        with engine.connect() as conn:
            res = conn.execute(sql)
        return {x[0]: x[1] for x in res.fetchall()}

    @classmethod
    def from_table(cls, engine, table_name: str, index: List[str]) -> 'BuhTuhDataFrame':
        model = CustomSqlModel(sql=f'SELECT * FROM {table_name}').instantiate()
        return cls._from_node(engine, model, index)

    @classmethod
    def from_model(cls, engine, model: SqlModel, index: List[str]) -> 'BuhTuhDataFrame':
        # Wrap the model in a simple select, so we know for sure that the top-level model has no unexpected
        # select expressions, where clauses, or limits
        wrapped_model = CustomSqlModel(sql='SELECT * FROM {{model}}')(model=model)
        return cls._from_node(engine, wrapped_model, index)

    @classmethod
    def _from_node(cls, engine, model: SqlModel, index: List[str]) -> 'BuhTuhDataFrame':
        dtypes = cls._get_dtypes(engine, model)

        index_dtypes = {k: dtypes[k] for k in index}
        series_dtypes = {k: dtypes[k] for k in dtypes.keys() if k not in index}

        # Should this also use _df_or_series?
        return cls.get_instance(
            engine=engine,
            source_node=model,
            index_dtypes=index_dtypes,
            dtypes=series_dtypes
        )

    @classmethod
    def from_dataframe(cls, df, name, engine, if_exists: str = 'fail'):
        if df.index.name is None:  # for now only one index allowed
            index = '_index_0'
        else:
            index = f'_index_{df.index.name}'
        conn = engine.connect()
        df.to_sql(name=name, con=conn, if_exists=if_exists, index_label=index)
        conn.close()

        # Todo, this should use from_table from here on.
        model = CustomSqlModel(sql=f'SELECT * FROM {name}').instantiate()

        dtypes = {column_name: dtype.name for column_name, dtype in df.dtypes.items()}
        # Should this also use _df_or_series?
        return cls.get_instance(
            engine=engine,
            source_node=model,
            index_dtypes={index: df.index.dtype.name},
            dtypes=dtypes
        )

    @classmethod
    def get_instance(
            cls,
            engine,
            source_node: SqlModel,
            index_dtypes: Dict[str, str],
            dtypes: Dict[str, str]
    ) -> 'BuhTuhDataFrame':
        """
        Get an instance with the right series instantiated based on the dtypes array. This assumes that
        source_node has a column for all names in index_dtypes and dtypes.
        """

        index: Dict[str, BuhTuhSeries] = {}
        for key, value in index_dtypes.items():
            index_type = get_series_type_from_dtype(value)
            index[key] = index_type(
                engine=engine,
                base_node=source_node,
                index=None,  # No index for index
                name=key
            )
        series: Dict[str, BuhTuhSeries] = {}
        for key, value in dtypes.items():
            series_type = get_series_type_from_dtype(value)
            series[key] = series_type(
                engine=engine,
                base_node=source_node,
                index=index,
                name=key
            )
        return BuhTuhDataFrame(
            engine=engine,
            source_node=source_node,
            index=index,
            series=series
        )

    def _df_or_series(self, df: 'BuhTuhDataFrame') -> DataFrameOrSeries:
        """
        Figure out whether there is just one series in our data, and return that series instead of the
        whole frame.
        :param df: the df
        :return: BuhTuhDataFrame, BuhTuhSeries
        """
        if len(df.data) > 1:
            return df
        return list(df.data.values())[0]

    def __getitem__(self, key: Union[str, List[str], Set[str], 'BuhTuhSeriesBoolean']) -> DataFrameOrSeries:
        """
        TODO: Comments
        :param key:
        :return:
        """

        if isinstance(key, str):
            return self.data[key]
        if isinstance(key, (set, list)):
            key_set = set(key)
            selected_data = {key: data for key, data in self.data.items() if key in key_set}

            return BuhTuhDataFrame(
                    engine=self.engine,
                    source_node=self.base_node,
                    index=self.index,
                    series=selected_data
                )

        if isinstance(key, slice):
            model = self.get_current_node(limit=key)
            return self._df_or_series(
                df=BuhTuhDataFrame(
                    engine=self.engine,
                    source_node=model,
                    index=self.index,
                    series=self.data
                )
            )

        if isinstance(key, BuhTuhSeriesBoolean):
            # We only support first level boolean indices for now
            assert(key.base_node == self._base_node)
            model_builder = CustomSqlModel(
                name='boolean_selection',
                sql='select {index_str}, {columns_sql_str} from {{_last_node}} where {where}'
            )
            model = model_builder(
                columns_sql_str=self.get_all_column_expressions(),
                index_str=', '.join(self.index.keys()),
                _last_node=self.base_node,
                where=key.get_expression(),
            )
            return self._df_or_series(
                BuhTuhDataFrame.get_instance(
                    engine=self.engine,
                    source_node=model,
                    index_dtypes={name: series.dtype for name, series in self.index.items()},
                    dtypes={name: series.dtype for name, series in self.data.items()}
                )
            )
<<<<<<< HEAD
        raise NotImplementedError(f"Only int, str, (set|list|tuple)[str], slice or BuhTuhSeriesBoolean "
                                  f"are supported, but got {type(key)}")
=======
        raise NotImplementedError(f"Only str, (set|list)[str], slice or BuhTuhSeriesBoolean are supported, but got {type(key)}")

    def __getattr__(self, attr):
        return self._data[attr]
>>>>>>> 44c3a29d

    def __setitem__(self,
                    key: Union[str, List[str]],
                    value: Union['BuhTuhSeries', int, str, float]):
        if isinstance(key, str):
            if not isinstance(value, BuhTuhSeries):
                series = const_to_series(base=self, value=value, name=key)
                self._data[key] = series
                return
            else:
                # two cases:
                # 1) these share the same base_node and index
                # 2) these share the same index, but not the same base_node
                if value.index != self.index:
                    raise ValueError(f'Index of assigned value does not match index of DataFrame. '
                                     f'Value: {value.index}, df: {self.index}')
                if value.base_node == self.base_node:
                    self._data[key] = BuhTuhSeries.get_instance(
                        base=self,
                        name=key,
                        dtype=value.dtype,
                        expression=value.expression
                    )
                    return
                else:
                    # this is the complex case. Maybe don't support this at all?TODO
                    raise NotImplementedError('TODO')

        elif isinstance(key, list):
            if len(key) == 0:
                return
            if len(key) == 1:
                return self.__setitem__(key[0], value)
            # len(key) > 1
            if not isinstance(value, BuhTuhDataFrame):
                raise ValueError(f'Assigned value should be a BuhTuhDateFrame, provided: {type(value)}')
            if len(value.data_columns) != len(key):
                raise ValueError(f'Number of columns in key and value should match. '
                                 f'Key: {len(key)}, value: {len(value.data_columns)}')
            series_list = [value.data[col_name] for col_name in value.data_columns]
            for i, sub_key in enumerate(key):
                self.__setitem__(sub_key, series_list[i])
        else:
            raise ValueError(f'Key should be either a string or a list of strings, value: {key}')

    def __delitem__(self, key):
        if isinstance(key, str):
            del(self._data[key])
            return
<<<<<<< HEAD
        if isinstance(key, BuhTuhSeries):
            remove = [n for n, s in self._data.items() if s == key]
            for n in remove:
                del(self._data[n])
            return
        if isinstance(key, (list, tuple, set)):
            for k in key:
                self.__delitem__(k)
            return
=======
>>>>>>> 44c3a29d
        else:
            raise TypeError(f'Unsupported type {type(key)}')

    def astype(self, dtype: Union[str, Dict[str, str]]) -> 'BuhTuhDataFrame':
        # Check and/or convert parameters
        if isinstance(dtype, str):
            dtype = {column: dtype for column in self.data_columns}
        if not isinstance(dtype, dict) or not all(isinstance(column, str) for column in dtype.values()):
            raise ValueError(f'dtype should either be a string or a dictionary mapping to strings.')
        not_existing_columns = set(dtype.keys()) - set(self.data_columns)
        if not_existing_columns:
            raise ValueError(f'Specified columns do not exist: {not_existing_columns}')

        # Construct new dataframe with converted columns
        new_data = {}
        for column, series in self.data.items():
            new_dtype = dtype.get(column)
            if new_dtype:
                new_data[column] = series.astype(dtype=new_dtype)
            else:
                new_data[column] = series

        return BuhTuhDataFrame(
            engine=self.engine,
            source_node=self.base_node,
            index=self.index,
            series=new_data
        )

    def groupby(
            self,
            by: Union[str, 'BuhTuhSeries', List[str], List['BuhTuhSeries']] = None
    ) -> 'BuhTuhGroupBy':
        """
        Group by any of the series currently in this dataframe, both from index
        as well as data.
        :param by: The series to group by
        :return: an object to perform aggregations on
        """
        group_by_columns: List['BuhTuhSeries'] = []
        if isinstance(by, str):
            group_by_columns.append(self.all_series[by])
        elif isinstance(by, BuhTuhSeries):
            group_by_columns.append(by)
        elif isinstance(by, list):
            for by_item in by:
                if isinstance(by_item, str):
                    group_by_columns.append(self.all_series[by_item])
                if isinstance(by_item, BuhTuhSeries):
                    group_by_columns.append(by_item)
        elif by is None:
            pass
        else:
            raise ValueError(f'Value of "by" should be either None, a string, or a Series.')

        # TODO We used to create a new instance of this df before passing it on. Did that have value?

        return BuhTuhGroupBy(buh_tuh=self, group_by_columns=group_by_columns)

<<<<<<< HEAD
    def sort_values(
            self,
            sort_order: Union[str, List[str], Dict[str, bool]] = None,
            ascending: List[bool] = None
    ) -> 'BuhTuhDataFrame':
        """
        TODO: comments
        """
        if sort_order is None:
            return self
        if isinstance(sort_order, str):
            sort_order = {sort_order: True}
        if isinstance(sort_order, list):
            if ascending is None or len(ascending) != len(sort_order):
                raise ValueError('Must specify ascending for each item if sort_order is a list')
            sort_order = {f: o for f, o in zip(sort_order, ascending)}
        if isinstance(sort_order, dict):
            possible_names = list(self.index.keys()) + list(self.data.keys())
            missing = [name for name in sort_order.keys() if name not in possible_names]
            if len(missing) > 0:
                raise ValueError(f'Some series could not be found in current frame: {missing}')

            model = self.get_current_node(order=sort_order)
            return BuhTuhDataFrame.get_instance(
                engine=self.engine,
                source_node=model,
                index_dtypes={name: series.dtype for name, series in self.index.items()},
                dtypes={name: series.dtype for name, series in self.data.items()}
            )
        raise NotImplementedError(f'Unsupported argument {type(sort_order)}')
=======
    def sort_values(self, by: Union[str,List[str]], ascending: Union[bool,List[bool]] = True) -> 'BuhTuhDataFrame':
        # TODO needs type check?
        if isinstance(by, str):
            by = [by]
        if isinstance(ascending, bool):
            ascending = [ascending] * len(by)
        if len(by) != len(ascending):
            raise ValueError(f'Length of ascending ({len(ascending)}) != length of by ({len(by)})')
        sort_order = dict(zip(by, ascending))
        possible_names = list(self.index.keys()) + list(self.data.keys())
        missing = [name for name in sort_order.keys() if name not in possible_names]
        if len(missing) > 0:
            raise ValueError(f'Some series could not be found in current frame: {missing}')

        model = self.get_current_node(order=sort_order)
        return BuhTuhDataFrame.get_instance(
            engine=self.engine,
            source_node=model,
            index_dtypes={name: series.dtype for name, series in self.index.items()},
            dtypes={name: series.dtype for name, series in self.data.items()}
        )

    def to_df(self):
        conn = self.engine.connect()
        sql = self.view_sql()
        df = pd.read_sql_query(sql, conn, index_col=list(self.index.keys()))
        conn.close()
        return df
>>>>>>> 44c3a29d

    def head(self, n: int = 5):
        """
        Return the first `n` rows.
        """
        conn = self.engine.connect()
        sql = self.view_sql(limit=n)
        df = pd.read_sql_query(sql, conn, index_col=list(self.index.keys()))
        conn.close()
        return df

    def get_current_node(
            self,
            limit: Union[int, slice] = None, order: Dict[str, bool] = None
    ) -> SqlModel[CustomSqlModel]:
        """
        Wrap the current set op series in a model builder
        :param limit: The limit to use
        :param order: The data series to order by, where the bool specifies ASC or DESC.
                      If missing will use index ASC otherwise)
        :return: The model builder for the current state
        """

        if isinstance(limit, int):
            limit = slice(0, limit)

        limit_str = 'limit all'
        if limit is not None:
            if limit.step is not None:
                raise NotImplementedError("Step size not supported in slice")
            if (limit.start is not None and limit.start < 0) or \
                    (limit.stop is not None and limit.stop < 0):
                raise NotImplementedError("Negative start or stop not supported in slice")

            if limit.start is not None:
                if limit.stop is not None:
                    if limit.stop <= limit.start:
                        raise ValueError('limit.stop <= limit.start')
                    limit_str = f'limit {limit.stop - limit.start} offset {limit.start}'
                else:
                    limit_str = f'limit all offset {limit.start}'
            else:
                if limit.stop is not None:
                    limit_str = f'limit {limit.stop}'

        if order:
            order_str = ", ".join(f"{name} {'asc' if asc else 'desc'}" for name, asc in order.items())
            order_str = f'order by {order_str}'
        else:
            order_str = ''

        model_builder = CustomSqlModel(
            name='view_sql',
            sql='select {index_str}, {columns_sql_str} from {{_last_node}} {order} {limit}'
        )

        return model_builder(
            columns_sql_str=self.get_all_column_expressions(),
            index_str=', '.join(self.index.keys()),
            _last_node=self.base_node,
            limit='' if limit_str is None else f'{limit_str}',
            order=order_str
        )

    def view_sql(self, limit: Union[int,slice] = None) -> str:
        model = self.get_current_node(limit=limit)
        sql = to_sql(model)
        return sql

    def get_all_column_expressions(self, table_alias=''):
        column_expressions = []
        for column in self.data_columns:
            series = self.data[column]
            column_expressions.append(series.get_column_expression(table_alias))
        return ', '.join(column_expressions)

    def merge(self, other: DataFrameOrSeries,
              conditions: List[
                  Union[
                      'BuhTuhSeries', str, Tuple[Union['BuhTuhSeries', str], Union['BuhTuhSeries', str]]
                  ]
              ] = None,
              how: str = 'inner') -> 'BuhTuhDataFrame':
        """
        Merge this dataframe to another.

        :param other: the df or series(right) to merge into ourself (left)
        :param conditions:
                    None (default): merge on index
                    List of conditions to use:
                        * str: use the series that exist on both sides with the same name to merge
                        * BuhTuhSeries: use the name of this series to find the series on both sides
                        * Tuple (str, str), (str, BuhTuhSeries), (BuhTuhSeries, str),
                            or (BuhTuhSeries,BuhTuhSeries): match the combinations as specified

        :param how: left, right, inner (default)
        :return: a freshly merged df
        """
        assert isinstance(other, (BuhTuhDataFrame, BuhTuhSeries))
        if other.index is None:
            raise NotImplementedError('Merging with a Series that is an index is not supported.')

        # Merge on index if matching and no conditions given
        if conditions is None:
            other_index = other.index.keys()
            self_index = self.index.keys()
            if other_index == self_index:
                conditions = list(zip(self.index.values(), other.index.values()))
            else:
                raise NotImplementedError(f"Merge without conditions without matching indices "
                                          f"not supported: {self_index} != {other_index}")

        left_all = {**self.index, **self.data}
        if isinstance(other, BuhTuhSeries):
            right_all = {**other.index, other.name: other}
        else:
            right_all = {**other.index, **other.data}

        new_series = {}
        column_sql = []

        # test whether how is valid and use as a selector
        idx = ['left', 'right', 'inner'].index(how.lower())
        index = [self.index, other.index, self.index][idx]
        index_lr = 'lrl'[idx]

        names = list(left_all.keys())
        names += [k for k in right_all.keys() if k not in names]

        # create new set of series after merge is done
        for name in names:
            if name in index:
                continue

            if name in left_all and name in right_all:
                left = left_all[name]
                right = right_all[name]
                # duplicate, keep both only if from different nodes
                # this is quite weak duplicate resolution, but okay for now
                if left.base_node != right.base_node:
                    left_uq = BuhTuhSeries.get_instance(base=self,
                                                        name=name + '_left',
                                                        dtype=left.dtype,
                                                        expression=left.expression)
                    new_series[name + '_left'] = left_uq
                    column_sql.append(left_uq.get_column_expression(table_alias='l'))

                    right_uq = BuhTuhSeries.get_instance(base=self,
                                                         name=name + '_right',
                                                         dtype=right.dtype,
                                                         expression=right.expression)
                    new_series[name + '_right'] = right_uq
                    column_sql.append(right_uq.get_column_expression(table_alias='r'))
                else:
                    # not unique, keep one
                    new_series[name] = left
                    column_sql.append(left.get_column_expression(table_alias='l'))
            elif name in left_all:
                left = left_all[name]
                new_series[name] = left
                column_sql.append(left.get_column_expression(table_alias='l'))
            else:  # right only
                right = right_all[name]
                new_series[name] = right
                column_sql.append(right.get_column_expression(table_alias='r'))

        on_conditions = []
        use_using = True

        for c in conditions:
            # Convert string indexed columns in data to their Series representation
            if isinstance(c, str):
                c = (left_all[c], right_all[c])

            elif isinstance(c, BuhTuhSeries):
                # convert single to tuple
                c = (left_all[c.name], right_all[c.name])

            (left, right) = c  # type: ignore  ## TODO: clean up this function so we don't reuse variables

            # convert to BuhTuhSeries if str
            if isinstance(left, str):
                left = left_all[left]
            if isinstance(right, str):
                right = right_all[right]

            # Make sure the series are actually there (will actually raise KeyError before raising
            # AssertionError)
            assert left_all[left.name] and right_all[right.name]

            # if names are not equal, or one of the series is actually an expression, we cannot use
            # "USING(...)"
            if left.name != right.name or \
                    left.name != left.get_expression() or \
                    right.name != right.get_expression():
                use_using = False

            on_conditions.append((left, right))

        if use_using:
            condition_str = 'USING ({fields})'.format(
                fields=', '.join([left.name for left, _ in on_conditions])
            )
        else:
            condition_str = "ON {expr}".format(
                expr=' AND '.join(
                    ['{left} = {right}'.format(
                        left=left.get_expression('l'),
                        right=right.get_expression('r')
                    ) for (left, right) in on_conditions]
                )
            )

        model_builder = CustomSqlModel(
            name='merge_sql',
            sql='select {index_str}, {columns_sql_str} '
                'from {{left_node}} as l {join} JOIN {{right_node}} as r {condition_str}'
        )
        model = model_builder(
            index_str=', '.join([s.get_column_expression(index_lr) for s in index.values()]),
            columns_sql_str=', '.join(column_sql),
            join=how.upper(),
            left_node=self.base_node,
            right_node=other.base_node,
            condition_str=condition_str
        )
        return BuhTuhDataFrame.get_instance(
            engine=self.engine,
            source_node=model,
            index_dtypes={k: v.dtype for k, v in self.index.items()},
            dtypes={k: v.dtype for k, v in new_series.items()}
        )


class BuhTuhSeries(ABC):
    """
    Immutable class representing a column/expression in a query.
    """
    def __init__(self,
                 engine,
                 base_node: SqlModel,
                 index: Optional[Dict[str, 'BuhTuhSeries']],
                 name: str,
                 expression: str = None):
        """
        TODO: docstring
        :param engine:
        :param base_node:
        :param index: None if this Series is part of an index. Otherwise a dict with the Series that are
                        this Series' index
        :param name:
        :param expression:
        """
        self._engine = engine
        self._base_node = base_node
        self._index = index
        self._name = name
        # todo: change expression in an ast-like object, that can be a constant, column, operator, and/or
        #   refer other series
        if expression:
            self._expression = expression
        else:
            self._expression = f'{{table_alias}}"{self.name}"'

    @property
    @abstractmethod
    def dtype(self) -> str:
        raise NotImplementedError

    @staticmethod
    @abstractmethod
    def constant_to_sql(value: Any) -> str:
        raise NotImplementedError()

    @staticmethod
    @abstractmethod
    def from_dtype_to_sql(source_dtype: str, expression: str) -> str:
        raise NotImplementedError()

    @property
    def engine(self):
        return self._engine

    @property
    def base_node(self) -> SqlModel:
        return self._base_node

    @property
    def index(self) -> Optional[Dict[str, 'BuhTuhSeries']]:
        return copy(self._index)

    @property
    def name(self) -> str:
        return self._name

    @property
    def expression(self) -> str:
        return self._expression

    def head(self, n: int = 5):
        """
        Return the first `n` rows.
        """
        # TODO get a series directly instead of ripping it out of the df?
        return self.to_frame().head(n)[self.name]

    def sort_values(self, sort_order):
        # TODO sort series directly instead of ripping it out of the df?
        return self.to_frame().sort_values(sort_order)[self.name]

    def view_sql(self):
        return self.to_frame().view_sql()

    def to_frame(self) -> BuhTuhDataFrame:
        if self.index is None:
            raise Exception('to_frame() is not supported for Series that do not have an index')
        return BuhTuhDataFrame(
            engine=self.engine,
            source_node=self.base_node,
            index=self.index,
            series={self.name: self}
        )

    @classmethod
    def get_instance(
            cls,
            base: DataFrameOrSeries,
            name: str,
            dtype: str,
            expression: str = None
    ) -> 'BuhTuhSeries':
        """
        Create an instance of the right sub-class of BuhTuhSeries.
        The subclass is based on the provided dtype. See docstring of __init__ for other parameters.
        """
        series_type = get_series_type_from_dtype(dtype=dtype)
        return series_type(
            engine=base.engine,
            base_node=base.base_node,
            index=base.index,
            name=name,
            expression=expression
        )

    def get_expression(self, table_alias='') -> str:
        # TODO BLOCKER! escape the stuff

        if table_alias != '' and table_alias[-1] != '.':
            table_alias = table_alias + '.'

        return self.expression.format(table_alias=table_alias)

    def get_column_expression(self, table_alias='') -> str:
        # TODO BLOCKER! escape the stuff
        expression = self.get_expression(table_alias)
        if expression != self.name:
            return f'{expression} as "{self.name}"'
        else:
            return expression

    def _check_supported(self, operation_name: str, supported_dtypes: List[str], other: 'BuhTuhSeries'):

        if self.base_node != other.base_node:
            raise NotImplementedError("Operations on different graph nodes are currently not supported.")

        if other.dtype.lower() not in supported_dtypes:
            raise ValueError(f'{operation_name} not supported between {self.dtype} and {other.dtype}.')

    def _get_derived_series(self, new_dtype: str, expression: str):
        return BuhTuhSeries.get_instance(
            base=self,
            name=self.name,
            dtype=new_dtype,
            expression=expression
        )

    def astype(self, dtype: str) -> 'BuhTuhSeries':
        if dtype == self.dtype:
            return self
        series_type = get_series_type_from_dtype(dtype)
        expression = series_type.from_dtype_to_sql(self.dtype, self.get_expression())
        return self._get_derived_series(new_dtype=dtype, expression=expression)

    @classmethod
    def from_const(cls,
                   base: DataFrameOrSeries,
                   value: Any,
                   name: str) -> 'BuhTuhSeries':
        dtype = cast(str, cls.dtype)  # needed for mypy
        result = BuhTuhSeries.get_instance(
            base=base,
            name=name,
            dtype=dtype,
            expression=cls.constant_to_sql(value)
        )
        return result

    # Below methods are not abstract, as they can be optionally be implemented by subclasses.
    def __add__(self, other) -> 'BuhTuhSeries':
        raise NotImplementedError()

    def __sub__(self, other) -> 'BuhTuhSeries':
        raise NotImplementedError()

    def __mul__(self, other) -> 'BuhTuhSeries':
        raise NotImplementedError()

    # TODO, answer: What about __matmul__?

    def __truediv__(self, other) -> 'BuhTuhSeries':
        raise NotImplementedError()

    def __floordiv__(self, other) -> 'BuhTuhSeries':
        raise NotImplementedError()

    def __mod__(self, other) -> 'BuhTuhSeries':
        raise NotImplementedError()

    # TODO, answer: What about __divmod__?

    def __pow__(self, other, modulo=None) -> 'BuhTuhSeries':
        raise NotImplementedError()

    def __lshift__(self, other) -> 'BuhTuhSeries':
        raise NotImplementedError()

    def __rshift__(self, other) -> 'BuhTuhSeries':
        raise NotImplementedError()

    def __and__(self, other) -> 'BuhTuhSeries':
        raise NotImplementedError()

    def __xor__(self, other) -> 'BuhTuhSeries':
        raise NotImplementedError()

    def __or__(self, other) -> 'BuhTuhSeries':
        raise NotImplementedError()

    def _comparator_operator(self, other, comparator) -> 'BuhTuhSeriesBoolean':
        raise NotImplementedError()

    def __ne__(self, other) -> 'BuhTuhSeriesBoolean':  # type: ignore
        return self._comparator_operator(other, "<>")

    def __eq__(self, other) -> 'BuhTuhSeriesBoolean':  # type: ignore
        return self._comparator_operator(other, "=")

    def __lt__(self, other) -> 'BuhTuhSeriesBoolean':
        return self._comparator_operator(other, "<")

    def __le__(self, other) -> 'BuhTuhSeriesBoolean':
        return self._comparator_operator(other, "<=")

    def __ge__(self, other) -> 'BuhTuhSeriesBoolean':
        return self._comparator_operator(other, ">=")

    def __gt__(self, other) -> 'BuhTuhSeriesBoolean':
        return self._comparator_operator(other, ">")

    def __getitem__(self, key: Union[Any, slice]):
        if isinstance(key, slice):
            raise NotImplementedError("index slices currently not supported")

        # any other value we treat as a literal index lookup
        # multiindex not supported atm
        if self.index is None:
            raise Exception('Function not supported on Series without index')
        if len(self.index) != 1:
            raise NotImplementedError('Index only implemented for simple indexes.')
        series = self.to_frame()[list(self.index.values())[0] == key]
        assert isinstance(series, self.__class__)

        # this is massively ugly
        return series.head(1).values[0]

    # Maybe the aggregation methods should be defined on a more subclass of the actual Series call
    # so we can be more restrictive in calling these.
    def min(self):
        return self._get_derived_series(self.dtype, f'min({self.expression})')

    def max(self):
        return self._get_derived_series(self.dtype, f'max({self.expression})')

    def count(self):
        return self._get_derived_series('int64', f'count({self.expression})')

    def nunique(self):
        return self._get_derived_series('int64', f'count(distinct {self.expression})')


class BuhTuhSeriesBoolean(BuhTuhSeries, ABC):
    dtype = "bool"

    @staticmethod
    def constant_to_sql(value: bool) -> str:
        if not isinstance(value, bool):
            raise TypeError(f'value should be bool, actual type: {type(value)}')
        return str(value)

    @staticmethod
    def from_dtype_to_sql(source_dtype: str, expression: str) -> str:
        if source_dtype == 'bool':
            return expression
        else:
            return f'({expression})::bool'

    def _boolean_operator(self, other, operator) -> 'BuhTuhSeriesBoolean':
        # TODO maybe "other" should have a way to tell us it can be a bool?
        # TODO we're missing "NOT" here. https://www.postgresql.org/docs/13/functions-logical.html
        other = const_to_series(base=self, value=other)
        self._check_supported(f"boolean operator '{operator}'", ['bool', 'int64', 'float'], other)
        if other.dtype != 'bool':
            expression = f'(({self.expression}) {operator} ({other.expression}::bool))'
        else:
            expression = f'(({self.expression}) {operator} ({other.expression}))'
        return self._get_derived_series('bool', expression)

    def __and__(self, other) -> 'BuhTuhSeriesBoolean':
        return self._boolean_operator(other, 'AND')

    def __or__(self, other) -> 'BuhTuhSeriesBoolean':
        return self._boolean_operator(other, 'OR')


class BuhTuhSeriesAbstractNumeric(BuhTuhSeries, ABC):
    """
    Base class that defines shared logic between BuhTuhSeriesInt64 and BuhTuhSeriesFloat64
    """
    def __add__(self, other) -> 'BuhTuhSeries':
        other = const_to_series(base=self, value=other)
        self._check_supported('add', ['int64', 'float64'], other)
        expression = f'({self.expression}) + ({other.expression})'
        new_dtype = 'float64' if 'float64' in (self.dtype, other.dtype) else 'int64'
        return self._get_derived_series(new_dtype, expression)

    def __sub__(self, other) -> 'BuhTuhSeries':
        other = const_to_series(base=self, value=other)
        self._check_supported('sub', ['int64', 'float64'], other)
        expression = f'({self.expression}) - ({other.expression})'
        new_dtype = 'float64' if 'float64' in (self.dtype, other.dtype) else 'int64'
        return self._get_derived_series(new_dtype, expression)

    def _comparator_operator(self, other, comparator):
        other = const_to_series(base=self, value=other)
        self._check_supported(f"comparator '{comparator}'", ['int64', 'float64'], other)
        expression = f'({self.expression}) {comparator} ({other.expression})'
        return self._get_derived_series('bool', expression)

    def __truediv__(self, other):
        other = const_to_series(base=self, value=other)
        self._check_supported('division', ['int64', 'float64'], other)
        expression = f'({self.expression})::float / ({other.expression})'
        return self._get_derived_series('float64', expression)

    def __floordiv__(self, other):
        other = const_to_series(base=self, value=other)
        self._check_supported('division', ['int64', 'float64'], other)
        expression = f'({self.expression})::int / ({other.expression})::int'
        return self._get_derived_series('int64', expression)

    def sum(self):
        # TODO: This cast here is rather nasty
        return self._get_derived_series('int64', f'sum({self.expression})::int')


class BuhTuhSeriesInt64(BuhTuhSeriesAbstractNumeric):
    dtype = 'Int64'

    @staticmethod
    def constant_to_sql(value: int) -> str:
        if not isinstance(value, (int, numpy.int64)):
            raise TypeError(f'value should be int, actual type: {type(value)}')
        return str(value)

    @staticmethod
    def from_dtype_to_sql(source_dtype: str, expression: str) -> str:
        if source_dtype == 'Int64':
            return expression
        else:
            return f'({expression})::int'


class BuhTuhSeriesFloat64(BuhTuhSeriesAbstractNumeric):
    dtype = 'Float64'

    @staticmethod
    def constant_to_sql(value: float) -> str:
        if not isinstance(value, float):
            raise TypeError(f'value should be float, actual type: {type(value)}')
        return f'{value}::float'

    @staticmethod
    def from_dtype_to_sql(source_dtype: str, expression: str) -> str:
        if source_dtype == 'Float64':
            return expression
        else:
            return f'({expression})::float'


class BuhTuhSeriesString(BuhTuhSeries):
    dtype = 'string'

    @staticmethod
    def constant_to_sql(value: str) -> str:
        if not isinstance(value, str):
            raise TypeError(f'value should be str, actual type: {type(value)}')
        # TODO: fix sql injection!
        return f"'{value}'"

    @staticmethod
    def from_dtype_to_sql(source_dtype: str, expression: str) -> str:
        if source_dtype == 'String':
            return expression
        else:
            return f'({expression})::varchar'

    def __add__(self, other) -> 'BuhTuhSeries':
        other = const_to_series(base=self, value=other)
        self._check_supported('add', ['string'], other)
        expression = f'({self.expression}) || ({other.expression})'
        return self._get_derived_series('string', expression)

    def _comparator_operator(self, other, comparator):
        other = const_to_series(base=self, value=other)
        self._check_supported(f"comparator '{comparator}'", ['string'], other)
        expression = f'({self.expression}) {comparator} ({other.expression})'
        return self._get_derived_series('bool', expression)

    def slice(self, start: Union[int, slice], stop: int = None) -> 'BuhTuhSeriesString':
        """
        Get a python string slice using DB functions. Format follows standard slice format
        Note: this is called 'slice' to not destroy index selection logic
        :param item: an int for a single character, or a slice for some nice slicing
        :return: BuhTuhSeriesString with the slice applied
        """
        if isinstance(start, (int, type(None))):
            item = slice(start, stop)
        elif isinstance(start, slice):
            item = start
        else:
            raise ValueError(f'Type not supported {type(start)}')

        expression = self.expression

        if item.start is not None and item.start < 0:
            expression = f'right({expression}, {abs(item.start)})'
            if item.stop is not None:
                if item.stop < 0 and item.stop > item.start:
                    # we needed to check stop < 0, because that would mean we're going the wrong direction
                    # and that's not supported
                    expression = f'left({expression}, {item.stop - item.start})'
                else:
                    expression = "''"

        elif item.stop is not None and item.stop < 0:
            # we need to get the full string, minus abs(stop) chars.
            expression = f'substr({expression}, 1, greatest(0, length({expression}){item.stop}))'

        else:
            # positives only
            if item.stop is None:
                if item.start is None:
                    # full string, what are we doing here?
                    # current expression is okay.
                    pass
                else:
                    # full string starting at start
                    expression = f'substr({expression}, {item.start+1})'
            else:
                if item.start is None:
                    expression = f'left({expression}, {item.stop})'
                else:
                    if item.stop > item.start:
                        expression = f'substr({expression}, {item.start+1}, {item.stop-item.start})'
                    else:
                        expression = "''"

        return self._get_derived_series('string', expression)


class BuhTuhSeriesTimestamp(BuhTuhSeries):
    """
    Types in PG that we want to support: https://www.postgresql.org/docs/9.1/datatype-datetime.html
        timestamp without time zone
    """
    dtype = 'timestamp'

    db_dtype = 'timezone without time zone'

    @staticmethod
    def constant_to_sql(value: Union[str, datetime.datetime]) -> str:
        # This is wrong. We need a timedelta datatype
        if isinstance(value, (datetime.datetime, datetime.date, numpy.timedelta64)):
            value = str(value)
        if not isinstance(value, str):
            raise TypeError(f'value should be str or (datetime.datetime, datetime.date, numpy.timedelta64)'
                            f', actual type: {type(value)}')
        # TODO: fix sql injection!
        # Maybe we should do some checking on syntax here?
        return f"'{value}'"

    @staticmethod
    def from_dtype_to_sql(source_dtype: str, expression: str) -> str:
        if source_dtype == 'timestamp':
            return expression
        else:
            return f'({expression}::{BuhTuhSeriesTimestamp.db_dtype})'

    def _comparator_operator(self, other, comparator):
        other = const_to_series(base=self, value=other)
        self._check_supported(f"comparator '{comparator}'", ['timestamp', 'date', 'time', 'string'], other)
        expression = f'({self.expression}) {comparator} ({other.expression})'
        return self._get_derived_series('bool', expression)

    def format(self, format) -> 'BuhTuhSeriesString':
        """
        Allow standard PG formatting of this Series (to a string type)

        :param format: The format as defined in https://www.postgresql.org/docs/9.1/functions-formatting.html
        :return: a derived Series that accepts and returns formatted timestamp strings
        """
        expr = f"to_char({self.expression}, '{format}')"
        return self._get_derived_series('string', expr)

    def __sub__(self, other) -> 'BuhTuhSeriesTimestamp':
        other = const_to_series(base=self, value=other)
        self._check_supported('sub', ['timestamp', 'date', 'time'], other)
        expression = f'({self.expression}) - ({other.expression})'
        return self._get_derived_series('timedelta', expression)


class BuhTuhSeriesDate(BuhTuhSeriesTimestamp):
    """
    Types in PG that we want to support: https://www.postgresql.org/docs/9.1/datatype-datetime.html
        date
    """
    dtype = 'date'
    db_dtype = 'date'

    @staticmethod
    def from_dtype_to_sql(source_dtype: str, expression: str) -> str:
        if source_dtype == 'date':
            return expression
        else:
            return f'({expression}::{BuhTuhSeriesDate.db_dtype})'


class BuhTuhSeriesTime(BuhTuhSeriesTimestamp):
    """
    Types in PG that we want to support: https://www.postgresql.org/docs/9.1/datatype-datetime.html
        time without time zone
    """
    dtype = 'time'
    db_dtype = 'time without time zone'

    @staticmethod
    def from_dtype_to_sql(source_dtype: str, expression: str) -> str:
        if source_dtype == 'time':
            return expression
        else:
            return f'({expression}::{BuhTuhSeriesTime.db_dtype})'


class BuhTuhSeriesTimedelta(BuhTuhSeries):
    dtype = 'timedelta'
    db_dtype = 'interval'

    @staticmethod
    def constant_to_sql(value: Union[str, datetime.datetime]) -> str:
        if isinstance(value, (numpy.timedelta64, datetime.timedelta)):
            value = str(value)
        if not isinstance(value, str):
            raise TypeError(f'value should be str or (datetime.datetime, datetime.date, numpy.timedelta64)'
                            f', actual type: {type(value)}')
        # TODO: fix sql injection!
        # Maybe we should do some checking on syntax here?
        return f"'{value}'"

    @staticmethod
    def from_dtype_to_sql(source_dtype: str, expression: str) -> str:
        if source_dtype == 'timedelta':
            return expression
        else:
            return f'({expression}::{BuhTuhSeriesTimedelta.db_dtype})'

    def _comparator_operator(self, other, comparator):
        other = const_to_series(base=self, value=other)
        self._check_supported(f"comparator '{comparator}'", ['timedelta', 'date', 'time', 'string'], other)
        expression = f'({self.expression}) {comparator} ({other.expression})'
        return self._get_derived_series('bool', expression)

    def format(self, format) -> 'BuhTuhSeriesString':
        """
        Allow standard PG formatting of this Series (to a string type)

        :param format: The format as defined in https://www.postgresql.org/docs/9.1/functions-formatting.html
        :return: a derived Series that accepts and returns formatted timestamp strings
        """
        expr = f"to_char({self.expression}, '{format}')"
        return self._get_derived_series('string', expr)

    def __add__(self, other) -> 'BuhTuhSeriesTimedelta':
        other = const_to_series(base=self, value=other)
        self._check_supported('add', ['timedelta', 'timestamp', 'date', 'time'], other)
        expression = f'({self.expression}) + ({other.expression})'
        return self._get_derived_series('timedelta', expression)

    def __sub__(self, other) -> 'BuhTuhSeriesTimedelta':
        other = const_to_series(base=self, value=other)
        self._check_supported('sub', ['timedelta', 'timestamp', 'date', 'time'], other)
        expression = f'({self.expression}) - ({other.expression})'
        return self._get_derived_series('timedelta', expression)

    def sum(self) -> 'BuhTuhSeriesTimedelta':
        return self._get_derived_series('timedelta', f'sum({self.expression})')

    def average(self) -> 'BuhTuhSeriesTimedelta':
        return self._get_derived_series('timedelta', f'avg({self.expression})')


class BuhTuhGroupBy:
    def __init__(self,
                 buh_tuh: BuhTuhDataFrame,
                 group_by_columns: List['BuhTuhSeries']):
        self.buh_tuh = buh_tuh

        self.groupby = {}
        for col in group_by_columns:
            if not isinstance(col, BuhTuhSeries):
                raise ValueError(f'Unsupported groupby argument type: {type(col)}')
            assert col.base_node == buh_tuh.base_node
            self.groupby[col.name] = col

        if len(group_by_columns) == 0:
            # create new dummy column so we can aggregate over everything
            self.groupby = {
                'index': BuhTuhSeriesInt64.get_instance(base=buh_tuh,
                                                        name='index',
                                                        dtype='int64',
                                                        expression='1')
            }

        self.aggregated_data = {name: series
                                for name, series in buh_tuh.all_series.items()
                                if name not in self.groupby.keys()}

    def aggregate(
            self,
            series: Union[Dict[str, str], List[str]],
            aggregations: List[str] = None
    ) -> BuhTuhDataFrame:
        """
        Execute requested aggregations on this groupby

        :param series: a dict containing 'name': 'aggregation_method'.
            In case you need duplicates: a list of 'name's is also supported, but aggregations should have
            the same length list with the aggregation methods requested
        :param aggregations: The aggregation methods requested in case series is a list.
        :return: a new BuhTuhDataFrame containing the requested aggregations
        """
        new_series_dtypes = {}
        aggregate_columns = []

        if isinstance(series, list):
            if not isinstance(aggregations, list):
                raise ValueError('aggregations must be a list if series is a list')
            if len(series) != len(aggregations):
                raise ValueError(f'Length of series should match length of aggregations: '
                                 f'{len(series)} != {len(aggregations)}')
        elif isinstance(series, dict):
            aggregations = list(series.values())
            series = list(series.keys())
        else:
            raise TypeError()

        for name, aggregation in list(zip(series, aggregations)):
            data_series = self.aggregated_data[name]
            func = getattr(data_series, aggregation)
            agg_series = func()
            name = f'{agg_series.name}_{aggregation}'
            agg_series = BuhTuhSeries.get_instance(base=self.buh_tuh,
                                                   name=name,
                                                   dtype=agg_series.dtype,
                                                   expression=agg_series.expression)
            aggregate_columns.append(agg_series.get_column_expression())
            new_series_dtypes[agg_series.name] = agg_series.dtype

        model_builder = CustomSqlModel(  # setting this stuff could also be part of __init__
            sql="""
                select {group_by_columns}, {aggregate_columns}

                from {{prev}}
                group by {group_by_expression}
                """
        )
        model = model_builder(
            group_by_columns=', '.join(g.get_column_expression() for g in self.groupby.values()),
            aggregate_columns=', '.join(aggregate_columns),
            group_by_expression=', '.join(g.get_expression() for g in self.groupby.values()),
            # TODO: get final node, or at least make sure we 'freeze' the node?
            prev=self.buh_tuh.base_node
        )

        return BuhTuhDataFrame.get_instance(
            engine=self.buh_tuh.engine,
            source_node=model,
            index_dtypes={n: t.dtype for n, t in self.groupby.items()},
            dtypes=new_series_dtypes
        )

    def __getattr__(self, attr_name: str) -> Any:
        """ All methods that do not exists yet are potential aggregation methods. """
        try:
            return super().__getattribute__(attr_name)
        except AttributeError:
            return lambda: self.aggregate({series_name: attr_name for series_name in self.aggregated_data})

    def __getitem__(self, key: Union[str, List[str]]) -> 'BuhTuhGroupBy':

        assert isinstance(key, (str, list, tuple)), f'a buhtuh `selection` should be a str or list but ' \
                                                    f'got {type(key)} instead.'

        if isinstance(key, str):
            key = [key]

        key_set = set(key)
        # todo: check that the key_set is not in group_by_data, or make sure we fix the duplicate column
        #  name problem?
        assert key_set.issubset(set(self.aggregated_data.keys()))

        selected_data = {key: data for key, data in self.aggregated_data.items() if key in key_set}
        buh_tuh = BuhTuhDataFrame(
            engine=self.buh_tuh.engine,
            source_node=self.buh_tuh.base_node,
            index=self.groupby,
            series=selected_data
        )
        return BuhTuhGroupBy(buh_tuh=buh_tuh, group_by_columns=list(self.groupby.values()))


def const_to_series(base: Union[BuhTuhSeries, BuhTuhDataFrame],
                    value: Union[BuhTuhSeries, int, float, str],
                    name: str = None) -> BuhTuhSeries:
    """
    Take a value and return a BuhTuhSeries representing a column with that value.
    If value is already a BuhTuhSeries it is returned unchanged.
    If value is a constant then the right BuhTuhSeries subclass is found for that type and instantiated
    with the constant value.
    :param base: Base series or DataFrame. In case a new Series object is created and returned, it will
        share its engine, index, and base_node with this one. Only applies if value is not a BuhTuhSeries
    :param value: constant value for which to create a Series, or a BuhTuhSeries
    :param name: optional name for the series object. Only applies if value is not a BuhTuhSeries
    :return:
    """
    if isinstance(value, BuhTuhSeries):
        return value
    name = '__tmp' if name is None else name
    dtype = arg_to_type(value)
    series_type = get_series_type_from_dtype(dtype)
    return series_type.from_const(base=base, value=value, name=name)<|MERGE_RESOLUTION|>--- conflicted
+++ resolved
@@ -246,15 +246,11 @@
                     dtypes={name: series.dtype for name, series in self.data.items()}
                 )
             )
-<<<<<<< HEAD
-        raise NotImplementedError(f"Only int, str, (set|list|tuple)[str], slice or BuhTuhSeriesBoolean "
-                                  f"are supported, but got {type(key)}")
-=======
-        raise NotImplementedError(f"Only str, (set|list)[str], slice or BuhTuhSeriesBoolean are supported, but got {type(key)}")
+        raise NotImplementedError(f"Only str, (set|list)[str], slice or BuhTuhSeriesBoolean are supported, "
+                                  f"but got {type(key)}")
 
     def __getattr__(self, attr):
         return self._data[attr]
->>>>>>> 44c3a29d
 
     def __setitem__(self,
                     key: Union[str, List[str]],
@@ -304,18 +300,6 @@
         if isinstance(key, str):
             del(self._data[key])
             return
-<<<<<<< HEAD
-        if isinstance(key, BuhTuhSeries):
-            remove = [n for n, s in self._data.items() if s == key]
-            for n in remove:
-                del(self._data[n])
-            return
-        if isinstance(key, (list, tuple, set)):
-            for k in key:
-                self.__delitem__(k)
-            return
-=======
->>>>>>> 44c3a29d
         else:
             raise TypeError(f'Unsupported type {type(key)}')
 
@@ -375,39 +359,14 @@
 
         return BuhTuhGroupBy(buh_tuh=self, group_by_columns=group_by_columns)
 
-<<<<<<< HEAD
     def sort_values(
             self,
-            sort_order: Union[str, List[str], Dict[str, bool]] = None,
-            ascending: List[bool] = None
+            by: Union[str, List[str]],
+            ascending: Union[bool, List[bool]] = True
     ) -> 'BuhTuhDataFrame':
         """
         TODO: comments
         """
-        if sort_order is None:
-            return self
-        if isinstance(sort_order, str):
-            sort_order = {sort_order: True}
-        if isinstance(sort_order, list):
-            if ascending is None or len(ascending) != len(sort_order):
-                raise ValueError('Must specify ascending for each item if sort_order is a list')
-            sort_order = {f: o for f, o in zip(sort_order, ascending)}
-        if isinstance(sort_order, dict):
-            possible_names = list(self.index.keys()) + list(self.data.keys())
-            missing = [name for name in sort_order.keys() if name not in possible_names]
-            if len(missing) > 0:
-                raise ValueError(f'Some series could not be found in current frame: {missing}')
-
-            model = self.get_current_node(order=sort_order)
-            return BuhTuhDataFrame.get_instance(
-                engine=self.engine,
-                source_node=model,
-                index_dtypes={name: series.dtype for name, series in self.index.items()},
-                dtypes={name: series.dtype for name, series in self.data.items()}
-            )
-        raise NotImplementedError(f'Unsupported argument {type(sort_order)}')
-=======
-    def sort_values(self, by: Union[str,List[str]], ascending: Union[bool,List[bool]] = True) -> 'BuhTuhDataFrame':
         # TODO needs type check?
         if isinstance(by, str):
             by = [by]
@@ -435,7 +394,6 @@
         df = pd.read_sql_query(sql, conn, index_col=list(self.index.keys()))
         conn.close()
         return df
->>>>>>> 44c3a29d
 
     def head(self, n: int = 5):
         """
@@ -500,7 +458,7 @@
             order=order_str
         )
 
-    def view_sql(self, limit: Union[int,slice] = None) -> str:
+    def view_sql(self, limit: Union[int, slice] = None) -> str:
         model = self.get_current_node(limit=limit)
         sql = to_sql(model)
         return sql

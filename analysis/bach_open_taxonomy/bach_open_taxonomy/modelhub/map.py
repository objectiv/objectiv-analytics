"""
Copyright 2021 Objectiv B.V.
"""
from bach.expression import Expression
from typing import TYPE_CHECKING
from bach.partitioning import WindowFrameBoundary

if TYPE_CHECKING:
    from bach.series import SeriesBoolean


class Map:
    """
    Methods in this class can be used to map data in the Objectiv Frame to series values.

    Always returns Series with same index as the ObjectivFrame the method is applied to, so the can be set
    as columns to that ObjectivFrame
    """

    def __init__(self, mh):
        self._mh = mh

    def is_first_session(self, df) -> 'SeriesBoolean':
        """
        Labels all hits in a session ``True`` if that session is the first session of that user in the data.

        :returns: SeriesBoolean with the same index as the ObjectivFrame this method is applied to.
        """

        self._mh._check_data_is_objectiv_data(df)

        window = df.groupby('user_id').window(end_boundary=WindowFrameBoundary.FOLLOWING)
        first_session = window['session_id'].min()
        series = first_session == df.session_id

        new_series = series.copy_override(name='is_first_session',
                                          index=df.index).to_frame().materialize().is_first_session

        return new_series

    def is_new_user(self, df, time_aggregation=None) -> 'SeriesBoolean':
        """
        Labels all hits ``True`` if the user is first seen in the period given time_aggregation.

        :param time_aggregation: if ``None``, it uses the time_aggregation set in ObjectivFrame.
        :returns: SeriesBoolean with the same index as the ObjectivFrame this method is applied to.
        """

        self._mh._check_data_is_objectiv_data(df)

        window = df.groupby('user_id').window(end_boundary=WindowFrameBoundary.FOLLOWING)
        is_first_session = window['session_id'].min()

        window = df.groupby([self._mh.time_agg(df, time_aggregation),
                             'user_id']).window(end_boundary=WindowFrameBoundary.FOLLOWING)
        is_first_session_time_aggregation = window['session_id'].min()

        series = is_first_session_time_aggregation == is_first_session

        new_series = series.copy_override(name='is_new_user',
                                          index=df.index).to_frame().materialize().is_new_user

        return new_series

    def is_conversion_event(self, df, name: str):
        """
        Labels a hit ``True`` if it is a conversion event, all other hits are labeled False.

        :param name: the name of the conversion to label as set in
            :py:attr:`ObjectivFrame.conversion_events`.
        :returns: SeriesBoolean with same index as the ObjectivFrame this method is applied to.
        """

        self._mh._check_data_is_objectiv_data(df)

        conversion_stack, conversion_event = self._mh._conversion_events[name]

        if conversion_stack is None:
            series = df.event_type == conversion_event
        elif conversion_event is None:
            series = conversion_stack.notnull()
        else:
            series = ((conversion_stack.notnull()) & (df.event_type == conversion_event))
        return series.copy_override(name='is_conversion_event')

    def conversion_count(self, df, name: str, partition='session_id'):
        """
        Counts the number of time a user is converted at a moment in time given a partition (ie session_id
        or user_id).

        :param name: the name of the conversion to label as set in
            :py:attr:`ObjectivFrame.conversion_events`.
        :param partition: the partition over which the number of conversions are counted. Can be any column
            of the ObjectivFrame
        :returns: SeriesInt64 with same index as the ObjectivFrame this method is applied to.
        """

        self._mh._check_data_is_objectiv_data(df)

        df = df.copy_override()
        df['__conversion'] = self._mh.map.is_conversion_event(df, name)
        exp = f"case when {{}} then row_number() over (partition by {{}}, {{}}) end"
        expression = Expression.construct(exp, df['__conversion'], df[partition], df['__conversion'])
        df['__conversion_counter'] = df['__conversion']\
            .copy_override_dtype(dtype='int64')\
            .copy_override(expression=expression)
        df = df.materialize()
        exp = f"count({{}}) over (partition by {{}} order by {{}}, {{}})"
        expression = Expression.construct(exp,
                                          df['__conversion_counter'],
                                          df[partition],
                                          df[partition],
                                          df['moment'])
        df['conversion_count'] = df['__conversion_counter']\
            .copy_override_dtype('int64')\
            .copy_override(expression=expression)

        return df.conversion_count

    def pre_conversion_hit_number(self,
                                  df,
                                  name: str,
                                  partition: str = 'session_id'):
        """
        Returns a count backwards from the first conversion, given the partition. I.e. first hit before
        converting is 1, second hit before converting 2, etc. Returns ``None`` if there are no conversions
        in the partition or after the first conversion.

        :param name: the name of the conversion to label as set in
            :py:attr:`ObjectivFrame.conversion_events`.
<<<<<<< HEAD
=======
        :param filter: filters hits from being counted. Returns ``None`` for filtered hits.
>>>>>>> b796acd7
        :param partition: the partition over which the number of conversions are counted. Can be any column
            of the ObjectivFrame
        :returns: SeriesInt64 with same index as the ObjectivFrame this method is applied to.
        """

        self._mh._check_data_is_objectiv_data(df)

        df = df.copy_override()
        df['__conversions'] = self._mh.map.conversion_count(df, name=name)

        window = df.groupby(partition).window()
        converted = window['__conversions'].max()

        df['__is_converted'] = converted != 0
        df = df.materialize()
        pre_conversion_hits = df[df['__is_converted']]
        pre_conversion_hits = pre_conversion_hits[pre_conversion_hits['__conversions'] == 0]

        window = pre_conversion_hits.sort_values(['session_id',
                                                  'session_hit_number'],
                                                 ascending=False).groupby(partition).window()
        pre_conversion_hits['pre_conversion_hit_number'] = pre_conversion_hits.session_hit_number.\
            window_row_number(window)

        pre_conversion_hits = pre_conversion_hits.materialize()
        df['pre_conversion_hit_number'] = pre_conversion_hits['pre_conversion_hit_number']

        return df['pre_conversion_hit_number']<|MERGE_RESOLUTION|>--- conflicted
+++ resolved
@@ -128,10 +128,6 @@
 
         :param name: the name of the conversion to label as set in
             :py:attr:`ObjectivFrame.conversion_events`.
-<<<<<<< HEAD
-=======
-        :param filter: filters hits from being counted. Returns ``None`` for filtered hits.
->>>>>>> b796acd7
         :param partition: the partition over which the number of conversions are counted. Can be any column
             of the ObjectivFrame
         :returns: SeriesInt64 with same index as the ObjectivFrame this method is applied to.

--- conflicted
+++ resolved
@@ -659,12 +659,6 @@
             aggregates over the entire selected dataset.
         :param table_name: the name of the sql table where the data is stored.
         """
-<<<<<<< HEAD
-=======
-
-        table_name = 'data'
-
->>>>>>> 851a4334
         if engine is None:
             import sqlalchemy
             import os

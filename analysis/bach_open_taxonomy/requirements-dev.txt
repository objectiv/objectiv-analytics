pytest==6.2.5
mypy==0.910
pycodestyle==2.7.0
<<<<<<< HEAD
# mypy types for used libraries
=======
>>>>>>> 39c8470c
types-requests<|MERGE_RESOLUTION|>--- conflicted
+++ resolved
@@ -1,8 +1,4 @@
 pytest==6.2.5
 mypy==0.910
 pycodestyle==2.7.0
-<<<<<<< HEAD
-# mypy types for used libraries
-=======
->>>>>>> 39c8470c
 types-requests
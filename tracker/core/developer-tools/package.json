--- conflicted
+++ resolved
@@ -1,10 +1,6 @@
 {
   "name": "@objectiv/developer-tools",
-<<<<<<< HEAD
-  "version": "0.0.19-2",
-=======
   "version": "0.0.20-0",
->>>>>>> e4c254de
   "description": "Validation and logging utilities to help pinpoint instrumentation issues while developing",
   "license": "Apache-2.0",
   "homepage": "https://objectiv.io",
@@ -59,15 +55,9 @@
     "npm-publish:verdaccio": "shx cp ../../verdaccio/.npmrc .npmrc && npm publish --tag=$TAG && shx rm -f .npmrc"
   },
   "devDependencies": {
-<<<<<<< HEAD
-    "@objectiv/testing-tools": "^0.0.19-2",
-    "@objectiv/tracker-core": "^0.0.19-2",
-=======
     "@objectiv/testing-tools": "^0.0.20-0",
     "@objectiv/tracker-core": "^0.0.20-0",
->>>>>>> e4c254de
     "@types/jest": "^27.4.1",
-    "@types/node": "^17.0.30",
     "jest": "^27.5.1",
     "jest-standard-reporter": "^2.0.0",
     "prettier": "^2.5.1",
@@ -79,14 +69,7 @@
     "typescript": "^4.6.2"
   },
   "peerDependencies": {
-<<<<<<< HEAD
-    "@objectiv/schema": "^0.0.19-2",
-    "@objectiv/tracker-core": "^0.0.19-2"
-  },
-  "stableVersion": "0.0.19-1"
-=======
     "@objectiv/schema": "^0.0.20-0",
     "@objectiv/tracker-core": "^0.0.20-0"
   }
->>>>>>> e4c254de
 }
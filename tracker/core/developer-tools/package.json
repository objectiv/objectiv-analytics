--- conflicted
+++ resolved
@@ -1,10 +1,6 @@
 {
   "name": "@objectiv/developer-tools",
-<<<<<<< HEAD
-  "version": "0.0.23-1",
-=======
   "version": "0.0.23-2",
->>>>>>> 8bc57f58
   "description": "Validation and logging utilities to help pinpoint instrumentation issues while developing",
   "license": "Apache-2.0",
   "homepage": "https://objectiv.io",
@@ -59,15 +55,9 @@
     "npm-publish:verdaccio": "npm publish --tag=$TAG"
   },
   "devDependencies": {
-<<<<<<< HEAD
-    "@objectiv/developer-tools": "^0.0.23-1",
-    "@objectiv/testing-tools": "^0.0.23-1",
-    "@objectiv/tracker-core": "^0.0.23-1",
-=======
     "@objectiv/developer-tools": "^0.0.23-2",
     "@objectiv/testing-tools": "^0.0.23-2",
     "@objectiv/tracker-core": "^0.0.23-2",
->>>>>>> 8bc57f58
     "@types/jest": "^27.4.1",
     "jest": "^27.5.1",
     "jest-standard-reporter": "^2.0.0",
@@ -79,12 +69,7 @@
     "typescript": "^4.6.2"
   },
   "peerDependencies": {
-<<<<<<< HEAD
-    "@objectiv/schema": "^0.0.23-1",
-    "@objectiv/tracker-core": "^0.0.23-1"
-=======
     "@objectiv/schema": "^0.0.23-2",
     "@objectiv/tracker-core": "^0.0.23-2"
->>>>>>> 8bc57f58
   }
 }
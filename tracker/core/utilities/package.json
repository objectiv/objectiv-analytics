{
  "name": "@objectiv/utilities",
<<<<<<< HEAD
  "version": "0.0.19-2",
=======
  "version": "0.0.20-0",
>>>>>>> e4c254de
  "private": true,
  "license": "Apache-2.0",
  "description": "Objectiv Core Utilities",
  "files": [
    "src/generator.js"
  ],
  "scripts": {
    "prettify": "prettier --write .",
    "generate": "(cd src && node generator.js)",
    "check:dependencies": "npx depcheck"
  },
  "devDependencies": {
    "json5": "^2.2.0",
    "prettier": "^2.5.1"
<<<<<<< HEAD
  },
  "stableVersion": "0.0.19-1"
=======
  }
>>>>>>> e4c254de
}<|MERGE_RESOLUTION|>--- conflicted
+++ resolved
@@ -1,10 +1,6 @@
 {
   "name": "@objectiv/utilities",
-<<<<<<< HEAD
-  "version": "0.0.19-2",
-=======
   "version": "0.0.20-0",
->>>>>>> e4c254de
   "private": true,
   "license": "Apache-2.0",
   "description": "Objectiv Core Utilities",
@@ -19,10 +15,5 @@
   "devDependencies": {
     "json5": "^2.2.0",
     "prettier": "^2.5.1"
-<<<<<<< HEAD
-  },
-  "stableVersion": "0.0.19-1"
-=======
   }
->>>>>>> e4c254de
 }
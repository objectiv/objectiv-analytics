--- conflicted
+++ resolved
@@ -1,10 +1,6 @@
 {
   "name": "@objectiv/tracker-core",
-<<<<<<< HEAD
-  "version": "0.0.19-0",
-=======
-  "version": "0.0.19",
->>>>>>> 7dd91443
+  "version": "0.0.20-0",
   "description": "Core functionality for Objectiv JavaScript trackers",
   "license": "Apache-2.0",
   "homepage": "https://objectiv.io",
@@ -54,11 +50,7 @@
     "npm-publish:verdaccio": "shx cp ../../verdaccio/.npmrc .npmrc && npm publish --tag=$TAG && shx rm -f .npmrc"
   },
   "devDependencies": {
-<<<<<<< HEAD
-    "@objectiv/testing-tools": "^0.0.19-0",
-=======
-    "@objectiv/testing-tools": "^0.0.19",
->>>>>>> 7dd91443
+    "@objectiv/testing-tools": "^0.0.20-0",
     "@types/jest": "^27.4.1",
     "@types/uuid": "^8.3.4",
     "jest": "^27.5.1",
@@ -71,13 +63,8 @@
     "typescript": "^4.6.2"
   },
   "dependencies": {
-<<<<<<< HEAD
-    "@objectiv/developer-tools": "^0.0.19-0",
-    "@objectiv/schema": "^0.0.19-0",
-=======
-    "@objectiv/schema": "^0.0.19",
->>>>>>> 7dd91443
+    "@objectiv/developer-tools": "^0.0.20-0",
+    "@objectiv/schema": "^0.0.20-0",
     "uuid": "^8.3.2"
-  },
-  "stableVersion": "0.0.18"
+  }
 }
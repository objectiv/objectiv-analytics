--- conflicted
+++ resolved
@@ -3,6 +3,7 @@
   "version": "0.0.1",
   "description": "Objectiv JavaScript Tracker Core library",
   "main": "dist/index.js",
+  "module": "dist/index.js",
   "types": "dist/index.d.ts",
   "files": [
     "dist"
@@ -11,17 +12,11 @@
     "build": "rollup -c --silent --failAfterWarnings",
     "prettier": "prettier --write .",
     "lint": "eslint . --ext .js,.ts",
-<<<<<<< HEAD
-    "test": "jest --no-cache --silent",
-    "test:ci": "jest --no-cache --silent --ci",
+    "test": "jest --no-cache --silent --runInBand",
+    "test:ci": "jest --no-cache --silent --ci --runInBand",
     "test:coverage": "jest --no-cache --silent --coverage",
     "publish": "npm publish",
-    "unpublish": "npm unpublish @objectiv/tracker-core --force"
-=======
-    "test": "jest --no-cache --silent --runInBand",
-    "test:ci": "jest --no-cache --silent --ci --runInBand",
-    "test:coverage": "jest --no-cache --silent --coverage"
->>>>>>> 7304eae5
+    "unpublish": "npm unpublish @objectiv/tracker-core"
   },
   "devDependencies": {
     "@objectiv/schema": "~0.0.1",

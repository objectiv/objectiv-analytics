{
  "name": "@objectiv/tracker-react-core",
<<<<<<< HEAD
  "version": "0.0.19-2",
=======
  "version": "0.0.20-0",
>>>>>>> e4c254de
  "description": "Objectiv tracker core module for React trackers",
  "license": "Apache-2.0",
  "homepage": "https://objectiv.io",
  "keywords": [
    "objectiv",
    "tracking",
    "core",
    "react",
    "analytics",
    "events",
    "taxonomy"
  ],
  "repository": {
    "type": "git",
    "url": "https://github.com/objectiv/objectiv-analytics.git",
    "directory": "tracker/core/react"
  },
  "bugs": "https://github.com/objectiv/objectiv-analytics/issues",
  "contributors": [
    {
      "name": "Surai Di Rosa",
      "email": "surai.dirosa@gmail.com",
      "url": "https://github.com/sdirosa"
    }
  ],
  "main": "./dist/index.js",
  "module": "./dist/esm/index.js",
  "types": "./dist/index.d.ts",
  "files": [
    "dist"
  ],
  "exports": {
    ".": {
      "require": "./dist/index.js",
      "import": "./dist/esm/index.js",
      "types": "./dist/index.d.ts"
    }
  },
  "scripts": {
    "build": "tsup src/index.ts --format cjs,esm --legacy-output --minify --dts --sourcemap --clean",
    "prettify": "prettier --write .",
    "tsc": "tsc --noEmit",
    "test": "jest --silent --runInBand",
    "test:ci": "jest --silent --ci --runInBand",
    "test:coverage": "jest --silent --coverage --runInBand",
    "check:dependencies": "npx depcheck",
    "npm-publish": "shx rm -f .npmrc && npm publish --access=public --tag=$TAG",
    "npm-publish:verdaccio": "shx cp ../../verdaccio/.npmrc .npmrc && npm publish --tag=$TAG && shx rm -f .npmrc"
  },
  "devDependencies": {
<<<<<<< HEAD
    "@objectiv/developer-tools": "^0.0.19-2",
    "@objectiv/testing-tools": "^0.0.19-2",
=======
    "@objectiv/developer-tools": "^0.0.20-0",
    "@objectiv/testing-tools": "^0.0.20-0",
>>>>>>> e4c254de
    "@testing-library/react": "^12.1.4",
    "@testing-library/react-hooks": "^7.0.2",
    "@types/jest": "^27.4.1",
    "@types/react": "^17.0.39",
    "jest": "^27.5.1",
    "jest-standard-reporter": "^2.0.0",
    "prettier": "^2.5.1",
    "react": "^17.0.2",
    "react-dom": "^17.0.2",
    "shx": "^0.3.4",
    "ts-jest": "^27.1.3",
    "tsup": "^5.12.0",
    "typescript": "^4.6.2"
  },
  "dependencies": {
<<<<<<< HEAD
    "@objectiv/schema": "^0.0.19-2",
    "@objectiv/tracker-core": "~0.0.19-2",
=======
    "@objectiv/schema": "^0.0.20-0",
    "@objectiv/tracker-core": "~0.0.20-0",
>>>>>>> e4c254de
    "fast-deep-equal": "^3.1.3"
  },
  "peerDependencies": {
    "react": ">=16.8",
    "react-dom": ">=16.8"
<<<<<<< HEAD
  },
  "stableVersion": "0.0.19-1"
=======
  }
>>>>>>> e4c254de
}<|MERGE_RESOLUTION|>--- conflicted
+++ resolved
@@ -1,10 +1,6 @@
 {
   "name": "@objectiv/tracker-react-core",
-<<<<<<< HEAD
-  "version": "0.0.19-2",
-=======
   "version": "0.0.20-0",
->>>>>>> e4c254de
   "description": "Objectiv tracker core module for React trackers",
   "license": "Apache-2.0",
   "homepage": "https://objectiv.io",
@@ -55,13 +51,8 @@
     "npm-publish:verdaccio": "shx cp ../../verdaccio/.npmrc .npmrc && npm publish --tag=$TAG && shx rm -f .npmrc"
   },
   "devDependencies": {
-<<<<<<< HEAD
-    "@objectiv/developer-tools": "^0.0.19-2",
-    "@objectiv/testing-tools": "^0.0.19-2",
-=======
     "@objectiv/developer-tools": "^0.0.20-0",
     "@objectiv/testing-tools": "^0.0.20-0",
->>>>>>> e4c254de
     "@testing-library/react": "^12.1.4",
     "@testing-library/react-hooks": "^7.0.2",
     "@types/jest": "^27.4.1",
@@ -77,22 +68,12 @@
     "typescript": "^4.6.2"
   },
   "dependencies": {
-<<<<<<< HEAD
-    "@objectiv/schema": "^0.0.19-2",
-    "@objectiv/tracker-core": "~0.0.19-2",
-=======
     "@objectiv/schema": "^0.0.20-0",
     "@objectiv/tracker-core": "~0.0.20-0",
->>>>>>> e4c254de
     "fast-deep-equal": "^3.1.3"
   },
   "peerDependencies": {
     "react": ">=16.8",
     "react-dom": ">=16.8"
-<<<<<<< HEAD
-  },
-  "stableVersion": "0.0.19-1"
-=======
   }
->>>>>>> e4c254de
 }
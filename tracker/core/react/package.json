{
  "name": "@objectiv/tracker-react-core",
<<<<<<< HEAD
  "version": "0.0.23-1",
=======
  "version": "0.0.23-2",
>>>>>>> 8bc57f58
  "description": "Objectiv tracker core module for React trackers",
  "license": "Apache-2.0",
  "homepage": "https://objectiv.io",
  "keywords": [
    "objectiv",
    "tracking",
    "core",
    "react",
    "analytics",
    "events",
    "taxonomy"
  ],
  "repository": {
    "type": "git",
    "url": "https://github.com/objectiv/objectiv-analytics.git",
    "directory": "tracker/core/react"
  },
  "bugs": "https://github.com/objectiv/objectiv-analytics/issues",
  "contributors": [
    {
      "name": "Surai Di Rosa",
      "email": "surai.dirosa@gmail.com",
      "url": "https://github.com/sdirosa"
    }
  ],
  "main": "./dist/index.js",
  "module": "./dist/esm/index.js",
  "types": "./dist/index.d.ts",
  "files": [
    "dist"
  ],
  "exports": {
    ".": {
      "require": "./dist/index.js",
      "import": "./dist/esm/index.js",
      "types": "./dist/index.d.ts"
    }
  },
  "scripts": {
    "build": "tsup src/index.ts --format cjs,esm --legacy-output --minify --dts --sourcemap --clean",
    "prettify": "prettier --write .",
    "tsc": "tsc --noEmit",
    "test": "jest --silent --runInBand",
    "test:ci": "jest --silent --ci --runInBand",
    "test:coverage": "jest --silent --coverage --runInBand",
    "check:dependencies": "npx depcheck",
    "npm-publish": "npm publish --access=public --tag=$TAG",
    "npm-publish:verdaccio": "npm publish --tag=$TAG"
  },
  "devDependencies": {
<<<<<<< HEAD
    "@objectiv/developer-tools": "^0.0.23-1",
    "@objectiv/plugin-application-context": "^0.0.23-1",
    "@objectiv/plugin-path-context-from-url": "^0.0.23-1",
    "@objectiv/testing-tools": "^0.0.23-1",
=======
    "@objectiv/developer-tools": "^0.0.23-2",
    "@objectiv/plugin-application-context": "^0.0.23-2",
    "@objectiv/plugin-path-context-from-url": "^0.0.23-2",
    "@objectiv/testing-tools": "^0.0.23-2",
>>>>>>> 8bc57f58
    "@testing-library/react": "^12.1.4",
    "@testing-library/react-hooks": "^7.0.2",
    "@types/jest": "^27.4.1",
    "@types/react": "^17.0.39",
    "jest": "^27.5.1",
    "jest-standard-reporter": "^2.0.0",
    "prettier": "^2.5.1",
    "react": "^17.0.2",
    "react-dom": "^17.0.2",
    "ts-jest": "^27.1.3",
    "tsup": "^5.12.0",
    "typescript": "^4.6.2"
  },
  "dependencies": {
<<<<<<< HEAD
    "@objectiv/schema": "^0.0.23-1",
    "@objectiv/tracker-core": "~0.0.23-1"
=======
    "@objectiv/schema": "^0.0.23-2",
    "@objectiv/tracker-core": "~0.0.23-2"
>>>>>>> 8bc57f58
  },
  "peerDependencies": {
    "react": ">=16.8",
    "react-dom": ">=16.8"
  }
}<|MERGE_RESOLUTION|>--- conflicted
+++ resolved
@@ -1,10 +1,6 @@
 {
   "name": "@objectiv/tracker-react-core",
-<<<<<<< HEAD
-  "version": "0.0.23-1",
-=======
   "version": "0.0.23-2",
->>>>>>> 8bc57f58
   "description": "Objectiv tracker core module for React trackers",
   "license": "Apache-2.0",
   "homepage": "https://objectiv.io",
@@ -55,17 +51,10 @@
     "npm-publish:verdaccio": "npm publish --tag=$TAG"
   },
   "devDependencies": {
-<<<<<<< HEAD
-    "@objectiv/developer-tools": "^0.0.23-1",
-    "@objectiv/plugin-application-context": "^0.0.23-1",
-    "@objectiv/plugin-path-context-from-url": "^0.0.23-1",
-    "@objectiv/testing-tools": "^0.0.23-1",
-=======
     "@objectiv/developer-tools": "^0.0.23-2",
     "@objectiv/plugin-application-context": "^0.0.23-2",
     "@objectiv/plugin-path-context-from-url": "^0.0.23-2",
     "@objectiv/testing-tools": "^0.0.23-2",
->>>>>>> 8bc57f58
     "@testing-library/react": "^12.1.4",
     "@testing-library/react-hooks": "^7.0.2",
     "@types/jest": "^27.4.1",
@@ -80,13 +69,8 @@
     "typescript": "^4.6.2"
   },
   "dependencies": {
-<<<<<<< HEAD
-    "@objectiv/schema": "^0.0.23-1",
-    "@objectiv/tracker-core": "~0.0.23-1"
-=======
     "@objectiv/schema": "^0.0.23-2",
     "@objectiv/tracker-core": "~0.0.23-2"
->>>>>>> 8bc57f58
   },
   "peerDependencies": {
     "react": ">=16.8",

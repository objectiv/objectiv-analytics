/*
 * Copyright 2021-2022 Objectiv B.V.
 */

import { GlobalContextValidationRule, LocationContextValidationRule } from '@objectiv/developer-tools';
import { matchUUID, MockConsoleImplementation } from '@objectiv/testing-tools';
import {
  GlobalContextName,
<<<<<<< HEAD
  LocationContextName,
=======
  GlobalContextValidationRule,
  LocationContextName,
  LocationContextValidationRule,
>>>>>>> 7fa8f501
  makeApplicationLoadedEvent,
  Tracker,
  TrackerConsole,
  TrackerPlatform,
} from '@objectiv/tracker-core';
import { render } from '@testing-library/react';
import React from 'react';
import { ObjectivProvider, useTrackingContext } from '../src';

TrackerConsole.setImplementation(MockConsoleImplementation);

describe('ObjectivProvider', () => {
  beforeEach(() => {
    jest.resetAllMocks();
    jest.spyOn(console, 'log').mockImplementation(() => {});
    jest.spyOn(console, 'error').mockImplementation(() => {});
  });

  afterEach(() => {
    jest.resetAllMocks();
  });

  const tracker = new Tracker({ applicationId: 'app-id' });

  const expectedState = {
    locationStack: [],
    tracker: {
      platform: TrackerPlatform.CORE,
      active: true,
      applicationId: 'app-id',
      global_contexts: [],
      location_stack: [],
      plugins: expect.objectContaining({
        plugins: [
          {
            pluginName: 'OpenTaxonomyValidationPlugin',
            initialized: true,
            validationRules: [
              new GlobalContextValidationRule({
                platform: TrackerPlatform.CORE,
                logPrefix: 'OpenTaxonomyValidationPlugin',
                contextName: GlobalContextName.ApplicationContext,
                once: true,
              }),
              new LocationContextValidationRule({
                platform: TrackerPlatform.CORE,
                logPrefix: 'OpenTaxonomyValidationPlugin',
                contextName: LocationContextName.RootLocationContext,
                once: true,
                position: 0,
              }),
            ],
          },
          {
            applicationContext: {
              __instance_id: matchUUID,
              __global_context: true,
              _type: GlobalContextName.ApplicationContext,
              id: 'app-id',
            },
            pluginName: 'ApplicationContextPlugin',
          },
        ],
      }),
      queue: undefined,
      trackerId: 'app-id',
      transport: undefined,
    },
  };

  it('should support children components', () => {
    const Component = () => {
      const trackingContext = useTrackingContext();

      console.log(trackingContext);

      return null;
    };

    render(
      <ObjectivProvider tracker={tracker}>
        <Component />
      </ObjectivProvider>
    );

    expect(console.log).toHaveBeenCalledTimes(1);
    expect(console.log).toHaveBeenNthCalledWith(1, expectedState);
  });

  it('should console.error if nested', () => {
    render(
      <ObjectivProvider tracker={tracker}>
        <ObjectivProvider tracker={tracker}>test</ObjectivProvider>
      </ObjectivProvider>
    );

    expect(console.error).toHaveBeenCalledTimes(1);
    expect(console.error).toHaveBeenNthCalledWith(
      1,
      `
      ｢objectiv｣ ObjectivProvider should not be nested and should be placed as high as possible in the Application. 
      To override Tracker and/or LocationStack, use TrackingContextProvider instead.
    `
    );
  });

  it('should support render-props', () => {
    render(<ObjectivProvider tracker={tracker}>{(trackingContext) => console.log(trackingContext)}</ObjectivProvider>);

    expect(console.log).toHaveBeenCalledTimes(1);
    expect(console.log).toHaveBeenNthCalledWith(1, expectedState);
  });

  it('should not track ApplicationLoaded', () => {
    render(<ObjectivProvider tracker={tracker}>{(trackingContext) => console.log(trackingContext)}</ObjectivProvider>);

    expect(console.log).toHaveBeenCalledTimes(1);
    expect(console.log).toHaveBeenNthCalledWith(1, expectedState);
  });

  it('should track an ApplicationLoadedEvent', () => {
    const tracker = new Tracker({ applicationId: 'app-id' });
    jest.spyOn(tracker, 'trackEvent');

    render(<ObjectivProvider tracker={tracker}>app</ObjectivProvider>);

    expect(tracker.trackEvent).toHaveBeenCalledTimes(1);
    expect(tracker.trackEvent).toHaveBeenNthCalledWith(
      1,
      expect.objectContaining(makeApplicationLoadedEvent()),
      undefined
    );
  });

  it('should not track ApplicationLoadedEvent', () => {
    const tracker = new Tracker({ applicationId: 'app-id' });
    jest.spyOn(tracker, 'trackEvent');

    render(
      <ObjectivProvider tracker={tracker} options={{ trackApplicationLoaded: false }}>
        app
      </ObjectivProvider>
    );

    expect(tracker.trackEvent).not.toHaveBeenCalled();
  });
});<|MERGE_RESOLUTION|>--- conflicted
+++ resolved
@@ -6,13 +6,7 @@
 import { matchUUID, MockConsoleImplementation } from '@objectiv/testing-tools';
 import {
   GlobalContextName,
-<<<<<<< HEAD
   LocationContextName,
-=======
-  GlobalContextValidationRule,
-  LocationContextName,
-  LocationContextValidationRule,
->>>>>>> 7fa8f501
   makeApplicationLoadedEvent,
   Tracker,
   TrackerConsole,

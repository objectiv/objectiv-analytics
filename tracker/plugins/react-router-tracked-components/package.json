{
  "name": "@objectiv/plugin-react-router-tracked-components",
<<<<<<< HEAD
  "version": "0.0.19-2",
=======
  "version": "0.0.20-0",
>>>>>>> e4c254de
  "description": "React Router 6 automatically tracked Link and NavLink Components for Objectiv React Tracker",
  "license": "Apache-2.0",
  "homepage": "https://objectiv.io",
  "keywords": [
    "objectiv",
    "tracking",
    "web",
    "analytics",
    "events",
    "taxonomy",
    "plugin",
    "react router",
    "link",
    "navlink"
  ],
  "repository": {
    "type": "git",
    "url": "https://github.com/objectiv/objectiv-analytics.git",
    "directory": "tracker/plugins/react-router-tracked-components"
  },
  "bugs": "https://github.com/objectiv/objectiv-analytics/issues",
  "contributors": [
    {
      "name": "Surai Di Rosa",
      "email": "surai.dirosa@gmail.com",
      "url": "https://github.com/sdirosa"
    }
  ],
  "main": "./dist/index.js",
  "module": "./dist/esm/index.js",
  "types": "./dist/index.d.ts",
  "files": [
    "dist"
  ],
  "exports": {
    ".": {
      "require": "./dist/index.js",
      "import": "./dist/esm/index.js",
      "types": "./dist/index.d.ts"
    }
  },
  "scripts": {
    "build": "tsup src/index.ts --format cjs,esm --legacy-output --minify --dts --sourcemap --clean",
    "prettify": "prettier --write .",
    "tsc": "tsc --noEmit",
    "test": "jest --silent --runInBand",
    "test:ci": "jest --silent --ci --runInBand",
    "test:coverage": "jest --silent --coverage --runInBand",
    "check:dependencies": "npx depcheck",
    "npm-publish": "shx rm -f .npmrc && npm publish --access=public --tag=$TAG",
    "npm-publish:verdaccio": "shx cp ../../verdaccio/.npmrc .npmrc && npm publish --tag=$TAG && shx rm -f .npmrc"
  },
<<<<<<< HEAD
  "devDependencies": {
    "@objectiv/developer-tools": "^0.0.19-2",
    "@objectiv/testing-tools": "^0.0.19-2",
=======
  "dependencies": {
    "@objectiv/tracker-core": "^0.0.20-0",
    "@objectiv/tracker-react": "^0.0.20-0"
  },
  "devDependencies": {
    "@objectiv/developer-tools": "^0.0.20-0",
    "@objectiv/testing-tools": "^0.0.20-0",
>>>>>>> e4c254de
    "@testing-library/react": "^12.1.4",
    "@types/jest": "^27.4.1",
    "jest": "^27.5.1",
    "jest-standard-reporter": "^2.0.0",
    "prettier": "^2.5.1",
    "react-router-dom": "^6.2.2",
    "shx": "^0.3.4",
    "ts-jest": "^27.1.3",
    "tsup": "^5.12.0",
    "typescript": "^4.6.2"
  },
  "peerDependencies": {
    "@objectiv/schema": "^0.0.19-2",
    "@objectiv/tracker-core": "^0.0.19-2",
    "@objectiv/tracker-react": "^0.0.19-2",
    "react": ">=16.8",
    "react-dom": ">=16.8",
    "react-router-dom": ">=6.1"
<<<<<<< HEAD
  },
  "stableVersion": "0.0.19-1"
=======
  }
>>>>>>> e4c254de
}<|MERGE_RESOLUTION|>--- conflicted
+++ resolved
@@ -1,10 +1,6 @@
 {
   "name": "@objectiv/plugin-react-router-tracked-components",
-<<<<<<< HEAD
-  "version": "0.0.19-2",
-=======
   "version": "0.0.20-0",
->>>>>>> e4c254de
   "description": "React Router 6 automatically tracked Link and NavLink Components for Objectiv React Tracker",
   "license": "Apache-2.0",
   "homepage": "https://objectiv.io",
@@ -57,11 +53,6 @@
     "npm-publish": "shx rm -f .npmrc && npm publish --access=public --tag=$TAG",
     "npm-publish:verdaccio": "shx cp ../../verdaccio/.npmrc .npmrc && npm publish --tag=$TAG && shx rm -f .npmrc"
   },
-<<<<<<< HEAD
-  "devDependencies": {
-    "@objectiv/developer-tools": "^0.0.19-2",
-    "@objectiv/testing-tools": "^0.0.19-2",
-=======
   "dependencies": {
     "@objectiv/tracker-core": "^0.0.20-0",
     "@objectiv/tracker-react": "^0.0.20-0"
@@ -69,7 +60,6 @@
   "devDependencies": {
     "@objectiv/developer-tools": "^0.0.20-0",
     "@objectiv/testing-tools": "^0.0.20-0",
->>>>>>> e4c254de
     "@testing-library/react": "^12.1.4",
     "@types/jest": "^27.4.1",
     "jest": "^27.5.1",
@@ -82,16 +72,8 @@
     "typescript": "^4.6.2"
   },
   "peerDependencies": {
-    "@objectiv/schema": "^0.0.19-2",
-    "@objectiv/tracker-core": "^0.0.19-2",
-    "@objectiv/tracker-react": "^0.0.19-2",
     "react": ">=16.8",
     "react-dom": ">=16.8",
     "react-router-dom": ">=6.1"
-<<<<<<< HEAD
-  },
-  "stableVersion": "0.0.19-1"
-=======
   }
->>>>>>> e4c254de
 }
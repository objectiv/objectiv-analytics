/*
 * Copyright 2021-2022 Objectiv B.V.
 */

import { matchUUID, MockConsoleImplementation } from '@objectiv/testing-tools';
<<<<<<< HEAD
import { ContextsConfig, generateUUID, Tracker, TrackerConsole, TrackerEvent } from '@objectiv/tracker-core';
=======
import {
  ContextsConfig,
  generateUUID,
  GlobalContextName,
  makePathContext,
  Tracker,
  TrackerConsole,
  TrackerEvent,
} from '@objectiv/tracker-core';
>>>>>>> 7fa8f501
import { PathContextFromURLPlugin } from '../src';

TrackerConsole.setImplementation(MockConsoleImplementation);

describe('PathContextFromURLPlugin', () => {
  beforeEach(() => {
    jest.restoreAllMocks();
  });

  it('should add the PathContext to the Event when `enrich` is executed by the Tracker', async () => {
    const testTracker = new Tracker({
      applicationId: 'app-id',
      plugins: [new PathContextFromURLPlugin()],
      trackApplicationContext: false,
    });
    const eventContexts: ContextsConfig = {
      location_stack: [
        { __instance_id: generateUUID(), __location_context: true, _type: 'section', id: 'A' },
        { __instance_id: generateUUID(), __location_context: true, _type: 'section', id: 'B' },
      ],
      global_contexts: [
        { __instance_id: generateUUID(), __global_context: true, _type: 'GlobalA', id: 'abc' },
        { __instance_id: generateUUID(), __global_context: true, _type: 'GlobalB', id: 'def' },
      ],
    };
    const testEvent = new TrackerEvent({ _type: 'test-event', ...eventContexts });
    expect(testEvent.location_stack).toHaveLength(2);
    const trackedEvent = await testTracker.trackEvent(testEvent);
    expect(trackedEvent.location_stack).toHaveLength(2);
    expect(trackedEvent.global_contexts).toHaveLength(3);
    expect(trackedEvent.global_contexts).toEqual(
      expect.arrayContaining([
        {
          __instance_id: matchUUID,
          __global_context: true,
          _type: GlobalContextName.PathContext,
          id: 'http://localhost/',
        },
      ])
    );
  });
});<|MERGE_RESOLUTION|>--- conflicted
+++ resolved
@@ -3,19 +3,14 @@
  */
 
 import { matchUUID, MockConsoleImplementation } from '@objectiv/testing-tools';
-<<<<<<< HEAD
-import { ContextsConfig, generateUUID, Tracker, TrackerConsole, TrackerEvent } from '@objectiv/tracker-core';
-=======
 import {
   ContextsConfig,
   generateUUID,
   GlobalContextName,
-  makePathContext,
   Tracker,
   TrackerConsole,
   TrackerEvent,
 } from '@objectiv/tracker-core';
->>>>>>> 7fa8f501
 import { PathContextFromURLPlugin } from '../src';
 
 TrackerConsole.setImplementation(MockConsoleImplementation);

{
  "name": "@objectiv/plugin-http-context",
<<<<<<< HEAD
  "version": "0.0.19-2",
=======
  "version": "0.0.20-0",
>>>>>>> e4c254de
  "description": "Plugin for Objectiv trackers to automatically generate and attach HttpContext from document and navigator APIs",
  "license": "Apache-2.0",
  "homepage": "https://objectiv.io",
  "keywords": [
    "objectiv",
    "tracking",
    "web",
    "analytics",
    "events",
    "taxonomy",
    "plugin",
    "httpcontext",
    "useragent",
    "referrer"
  ],
  "repository": {
    "type": "git",
    "url": "https://github.com/objectiv/objectiv-analytics.git",
    "directory": "tracker/plugins/http-context"
  },
  "bugs": "https://github.com/objectiv/objectiv-analytics/issues",
  "contributors": [
    {
      "name": "Surai Di Rosa",
      "email": "surai.dirosa@gmail.com",
      "url": "https://github.com/sdirosa"
    }
  ],
  "main": "./dist/index.js",
  "module": "./dist/esm/index.js",
  "types": "./dist/index.d.ts",
  "files": [
    "dist"
  ],
  "exports": {
    ".": {
      "require": "./dist/index.js",
      "import": "./dist/esm/index.js",
      "types": "./dist/index.d.ts"
    }
  },
  "scripts": {
    "build": "tsup src/index.ts --format cjs,esm --legacy-output --minify --dts --sourcemap --clean",
    "prettify": "prettier --write .",
    "tsc": "tsc --noEmit",
    "test": "jest --silent --runInBand",
    "test:ci": "jest --silent --ci --runInBand",
    "test:coverage": "jest --silent --coverage --runInBand",
    "check:dependencies": "npx depcheck",
    "npm-publish": "shx rm -f .npmrc && npm publish --access=public --tag=$TAG",
    "npm-publish:verdaccio": "shx cp ../../verdaccio/.npmrc .npmrc && npm publish --tag=$TAG && shx rm -f .npmrc"
  },
  "devDependencies": {
<<<<<<< HEAD
    "@objectiv/developer-tools": "^0.0.19-2",
    "@objectiv/testing-tools": "^0.0.19-2",
=======
    "@objectiv/developer-tools": "^0.0.20-0",
    "@objectiv/testing-tools": "^0.0.20-0",
>>>>>>> e4c254de
    "@types/jest": "^27.4.1",
    "jest": "^27.5.1",
    "jest-extended": "^2.0.0",
    "jest-standard-reporter": "^2.0.0",
    "prettier": "^2.5.1",
    "shx": "^0.3.4",
    "ts-jest": "^27.1.3",
    "tsup": "^5.12.0",
    "typescript": "^4.6.2"
  },
  "peerDependencies": {
<<<<<<< HEAD
    "@objectiv/schema": "^0.0.19-2",
    "@objectiv/tracker-core": "^0.0.19-2"
  },
  "stableVersion": "0.0.19-1"
=======
    "@objectiv/tracker-core": "^0.0.20-0"
  }
>>>>>>> e4c254de
}<|MERGE_RESOLUTION|>--- conflicted
+++ resolved
@@ -1,10 +1,6 @@
 {
   "name": "@objectiv/plugin-http-context",
-<<<<<<< HEAD
-  "version": "0.0.19-2",
-=======
   "version": "0.0.20-0",
->>>>>>> e4c254de
   "description": "Plugin for Objectiv trackers to automatically generate and attach HttpContext from document and navigator APIs",
   "license": "Apache-2.0",
   "homepage": "https://objectiv.io",
@@ -58,13 +54,8 @@
     "npm-publish:verdaccio": "shx cp ../../verdaccio/.npmrc .npmrc && npm publish --tag=$TAG && shx rm -f .npmrc"
   },
   "devDependencies": {
-<<<<<<< HEAD
-    "@objectiv/developer-tools": "^0.0.19-2",
-    "@objectiv/testing-tools": "^0.0.19-2",
-=======
     "@objectiv/developer-tools": "^0.0.20-0",
     "@objectiv/testing-tools": "^0.0.20-0",
->>>>>>> e4c254de
     "@types/jest": "^27.4.1",
     "jest": "^27.5.1",
     "jest-extended": "^2.0.0",
@@ -76,13 +67,6 @@
     "typescript": "^4.6.2"
   },
   "peerDependencies": {
-<<<<<<< HEAD
-    "@objectiv/schema": "^0.0.19-2",
-    "@objectiv/tracker-core": "^0.0.19-2"
-  },
-  "stableVersion": "0.0.19-1"
-=======
     "@objectiv/tracker-core": "^0.0.20-0"
   }
->>>>>>> e4c254de
 }
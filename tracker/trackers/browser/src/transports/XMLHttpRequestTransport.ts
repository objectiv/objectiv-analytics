--- conflicted
+++ resolved
@@ -1,11 +1,7 @@
-<<<<<<< HEAD
 /*
  * Copyright 2021 Objectiv B.V.
  */
 
-import { BrowserTrackerConfig } from '@objectiv/tracker-browser';
-=======
->>>>>>> 4d4e4a4b
 import {
   isNonEmptyArray,
   NonEmptyArray,

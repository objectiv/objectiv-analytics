--- conflicted
+++ resolved
@@ -1,12 +1,7 @@
 {
   "name": "@objectiv/tracker-angular",
-<<<<<<< HEAD
-  "version": "0.0.19-2",
-  "description": "Objectiv Angular framework analytics tracker for the open taxonomy for analytics",
-=======
   "version": "0.0.20-0",
   "description": "Objectiv Angular framework analytics tracker for the open analytics taxonomy",
->>>>>>> e4c254de
   "license": "Apache-2.0",
   "homepage": "https://objectiv.io",
   "keywords": [
@@ -43,21 +38,13 @@
   "peerDependencies": {
     "@angular/common": "^9.0.0",
     "@angular/core": "^9.0.0",
-<<<<<<< HEAD
-    "@objectiv/tracker-browser": "^0.0.19-2"
-=======
     "@objectiv/tracker-browser": "^0.0.20-0"
->>>>>>> e4c254de
   },
   "devDependencies": {
     "@angular/compiler": "~9.1.13",
     "@angular/compiler-cli": "~9.1.13",
     "@angular/core": "~9.1.13",
-<<<<<<< HEAD
-    "@objectiv/tracker-browser": "^0.0.19-2",
-=======
     "@objectiv/tracker-browser": "^0.0.20-0",
->>>>>>> e4c254de
     "ng-packagr": "^9.0.0",
     "prettier": "^2.5.1",
     "rxjs": "~6.5.4",
@@ -65,10 +52,5 @@
     "tslib": "^1.10.0",
     "typescript": "~3.8.3",
     "zone.js": "~0.10.2"
-<<<<<<< HEAD
-  },
-  "stableVersion": "0.0.19-1"
-=======
   }
->>>>>>> e4c254de
 }
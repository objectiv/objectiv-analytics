"""
Copyright 2021 Objectiv B.V.
"""
from typing import List

import pytest

from sql_models.graph_operations import get_graph_nodes_info, get_node, get_node_info_selected_node, \
    find_nodes, find_node, FoundNode
from sql_models.model import RefPath, SqlModel
from tests.unit.sql_models.util import ValueModel, RefModel, JoinModel


def get_simple_test_graph():
    """ Give a simple graph that consists of 4 model instances of 3 model types. """
    # Below we return the following graph, but written differently so it can be easier copy-pasted for
    # tests where want to access the component models
    # JoinModel.build(
    #     ref_left=RefModel(
    #         ref=ValueModel(key='a', val=1)
    #     ),
    #     ref_right=ValueModel(key='a', val=2)
    # )
    vm1 = ValueModel.build(key='a', val=1)
    vm2 = ValueModel.build(key='a', val=2)
    rm = RefModel.build(ref=vm1)
    model = JoinModel.build(ref_left=rm, ref_right=vm2)
    return model


def test_get_graph_nodes_info():
    graph = get_simple_test_graph()
    info = get_graph_nodes_info(graph)
    assert len(info) == 4

    # The last node_info should be about the queried node (i.e. the model that is `graph`)
    last_node_info = info[-1]
    assert last_node_info.reference_path == tuple()

    # Test that the graph structure is correctly represented
    assert len(last_node_info.in_edges) == 2
    # the two in-edges are referenced as ref_left and ref_right
    assert set(n.reference_path for n in last_node_info.in_edges) == {('ref_left',), ('ref_right',)}
    # the two in-edges both have the last node as out-edge
    assert [n.out_edges for n in last_node_info.in_edges] == [[last_node_info], [last_node_info]]

    # Get a specific node, and check the information about that node
    val_nodes = [node_info for node_info in info if node_info.reference_path == ('ref_left', 'ref')]
    assert len(val_nodes) == 1
    val_node = val_nodes[0]
    assert val_node.model.properties == {'key': 'a', 'val': 1}
    assert val_node.model.generic_name == 'ValueModel'
    assert val_node.in_edges == []
    assert len(val_node.out_edges) == 1
    assert val_node.out_edges[0].reference_path == ('ref_left', )
    assert val_node.out_edges[0].out_edges[0].reference_path == tuple()
    assert val_node.out_edges[0].out_edges[0].model is graph


def test_get_node():
    # Construct a simple test graph
    vm1 = ValueModel.build(key='a', val=1)
    vm2 = ValueModel.build(key='a', val=2)
    rm = RefModel.build(ref=vm1)
    graph = JoinModel.build(ref_left=rm, ref_right=vm2)

    assert get_node(graph, tuple()) == graph
    assert get_node(graph, ('ref_left', )) is rm
    assert get_node(graph, ('ref_right', )) is vm2
    assert get_node(graph, ('ref_left', 'ref')) is vm1

    with pytest.raises(ValueError, match='wrong_ref does not exist'):
        get_node(graph, ('wrong_ref', ))

    with pytest.raises(ValueError, match='wrong does not exist'):
        get_node(graph, ('ref_left', 'wrong', ))


def test_get_node_graph_with_duplicates():
    # Create a graph with two reference paths to the vm1 node
    vm1 = ValueModel.build(key='a', val=1)
    vm2 = ValueModel.build(key='a', val=2)
    rm = RefModel.build(ref=vm1)
    jm = JoinModel.build(ref_left=rm, ref_right=vm2)
    graph = JoinModel.build(ref_left=jm, ref_right=vm1)

    # vm1 appears in the graph twice, and has thus two reference paths. Check that both work
    assert vm1 is not vm2
    assert get_node(graph, ('ref_left', 'ref_left', 'ref')) is vm1
    assert get_node(graph, ('ref_right',)) is vm1
    assert get_node(graph, ('ref_left', 'ref_right')) is vm2
    # others
    assert get_node(graph, tuple()) == graph
    assert get_node(graph, ('ref_left', )) is jm


def test_get_node_info_selected_node_simple():
    # Construct a simple test graph
    vm1 = ValueModel.build(key='a', val=1)
    vm2 = ValueModel.build(key='a', val=2)
    rm = RefModel.build(ref=vm1)
    graph = JoinModel.build(ref_left=rm, ref_right=vm2)

    assert get_node_info_selected_node(graph, tuple()).model == graph
    assert get_node_info_selected_node(graph, ('ref_left', )).model is rm
    assert get_node_info_selected_node(graph, ('ref_right', )).model is vm2
    assert get_node_info_selected_node(graph, ('ref_left', 'ref')).model is vm1

    node_info_vm1 = get_node_info_selected_node(graph, ('ref_left', 'ref'))
    assert node_info_vm1.reference_path == ('ref_left', 'ref')
    assert len(node_info_vm1.out_edges) == 1
    assert node_info_vm1.out_edges[0].model is rm
    assert node_info_vm1.in_edges == []


def test_get_node_info_selected_node_duplicate_paths():
    # Create a graph with two reference paths to the vm1 node
    vm1 = ValueModel.build(key='a', val=1)
    vm2 = ValueModel.build(key='a', val=2)
    rm = RefModel.build(ref=vm1)
    jm = JoinModel.build(ref_left=rm, ref_right=vm2)
    graph = JoinModel.build(ref_left=jm, ref_right=vm1)

    # vm1 appears in the graph twice, and has thus two reference paths. Check that both work
    node_info1 = get_node_info_selected_node(graph, ('ref_left', 'ref_left', 'ref'))
    node_info2 = get_node_info_selected_node(graph, ('ref_right',))
    # Both node_info1 and node_info2 are equal (but different objects), but they contain the same immutable
    # .model class that they describe
    assert node_info1.model is node_info2.model
    assert node_info1.model is vm1
    assert node_info2.model is vm1
    assert len(node_info1.out_edges) == 2
    assert len(node_info2.out_edges) == 2
    assert len(node_info1.in_edges) == 0
    assert len(node_info1.in_edges) == 0


def test_find_nodes():
    vm1 = ValueModel.build(key='a', val=1)
    vm2 = ValueModel.build(key='a', val=2)
    rm = RefModel.build(ref=vm1)
    jm = JoinModel.build(ref_left=rm, ref_right=vm2)
    graph = JoinModel.build(ref_left=jm, ref_right=vm1)

    # find none
    assert find_node(graph, lambda node: False) is None
    assert find_nodes(graph, lambda node: False) == []

    # find all
    assert find_node(graph, lambda node: True) == FoundNode(model=graph, reference_path=tuple())
    expected_result = [
        FoundNode(model=graph, reference_path=tuple()),
        FoundNode(model=jm, reference_path=('ref_left',)),
        FoundNode(model=vm1, reference_path=('ref_right',)),
        FoundNode(model=rm, reference_path=('ref_left', 'ref_left')),
        FoundNode(model=vm2, reference_path=('ref_left', 'ref_right'))
    ]
    assert find_nodes(graph, lambda node: True) == expected_result

    # find one
    assert find_node(graph, lambda node: node.generic_name == 'RefModel') == \
           FoundNode(model=rm, reference_path=('ref_left', 'ref_left'))
    assert find_nodes(graph, lambda node: node.generic_name == 'RefModel') == [
        FoundNode(model=rm, reference_path=('ref_left', 'ref_left'))
    ]

    # find some
    assert find_node(graph, lambda node: node.generic_name == 'ValueModel') == \
           FoundNode(model=vm1, reference_path=('ref_right',))
    assert find_nodes(graph, lambda node: node.generic_name == 'ValueModel') == [
        FoundNode(model=vm1, reference_path=('ref_right',)),
        FoundNode(model=vm2, reference_path=('ref_left', 'ref_right'))
    ]


def test_find_nodes_path_length():
    # Test for nodes that can be found through multiple paths.
    # The order of the returned nodes from find_nodes() depends on the length of the reference path. For
    # nodes with multiple paths either the longest or the shortest path is taken into account based on
    # the value of use_last_found_instance

    # Graph:

    #
    #                /--- rm1 <-+---------------------------\
    #               /            \                           +-- graph
    #   vm1 <------+              +-- jm2 <----\            /
    #               \            /              +-- jm4 <--/
    #                +-- jm1 <--+              /
    #               /            \            /
    #              /              +-- jm3 <--/
    #   vm2 <-----+              /
    #              \------------/

    vm1 = ValueModel.build(key='a', val=1)
    vm2 = ValueModel.build(key='a', val=2)
    rm1 = RefModel.build(ref=vm1)
    jm1 = JoinModel.build(ref_left=vm2, ref_right=vm1)
    jm2 = JoinModel.build(ref_left=jm1, ref_right=rm1)
    jm3 = JoinModel.build(ref_left=vm2, ref_right=jm1)
    jm4 = JoinModel.build(ref_left=jm3, ref_right=jm2)
    graph = JoinModel.build(ref_left=jm4, ref_right=rm1)

    # find vm1 from graph, both with longest and shortest path
<<<<<<< HEAD
    result = find_nodes(graph, function=lambda n: n is vm1, use_last_found_instance=False)
    assert result == [FoundNode(model=vm1, reference_path=('ref_right', 'ref'))]
    result = find_nodes(graph, function=lambda n: n is vm1, use_last_found_instance=True)
    assert result == [FoundNode(model=vm1, reference_path=('ref_left', 'ref_right', 'ref_right', 'ref'))]

    # find vm1 from jm4, both with longest and shortest path
    result = find_nodes(jm4, function=lambda n: n is vm1, use_last_found_instance=False)
    assert result == [FoundNode(model=vm1, reference_path=('ref_left', 'ref_right', 'ref_right'))]
    result = find_nodes(jm4, function=lambda n: n is vm1, use_last_found_instance=True)
=======
    result = find_nodes(graph, function=lambda n: n is vm1, first_instance=True)
    assert result == [FoundNode(model=vm1, reference_path=('ref_right', 'ref'))]
    result = find_nodes(graph, function=lambda n: n is vm1, first_instance=False)
    assert result == [FoundNode(model=vm1, reference_path=('ref_left', 'ref_right', 'ref_right', 'ref'))]

    # find vm1 from jm4, both with longest and shortest path
    result = find_nodes(jm4, function=lambda n: n is vm1, first_instance=True)
    assert result == [FoundNode(model=vm1, reference_path=('ref_left', 'ref_right', 'ref_right'))]
    result = find_nodes(jm4, function=lambda n: n is vm1, first_instance=False)
>>>>>>> 6f37075a
    assert result == [FoundNode(model=vm1, reference_path=('ref_right', 'ref_right', 'ref'))]

    # find vm2 from graph, both with longest and shortest path
    result = find_nodes(graph, function=lambda n: n is vm2)
    assert result == [FoundNode(model=vm2, reference_path=('ref_left', 'ref_left', 'ref_left'))]
<<<<<<< HEAD
    result = find_nodes(graph, function=lambda n: n is vm2, use_last_found_instance=True)
=======
    result = find_nodes(graph, function=lambda n: n is vm2, first_instance=False)
>>>>>>> 6f37075a
    assert result == [FoundNode(model=vm2, reference_path=('ref_left', 'ref_right', 'ref_left', 'ref_left'))]



def _assert_graph_difference(graph: SqlModel,
                             new_graph: SqlModel,
                             same_paths: List[RefPath],
                             changed_paths: List[RefPath]):
    for path in same_paths:
        assert get_node(new_graph, path) is get_node(graph, path)
    for path in changed_paths:
        assert get_node(new_graph, path) is not get_node(graph, path)
        assert get_node(new_graph, path).hash != get_node(graph, path).hash


def test_update_node_materialization():
    # TODO
    pass


def test_update_node_reference():
    # TODO: test and implementation
    pass<|MERGE_RESOLUTION|>--- conflicted
+++ resolved
@@ -202,17 +202,6 @@
     graph = JoinModel.build(ref_left=jm4, ref_right=rm1)
 
     # find vm1 from graph, both with longest and shortest path
-<<<<<<< HEAD
-    result = find_nodes(graph, function=lambda n: n is vm1, use_last_found_instance=False)
-    assert result == [FoundNode(model=vm1, reference_path=('ref_right', 'ref'))]
-    result = find_nodes(graph, function=lambda n: n is vm1, use_last_found_instance=True)
-    assert result == [FoundNode(model=vm1, reference_path=('ref_left', 'ref_right', 'ref_right', 'ref'))]
-
-    # find vm1 from jm4, both with longest and shortest path
-    result = find_nodes(jm4, function=lambda n: n is vm1, use_last_found_instance=False)
-    assert result == [FoundNode(model=vm1, reference_path=('ref_left', 'ref_right', 'ref_right'))]
-    result = find_nodes(jm4, function=lambda n: n is vm1, use_last_found_instance=True)
-=======
     result = find_nodes(graph, function=lambda n: n is vm1, first_instance=True)
     assert result == [FoundNode(model=vm1, reference_path=('ref_right', 'ref'))]
     result = find_nodes(graph, function=lambda n: n is vm1, first_instance=False)
@@ -222,17 +211,12 @@
     result = find_nodes(jm4, function=lambda n: n is vm1, first_instance=True)
     assert result == [FoundNode(model=vm1, reference_path=('ref_left', 'ref_right', 'ref_right'))]
     result = find_nodes(jm4, function=lambda n: n is vm1, first_instance=False)
->>>>>>> 6f37075a
     assert result == [FoundNode(model=vm1, reference_path=('ref_right', 'ref_right', 'ref'))]
 
     # find vm2 from graph, both with longest and shortest path
     result = find_nodes(graph, function=lambda n: n is vm2)
     assert result == [FoundNode(model=vm2, reference_path=('ref_left', 'ref_left', 'ref_left'))]
-<<<<<<< HEAD
-    result = find_nodes(graph, function=lambda n: n is vm2, use_last_found_instance=True)
-=======
     result = find_nodes(graph, function=lambda n: n is vm2, first_instance=False)
->>>>>>> 6f37075a
     assert result == [FoundNode(model=vm2, reference_path=('ref_left', 'ref_right', 'ref_left', 'ref_left'))]
 
 

"""
Copyright 2021 Objectiv B.V.
"""
from typing import List

import pytest

<<<<<<< HEAD
from bach import get_series_type_from_dtype, SortColumn
from bach.expression import Expression
=======
from bach import get_series_type_from_dtype, Series
from bach.expression import Expression, AggregateFunctionExpression
>>>>>>> 1f709784
from bach.partitioning import GroupBy
from bach.sql_model import BachSqlModel
from sql_models.constants import DBDialect
from sql_models.model import CustomSqlModelBuilder
from sql_models.util import DatabaseNotSupportedException
from tests.unit.bach.util import get_fake_df, FakeEngine, FakeSeries


def test_equals(dialect):
    def get_df(index_names: List[str], data_names: List[str]):
        return get_fake_df(dialect=dialect, index_names=index_names, data_names=data_names)

    left = get_df(['a'], ['b', 'c'])
    right = get_df(['a'], ['b', 'c'])

    result = left['b'].equals(left['b'])
    # assert result is a boolean (for e.g.  '==') this is not the case
    assert result is True
    assert left['b'].equals(left['b'])
    assert left['b'].equals(right['b'])
    assert not left['b'].equals(left['c'])
    assert not left['b'].equals(right['c'])

    left = get_df(['a', 'x'], ['b', 'c'])
    right = get_df(['a'], ['b', 'c'])
    assert left['b'].equals(left['b'])
    assert not left['b'].equals(right['b'])
    assert not left['b'].equals(left['c'])
    assert not left['b'].equals(right['c'])

    # different order in the index
    left = get_df(['a', 'b'], ['c'])
    right = get_df(['b', 'a'], ['c'])
    assert not left['c'].equals(right['c'])

    engine = left.engine
    engine_other = FakeEngine(dialect=engine.dialect, url='sql://some_other_string')

    int_type = get_series_type_from_dtype('int64')
    float_type = get_series_type_from_dtype('float64')

    expr_test = Expression.construct('test')
    expr_other = Expression.construct('test::text')

    sleft = int_type(engine=engine, base_node=None, index={}, name='test',
                     expression=expr_test, group_by=None, order_by=[],
                     instance_dtype='int64')
    sright = int_type(engine=engine, base_node=None, index={}, name='test',
                      expression=expr_test, group_by=None, order_by=[],
                      instance_dtype='int64')
    assert sleft.equals(sright)

    # different expression
    sright = int_type(engine=engine, base_node=None, index={}, name='test',
                      expression=expr_other, group_by=None, order_by=[],
                      instance_dtype='int64')
    assert not sleft.equals(sright)

    # different name
    sright = int_type(engine=engine, base_node=None, index={}, name='test_2',
                      expression=expr_test, group_by=None, order_by=[],
                      instance_dtype='int64')
    assert not sleft.equals(sright)

    # different base_node
    sright = int_type(engine=engine, base_node='test', index={}, name='test',
                      expression=expr_test, group_by=None, order_by=[],
                      instance_dtype='int64')
    assert not sleft.equals(sright)

    # different engine
    sright = int_type(engine=engine_other, base_node=None, index={}, name='test',
                      expression=expr_test, group_by=None, order_by=[],
                      instance_dtype='int64')
    assert not sleft.equals(sright)

    # different type
    sright = float_type(engine=engine, base_node=None, index={}, name='test',
                        expression=expr_test, group_by=None, order_by=[],
                        instance_dtype='float64')
    assert not sleft.equals(sright)

    # different group_by
    sright = int_type(engine=engine, base_node=None, index={}, name='test', expression=expr_test,
                      group_by=GroupBy(group_by_columns=[]), order_by=[],
                      instance_dtype='int64')
    assert not sleft.equals(sright)

    # different sorting
    sright = int_type(
        engine=engine, base_node=None, index={}, name='test', expression=expr_test,
        group_by=None, order_by=[SortColumn(expression=expr_test, asc=True)],
        instance_dtype='int64',
    )
    assert not sleft.equals(sright)
    sright = sright.copy_override(order_by=[])
    assert sleft.equals(sright)

    index_series = sleft
    sleft = int_type(engine=engine, base_node=None, index={'a': index_series}, name='test',
                     expression=expr_test, group_by=None, order_by=[],
                     instance_dtype='int64')
    sright = int_type(engine=engine, base_node=None, index={'a': index_series}, name='test',
                      expression=expr_test, group_by=None, order_by=[],
                      instance_dtype='int64')
    assert sleft.equals(sright)
    sright = sright.copy_override(order_by=[SortColumn(expression=expr_test, asc=True)])
    assert not sleft.equals(sright)


@pytest.mark.skip_postgres
def test_equals_instance_dtype(dialect):
    def get_df(index_names: List[str], data_names: List[str]):
        return get_fake_df(dialect=dialect, index_names=index_names, data_names=data_names)

    left = get_df(['a'], ['b', 'c'])
    engine = left.engine
    expr_test = Expression.construct('test')
    dict_type = get_series_type_from_dtype('dict')

    # Currently we only have bigquery types that actual use the instance_dtype. So skip postgres here.
    sleft = dict_type(engine=engine, base_node=None, index={}, name='test',
                      expression=expr_test, group_by=None, order_by=[],
                      instance_dtype={'a': 'int64', 'b': ['bool']})
    sright = sleft.copy_override()
    assert sleft.equals(sright)
    sright = sleft.copy_override(instance_dtype={'a': 'float64', 'b': ['bool']})
    assert not sleft.equals(sright)


def test_init_conditions(dialect, monkeypatch) -> None:
    engine = FakeEngine(dialect=dialect)
    base_node = BachSqlModel.from_sql_model(
        sql_model=CustomSqlModelBuilder('select * from x', name='base')(),
        column_expressions={'a': Expression.column_reference('a')},
    )
    base_params = {
        'engine': engine,
        'base_node': base_node,
        'index': {},
        'name': 'random',
        'expression': Expression.column_reference('a'),
        'group_by': None,
        'sorted_ascending': None,
        'index_sorting': [],
        'instance_dtype': 'int64'
    }

    # invalid dtype error
    with pytest.raises(NotImplementedError, match=r'Non-abstract Series subclasses must override `dtype`'):
        FakeSeries(**base_params)

    monkeypatch.setattr(FakeSeries, name='dtype', value='int64')

    # non-defined supported_db_dtype error
    with pytest.raises(
        NotImplementedError, match=r'Non-abstract Series subclasses must override `supported_db_dtype`'
    ):
        FakeSeries(**base_params)

    monkeypatch.setattr(FakeSeries, name='supported_db_dtype', value={'random': 'random'})
    # unsupported dialect
    with pytest.raises(
        DatabaseNotSupportedException, match=r'is not supported for database dialect'
    ):
        FakeSeries(**base_params)

    monkeypatch.setattr(
        FakeSeries, name='supported_db_dtype', value={DBDialect.from_dialect(dialect): 'random'}
    )
    df = get_fake_df(dialect, ['a'], ['b', 'c'])

    params_w_gb = base_params.copy()
    params_w_gb['group_by'] = GroupBy([df.b])
    # empty index and groupby with index
    with pytest.raises(
        ValueError, match=r'Index Series should be free of pending aggregation'
    ):
        FakeSeries(**params_w_gb)

    params_w_index_n_groupby = params_w_gb.copy()
    params_w_index_n_groupby['index'] = {
        'c': df['c']
    }

    # different index and groupby.index
    with pytest.raises(
        ValueError, match=r'Series and aggregation index do not match'
    ):
        FakeSeries(**params_w_index_n_groupby)

    # no groupby and is aggregated expression
    params_w_agg_expression_wo_gb = base_params.copy()
    params_w_agg_expression_wo_gb['expression'] = AggregateFunctionExpression.construct('random')
    with pytest.raises(
        ValueError, match=r'Expression has an aggregation function set'
    ):
        FakeSeries(**params_w_agg_expression_wo_gb)

    # multiple sorting
    params_w_sorting = base_params.copy()
    params_w_sorting['index_sorting'] = [True]
    params_w_sorting['sorted_ascending'] = True
    with pytest.raises(
        ValueError, match=r'cannot be sorted by both value and index.'
    ):
        FakeSeries(**params_w_sorting)

    params_w_sorting['sorted_ascending'] = None

    # invalid index sorting
    with pytest.raises(ValueError, match=r'Length of index_sorting'):
        FakeSeries(**params_w_sorting)

    params_w_wrong_name = base_params.copy()
    params_w_wrong_name['name'] = '-' * 65
    # invalid names (both PG and BQ)
    with pytest.raises(ValueError, match=r'not valid for SQL dialect'):
        FakeSeries(**params_w_wrong_name)

    params_w_diff_base_node = base_params.copy()
    params_w_diff_base_node['index'] = {
        'c': df['c'].materialize()
    }
    # different base node for index and series
    with pytest.raises(ValueError, match=r'Base_node in `index` should match series'):
        FakeSeries(**params_w_diff_base_node)

    params_w_wrong_instance_dtype = base_params.copy()
    params_w_wrong_instance_dtype['instance_dtype'] = 'random'
    # wrong instance_dtype
    with pytest.raises(ValueError, match=r'instance_dtype: "random"'):
        FakeSeries(**params_w_wrong_instance_dtype)<|MERGE_RESOLUTION|>--- conflicted
+++ resolved
@@ -5,13 +5,8 @@
 
 import pytest
 
-<<<<<<< HEAD
 from bach import get_series_type_from_dtype, SortColumn
-from bach.expression import Expression
-=======
-from bach import get_series_type_from_dtype, Series
 from bach.expression import Expression, AggregateFunctionExpression
->>>>>>> 1f709784
 from bach.partitioning import GroupBy
 from bach.sql_model import BachSqlModel
 from sql_models.constants import DBDialect
@@ -211,21 +206,6 @@
     ):
         FakeSeries(**params_w_agg_expression_wo_gb)
 
-    # multiple sorting
-    params_w_sorting = base_params.copy()
-    params_w_sorting['index_sorting'] = [True]
-    params_w_sorting['sorted_ascending'] = True
-    with pytest.raises(
-        ValueError, match=r'cannot be sorted by both value and index.'
-    ):
-        FakeSeries(**params_w_sorting)
-
-    params_w_sorting['sorted_ascending'] = None
-
-    # invalid index sorting
-    with pytest.raises(ValueError, match=r'Length of index_sorting'):
-        FakeSeries(**params_w_sorting)
-
     params_w_wrong_name = base_params.copy()
     params_w_wrong_name['name'] = '-' * 65
     # invalid names (both PG and BQ)

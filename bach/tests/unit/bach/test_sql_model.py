--- conflicted
+++ resolved
@@ -18,11 +18,7 @@
         column_expressions={
             'a': Expression.column_reference('a'),
             'b': Expression.column_reference('b'),
-<<<<<<< HEAD
-        }
-=======
         },
->>>>>>> 408f0f4b
     )
     assert model.placeholders == {'val': 123}
     assert model.__class__ == BachSqlModel

--- conflicted
+++ resolved
@@ -115,13 +115,9 @@
 
 def test_bins_error(engine) -> None:
     with pytest.raises(ValueError, match='Cannot calculate bins for non numeric series.'):
-<<<<<<< HEAD
         get_df_with_railway_data(engine)['town'].value_counts(bins=4)
-=======
-        get_bt_with_railway_data()['town'].value_counts(bins=4)
 
 
-def test_method_error() -> None:
+def test_method_error(engine) -> None:
     with pytest.raises(ValueError, match=r'"whatever" is not a valid method'):
-        get_bt_with_test_data()['inhabitants'].value_counts(bins=4, method='whatever')
->>>>>>> 2798e2eb
+        get_df_with_railway_data(engine['inhabitants'].value_counts(bins=4, method='whatever')
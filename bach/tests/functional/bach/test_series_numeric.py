import math
from decimal import Decimal
from typing import Union

import numpy as np
import pandas as pd
from psycopg2._range import NumericRange
from sqlalchemy.engine import Engine

from tests.functional.bach.test_data_and_utils import get_from_df, assert_equals_data,\
    get_df_with_test_data, get_bt_with_test_data


def helper_test_simple_arithmetic(engine: Engine, a: Union[int, float], b: Union[int, float]):
    """
    Helper function that tests that the outcome of a whole list of arithmetic operations between a and b
    matches the outcome of doing the same operation in python.
    """
    bt = get_df_with_test_data(engine)[['inhabitants']]
    expected = []
    bt['a'] = a
    bt['b'] = b
    expected.extend([a, b])
    bt['plus'] = bt.a + bt.b
    bt['min'] = bt.a - bt.b
    bt['mul'] = bt.a * bt.b
    bt['div'] = bt.a / bt.b
    bt['floordiv1'] = bt.a // bt.b
    bt['floordiv2'] = bt.a // 5.1
    bt['pow'] = bt.a ** bt.b
    bt['mod'] = bt.b % bt.a
    expected.extend([a + b, a - b, a * b, a / b, a // b, a // 5.1, a ** b, b % a])

    # result should be constant because both a and b are constant
    assert all(s.expression.is_constant for s in list(bt.data.values())[-8:])

    # result should be single because both a and b are single
    assert all(s.expression.is_constant for s in list(bt.data.values())[-8:])

    assert_equals_data(
        bt[:1],
        expected_columns=list(bt.all_series.keys()),
        expected_data=[
            [1, 93485, *expected],
        ]
    )


def test_round():
    values = [1.9, 3.0, 4.123, 6.425124, 2.00000000001, 2.1, np.nan, 7.]
    pdf = pd.DataFrame(data=values)
    bt = get_from_df('test_round', pdf)
    bt['const'] = 14.12345
    assert bt.const.expression.is_constant

    for i in 0, 3, 5, 9:
        assert bt.const.round(i).expression.is_constant
        assert not bt['0'].round(i).expression.is_constant
        np.testing.assert_equal(pdf[0].round(i).to_numpy(), bt['0'].round(i).to_numpy())
        np.testing.assert_equal(pdf[0].round(decimals=i).to_numpy(), bt['0'].round(decimals=i).to_numpy())


def test_round_integer():
    values = [1, 3, 4, 6, 2, 2, 6, 7]
    pdf = pd.DataFrame(data=values)
    bt = get_from_df('test_round', pdf)

    for i in 0, 3, 5, 9:
        result = bt['0'].round(i).sort_values().to_pandas()
        expected = pdf[0].round(i).sort_values()
        pd.testing.assert_series_equal(expected, result, check_names=False, check_index=False)

        result2 = bt['0'].round(decimals=i).sort_values().to_pandas()
        expected2 = pdf[0].round(decimals=i).sort_values()
        pd.testing.assert_series_equal(expected2, result2, check_names=False, check_index=False)


<<<<<<< HEAD
def test_dataframe_agg_skipna_parameter():
    # test full parameter traversal
    bt = get_bt_with_test_data(full_data_set=True)[['inhabitants']]

    numeric_agg = ['sum', 'mean']
    stats_agg = ['sem', 'std', 'std_pop', 'var']
    for agg in numeric_agg + stats_agg:
        with pytest.raises(NotImplementedError):
            # currently not supported anywhere, so needs to raise
            bt.agg(agg, skipna=False)

    numeric_agg = ['prod', 'product']
    stats_agg = ['kurt', 'kurtosis', 'skew', 'mad']
    for agg in numeric_agg + stats_agg:
        with pytest.raises(AttributeError):
            # methods not present at all, so needs to raise
            bt.agg(agg, skipna=False)

def test_dataframe_agg_dd_parameter():
    # test full parameter traversal
    bt = get_bt_with_test_data(full_data_set=True)[['inhabitants']]

    for agg in ['sem', 'std', 'std_pop', 'var']:
        with pytest.raises(NotImplementedError):
            # currently not supported anywhere, so needs to raise
            bt.agg(agg, ddof=123)


=======
>>>>>>> a2a6f793
def test_aggregations_simple_tests():
    values = [1, 3, 4, 6, 2, 2, np.nan, 7, 8]
    pdf = pd.DataFrame(data=values)
    bt = get_from_df('test_aggregations_simple_tests', pdf)

    numeric_agg = ['sum', 'mean']
    stats_agg = ['sem', 'std', 'var']
    for agg in numeric_agg + stats_agg:
        pd_agg = pdf[0].agg(agg)
        bt_agg = bt['0'].agg(agg)
        assert bt_agg.expression.has_aggregate_function
        assert not bt_agg.expression.is_constant
        assert bt_agg.expression.is_single_value
        assert pd_agg == bt_agg.value


def test_aggregations_sum_mincount():
    pdf = pd.DataFrame(data=[1, np.nan, 7, 8])
    bt = get_from_df('test_aggregations_sum_mincount', pdf)

    for i in [5, 4, 3]:
        pd_agg = pdf.sum(min_count=i)[0]
        bt_agg = bt.sum(min_count=i)['0_sum']

        # since sum is wrapped in a CASE WHEN, we need to make sure that these are still valid:
        assert bt_agg.expression.has_aggregate_function
        assert not bt_agg.expression.is_constant
        assert bt_agg.expression.is_single_value

        bt_agg_value = bt_agg.value

        # We have different nan handling: nan vs None
        assert (math.isnan(pd_agg) and bt_agg_value is None) or bt_agg_value == pd_agg


def test_aggregations_quantile():
    pdf = pd.DataFrame(data={'a': range(5), 'b': [1, 3, 5, 7, 9]})
    bt = get_from_df('test_aggregations_quantile', pdf)

    quantiles = [0.25, 0.3, 0.5, 0.75, 0.86]

    for column, quantile in zip(pdf.columns, quantiles):
        expected = pdf[column].quantile(q=quantile)
        result = bt[column].quantile(q=quantile).to_numpy()[0]
        assert expected == result

    for column in pdf.columns:
        expected_all_quantiles = pdf[column].quantile(q=quantiles)
        result_all_quantiles = bt[column].quantile(q=quantiles).sort_index()
        pd.testing.assert_series_equal(expected_all_quantiles, result_all_quantiles.to_pandas(), check_names=False)


def test_series_cut() -> None:
    bins = 4
    inhabitants = get_bt_with_test_data(full_data_set=True)['inhabitants']

    # right == true
    result_right = inhabitants.cut(bins=bins).sort_index()
    bounds_right = '(]'
    bin1_right = NumericRange(Decimal('607.215'),  Decimal('23896.25'), bounds=bounds_right)
    bin2_right = NumericRange(Decimal('23896.25'),  Decimal('47092.5'), bounds=bounds_right)
    bin4_right = NumericRange(Decimal('70288.75'), Decimal('93485'), bounds=bounds_right)
    assert_equals_data(
        result_right,
        expected_columns=['inhabitants', 'range'],
        expected_data=[
            [700, bin1_right],
            [870, bin1_right],
            [960, bin1_right],
            [3055, bin1_right],
            [4440, bin1_right],
            [10120, bin1_right],
            [12675, bin1_right],
            [12760, bin1_right],
            [14740, bin1_right],
            [33520, bin2_right],
            [93485, bin4_right],
        ],
    )

    # right == false
    result_not_right = inhabitants.cut(bins=bins, right=False).sort_index()
    bounds_not_right = '[)'
    bin1_not_right = NumericRange(Decimal('700'),  Decimal('23896.25'), bounds=bounds_not_right)
    bin2_not_right = NumericRange(Decimal('23896.25'),  Decimal('47092.5'), bounds=bounds_not_right)
    bin4_not_right = NumericRange(Decimal('70288.75'), Decimal('93577.785'), bounds=bounds_not_right)
    assert_equals_data(
        result_not_right,
        expected_columns=['inhabitants', 'range'],
        expected_data=[
            [700, bin1_not_right],
            [870, bin1_not_right],
            [960, bin1_not_right],
            [3055, bin1_not_right],
            [4440, bin1_not_right],
            [10120, bin1_not_right],
            [12675, bin1_not_right],
            [12760, bin1_not_right],
            [14740, bin1_not_right],
            [33520, bin2_not_right],
            [93485, bin4_not_right],
        ],
    )

    inhabitants_pdf = inhabitants.to_pandas()

    to_assert = [
        (pd.cut(inhabitants_pdf, bins=bins).sort_values(), result_right),
        (pd.cut(inhabitants_pdf, bins=bins, right=False).sort_values(), result_not_right),
    ]
    for expected_pdf, result in to_assert:
        for exp, res in zip(expected_pdf.to_numpy(), result.to_numpy()):
            np.testing.assert_almost_equal(exp.left, float(res.lower), decimal=2)
            np.testing.assert_almost_equal(exp.right, float(res.upper), decimal=2)


def test_series_qcut() -> None:
    bounds = '(]'
    inhabitants = get_bt_with_test_data(full_data_set=True)['inhabitants']

    result = inhabitants.qcut(q=4).sort_index()
    bin1 = NumericRange(Decimal('699.999'),  Decimal('2007.5'), bounds=bounds)
    bin2 = NumericRange(Decimal('2007.5'),  Decimal('10120'), bounds=bounds)
    bin3 = NumericRange(Decimal('10120'),  Decimal('13750'), bounds=bounds)
    bin4 = NumericRange(Decimal('13750'), Decimal('93485'), bounds=bounds)
    assert_equals_data(
        result,
        expected_columns=['inhabitants', 'q_range'],
        expected_data=[
            [700, bin1],
            [870, bin1],
            [960, bin1],
            [3055, bin2],
            [4440, bin2],
            [10120, bin2],
            [12675, bin3],
            [12760, bin3],
            [14740, bin4],
            [33520, bin4],
            [93485, bin4],
        ],
    )

    result2 = inhabitants.qcut(q=[0.25, 0.5]).sort_index()
    bin2 = NumericRange(Decimal('2007.499'),  Decimal('10120'), bounds=bounds)
    assert_equals_data(
        result2,
        expected_columns=['inhabitants', 'q_range'],
        expected_data=[
            [700, None],
            [870, None],
            [960, None],
            [3055, bin2],
            [4440, bin2],
            [10120, bin2],
            [12675, None],
            [12760, None],
            [14740, None],
            [33520, None],
            [93485, None],
        ],
    )

    inhabitants_pdf = inhabitants.to_pandas().sort_values()
    to_assert = [
        (pd.qcut(inhabitants_pdf, q=4), result),
        (pd.qcut(inhabitants_pdf, q=[0.25, 0.5]), result2),
    ]
    for expected_pdf, result in to_assert:
        for exp, res in zip(expected_pdf.to_numpy(), result.to_numpy()):
            if not isinstance(exp, pd.Interval):
                assert res is None
                continue
            np.testing.assert_almost_equal(exp.left, float(res.lower), decimal=2)
            np.testing.assert_almost_equal(exp.right, float(res.upper), decimal=2)
<|MERGE_RESOLUTION|>--- conflicted
+++ resolved
@@ -75,37 +75,6 @@
         pd.testing.assert_series_equal(expected2, result2, check_names=False, check_index=False)
 
 
-<<<<<<< HEAD
-def test_dataframe_agg_skipna_parameter():
-    # test full parameter traversal
-    bt = get_bt_with_test_data(full_data_set=True)[['inhabitants']]
-
-    numeric_agg = ['sum', 'mean']
-    stats_agg = ['sem', 'std', 'std_pop', 'var']
-    for agg in numeric_agg + stats_agg:
-        with pytest.raises(NotImplementedError):
-            # currently not supported anywhere, so needs to raise
-            bt.agg(agg, skipna=False)
-
-    numeric_agg = ['prod', 'product']
-    stats_agg = ['kurt', 'kurtosis', 'skew', 'mad']
-    for agg in numeric_agg + stats_agg:
-        with pytest.raises(AttributeError):
-            # methods not present at all, so needs to raise
-            bt.agg(agg, skipna=False)
-
-def test_dataframe_agg_dd_parameter():
-    # test full parameter traversal
-    bt = get_bt_with_test_data(full_data_set=True)[['inhabitants']]
-
-    for agg in ['sem', 'std', 'std_pop', 'var']:
-        with pytest.raises(NotImplementedError):
-            # currently not supported anywhere, so needs to raise
-            bt.agg(agg, ddof=123)
-
-
-=======
->>>>>>> a2a6f793
 def test_aggregations_simple_tests():
     values = [1, 3, 4, 6, 2, 2, np.nan, 7, 8]
     pdf = pd.DataFrame(data=values)
@@ -281,3 +250,33 @@
                 continue
             np.testing.assert_almost_equal(exp.left, float(res.lower), decimal=2)
             np.testing.assert_almost_equal(exp.right, float(res.upper), decimal=2)
+
+
+def test_series_scale() -> None:
+    inhabitants = get_bt_with_test_data(full_data_set=True)['inhabitants']
+    result = inhabitants.scale()
+
+    inhbt_values = inhabitants.to_numpy()
+    inhbt_avg = np.mean(inhbt_values)
+    inhbt_std = np.var(inhbt_values)
+    inhbt_scale = inhbt_std ** 0.5
+
+    expected_data_w_mean_std = [
+        [1, (93485 - inhbt_avg) / inhbt_scale],
+        [2, (33520 - inhbt_avg) / inhbt_scale],
+        [3, (3055 - inhbt_avg) / inhbt_scale],
+        [4, (700 - inhbt_avg) / inhbt_scale],
+        [5, (960 - inhbt_avg) / inhbt_scale],
+        [6, (870 - inhbt_avg) / inhbt_scale],
+        [7, (4440 - inhbt_avg) / inhbt_scale],
+        [8, (10120 - inhbt_avg) / inhbt_scale],
+        [9, (14740 - inhbt_avg) / inhbt_scale],
+        [10, (12760 - inhbt_avg) / inhbt_scale],
+        [11, (12675 - inhbt_avg) / inhbt_scale],
+    ]
+    assert_equals_data(
+        result.to_frame(),
+        expected_columns=['_index_skating_order', 'inhabitants'],
+        expected_data=expected_data_w_mean_std,
+        round_decimals=True,
+    )
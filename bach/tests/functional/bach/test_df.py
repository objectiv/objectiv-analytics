"""
Copyright 2021 Objectiv B.V.
"""
import numpy as np
import pandas as pd
import pytest
from bach import DataFrame, SeriesBoolean
from tests.functional.bach.test_data_and_utils import get_bt_with_test_data, assert_equals_data, get_from_df


def test_basic():
    bt = get_bt_with_test_data()
    assert_equals_data(
        bt,
        expected_columns=[
            '_index_skating_order',  # index
            'skating_order', 'city', 'municipality', 'inhabitants', 'founding',  # data columns
        ],
        expected_data=[
            [1, 1, 'Ljouwert', 'Leeuwarden', 93485, 1285],
            [2, 2, 'Snits', 'Súdwest-Fryslân', 33520, 1456],
            [3, 3, 'Drylts', 'Súdwest-Fryslân', 3055, 1268]
        ]
    )


def test_del_item():
    bt = get_bt_with_test_data()

    del(bt['founding'])
    assert 'founding' not in bt.data.keys()
    with pytest.raises(KeyError):
        bt.founding

    with pytest.raises(KeyError):
        del(bt['non existing column'])


def test_drop_items():
    bt = get_bt_with_test_data()

    nbt = bt.drop(columns=['founding'])
    assert 'founding' not in nbt.data.keys()
    assert 'founding' in bt.data.keys()

    bt.founding
    with pytest.raises(KeyError):
        nbt.founding

    nbt = bt.drop(columns=['founding'], inplace=True)
    assert nbt is None
    assert 'founding' not in bt.data.keys()

    bt.drop(columns=['inhabitants', 'city'], inplace=True)
    assert 'inhabitants' not in bt.data.keys()
    assert 'city' not in bt.data.keys()

    with pytest.raises(KeyError):
        bt.drop(columns=['non existing column'])

    bt.drop(columns=['non existing column'], errors='ignore')


def test_combined_operations1():
    bt = get_bt_with_test_data(full_data_set=True)
    bt['x'] = bt['municipality'] + ' some string'
    bt['y'] = bt['skating_order'] + bt['skating_order']
    result_bt = bt.groupby('x')[['y']].count()
    assert_equals_data(
        result_bt,
        order_by='x',
        expected_columns=['x', 'y_count'],
        expected_data=[
            ['De Friese Meren some string', 1],
            ['Harlingen some string', 1],
            ['Leeuwarden some string', 1],
            ['Noardeast-Fryslân some string', 1],
            ['Súdwest-Fryslân some string', 6],
            ['Waadhoeke some string', 1],
        ]
    )

    result_bt['z'] = result_bt['y_count'] + 10
    result_bt['y_count'] = result_bt['y_count'] + (-1)
    assert_equals_data(
        result_bt,
        order_by='x',
        expected_columns=['x', 'y_count', 'z'],
        expected_data=[
            ['De Friese Meren some string', 0, 11],
            ['Harlingen some string', 0, 11],
            ['Leeuwarden some string', 0, 11],
            ['Noardeast-Fryslân some string', 0, 11],
            ['Súdwest-Fryslân some string', 5, 16],
            ['Waadhoeke some string', 0, 11],
        ]
    )
    assert result_bt.y_count == result_bt['y_count']


def test_boolean_indexing_same_node():
    bt = get_bt_with_test_data(full_data_set=True)
    bti = bt['founding'] < 1300
    assert isinstance(bti, SeriesBoolean)
    result_bt = bt[bti]
    assert isinstance(result_bt, DataFrame)
    assert_equals_data(
        result_bt,
        expected_columns=['_index_skating_order', 'skating_order', 'city', 'municipality', 'inhabitants',
                          'founding'],
        expected_data=[
            [1, 1, 'Ljouwert', 'Leeuwarden', 93485, 1285],
            [3, 3, 'Drylts', 'Súdwest-Fryslân', 3055, 1268],
            [5, 5, 'Starum', 'Súdwest-Fryslân', 960, 1061],
            [6, 6, 'Hylpen', 'Súdwest-Fryslân', 870, 1225],
            [9, 9, 'Harns', 'Harlingen', 14740, 1234],
            [11, 11, 'Dokkum', 'Noardeast-Fryslân', 12675, 1298]
        ]
    )


def test_round():
    pdf = pd.DataFrame(
        data={
            'a': [1.9, 3.0, 4.123, 6.425124, 2.00000000001, 2.1, np.nan, 7.],
            'b': [11.9, 32.0, 43.123, 64.425124, 25.00000000001, 6, np.nan, 78.],
            'c': ['a', 'b', 'c', 'd', 'e', 'f', 'g', 'h'],
            'd': [1, 2, 3, 4, 5, 6, 7, 8],
        },
    )
    bt = get_from_df('test_round', pdf)

<<<<<<< HEAD
    assert_equals_data(bt, expected_columns=expected_columns, expected_data=expected_data)

    bt_materialized = bt.materialize(node_name='node')
    # The materialized DataFrame should result in the exact same data
    assert_equals_data(bt_materialized, expected_columns=expected_columns, expected_data=expected_data)

    # The original DataFrame has a 'complex' expression for all data columns. The materialized df should
    # have an expression that's simply the name of the column for all data columns, as the complex expression
    # has been moved to the new underlying base_node.
    for series in bt.data.values():
        assert series.expression.to_sql(series.engine) != f'"{series.name}"'
    for series in bt_materialized.data.values():
        assert series.expression.to_sql(series.engine) == f'"{series.name}"'

    # The materialized graph should have one extra node
    node_info_orig = get_graph_nodes_info(bt.get_current_node('node'))
    node_info_mat = get_graph_nodes_info(bt_materialized.get_current_node('node'))
    assert len(node_info_orig) + 1 == len(node_info_mat)
    previous_node_mat = list(bt_materialized.get_current_node('node').references.values())[0]
    assert previous_node_mat == bt.get_current_node('node')


def test_materialize_with_non_aggregation_series():
    # A dataframe with a groupby set, but without all columns setup for aggregation should raise
    bt = get_bt_with_test_data()[['municipality', 'founding', 'inhabitants']]
    btg = bt.groupby('municipality')
    assert btg.group_by is not None
    with pytest.raises(ValueError, match="groupby set, but contains Series that have no aggregation func.*"
                                         "\\['_index_skating_order', 'inhabitants', 'founding'\\]"):
        btg.materialize()

    assert btg.base_node == bt.base_node

    # Add one that's aggregated, should still fail
    btg['founding'] = btg.founding.sum()
    with pytest.raises(ValueError, match="groupby set, but contains Series that have no aggregation func.*"
                                         "\\['_index_skating_order', 'inhabitants'\\]"):
        btg.materialize()
    assert btg.base_node == bt.base_node

    # Selecting the aggregated series in the df should work
    btg_founding_only = btg[['founding']]
    btg_founding_only_materialized = btg_founding_only.materialize()
    assert btg_founding_only_materialized.base_node != bt.base_node

    # As should getting the series only and converting it back to a frame
    btg_founding_only = btg['founding'].to_frame()
    btg_founding_only_materialized = btg_founding_only.materialize()
    assert btg_founding_only_materialized.base_node != bt.base_node

    # Fix the last one,
    btg['inhabitants'] = btg.inhabitants.sum()
    btg['_index_skating_order'] = btg._index_skating_order.sum()
    bt_materialized = btg.materialize()
    assert bt_materialized.base_node != btg.base_node


def test_materialize_non_deterministic_expressions():
    bt = get_bt_with_test_data()[['city']]
    bt['uuid1'] = SeriesUuid.sql_gen_random_uuid(bt)
    # now bt['uuid1'] has not been evaluated, so copying the column should copy the unevaluated expression
    bt['uuid2'] = bt['uuid1']
    bt['eq'] = bt['uuid1'] == bt['uuid2']  # expect False
    expected_columns = ['_index_skating_order', 'city', 'uuid1', 'uuid2', 'eq']
    expected_data = [
            [1, 'Ljouwert', ANY, ANY, False],
            [2, 'Snits', ANY, ANY, False],
            [3, 'Drylts', ANY, ANY, False],
        ]
    assert_equals_data(bt, expected_columns=expected_columns, expected_data=expected_data)
    bt = bt.materialize(node_name='node')
    # Now bt['uuid1'] has been evaluated, so copying the column should copy the value not just the expression
    bt['uuid3'] = bt['uuid1']
    # Now a comparison should give True
    bt['eq2'] = bt['uuid1'] == bt['uuid3']
    expected_columns = ['_index_skating_order', 'city', 'uuid1', 'uuid2', 'eq', 'uuid3', 'eq2']
    expected_data = [
            [1, 'Ljouwert', ANY, ANY, False, ANY, True],
            [2, 'Snits', ANY, ANY, False, ANY, True],
            [3, 'Drylts', ANY, ANY, False, ANY, True],
        ]
    assert_equals_data(bt, expected_columns=expected_columns, expected_data=expected_data)
=======
    for i in 0, 3, 5, 9:
        result = bt.round(i).sort_values(by=['c']).to_pandas()
        expected = pdf.round(i).sort_values(by='c')
        pd.testing.assert_frame_equal(expected, result, check_names=False)

        result2 = bt.round(decimals=i).sort_values(by=['c']).to_pandas()
        expected2 = pdf.round(decimals=i).sort_values(by='c')
        pd.testing.assert_frame_equal(expected2, result2, check_names=False)


def test_quantile() -> None:
    pdf = pd.DataFrame(
        data={
            'a': [1, 2, 3, 4, 5, 6, np.nan, 7.],
            'b': [11.9, 32.0, 43.123, 64.425124, 25.00000000001, 6, np.nan, 78.],
            'c': ['a', 'b', 'c', 'd', 'e', 'f', 'g', 'h'],
        },
    )
    bt = get_from_df('test_quantile', pdf)
    quantiles = [[0.2, 0.4], 0.5, [0.25, 0.3, 0.5, 0.75, 0.86]]

    for q in quantiles:
        result = bt.quantile(q).sort_index()

        # pandas returns a series when calculating just 1 quantile
        result_values = result.to_numpy() if isinstance(q, list) else result.to_numpy()[0]
        expected = pdf.reset_index(drop=False).quantile(q)
        np.testing.assert_almost_equal(expected, result_values, decimal=4)


def test_quantile_no_numeric_columns() -> None:
    pdf = pd.DataFrame(
        data={
            'a': ['a', 'b', 'c', 'd'],
            'c': ['e', 'f', 'g', 'h'],
        },
    )
    bt = get_from_df('test_quantile', pdf)
    bt.reset_index(drop=True, inplace=True)

    with pytest.raises(ValueError, match=r'DataFrame has no series supporting'):
        bt.quantile()
>>>>>>> 0f7a9d42
<|MERGE_RESOLUTION|>--- conflicted
+++ resolved
@@ -130,90 +130,6 @@
     )
     bt = get_from_df('test_round', pdf)
 
-<<<<<<< HEAD
-    assert_equals_data(bt, expected_columns=expected_columns, expected_data=expected_data)
-
-    bt_materialized = bt.materialize(node_name='node')
-    # The materialized DataFrame should result in the exact same data
-    assert_equals_data(bt_materialized, expected_columns=expected_columns, expected_data=expected_data)
-
-    # The original DataFrame has a 'complex' expression for all data columns. The materialized df should
-    # have an expression that's simply the name of the column for all data columns, as the complex expression
-    # has been moved to the new underlying base_node.
-    for series in bt.data.values():
-        assert series.expression.to_sql(series.engine) != f'"{series.name}"'
-    for series in bt_materialized.data.values():
-        assert series.expression.to_sql(series.engine) == f'"{series.name}"'
-
-    # The materialized graph should have one extra node
-    node_info_orig = get_graph_nodes_info(bt.get_current_node('node'))
-    node_info_mat = get_graph_nodes_info(bt_materialized.get_current_node('node'))
-    assert len(node_info_orig) + 1 == len(node_info_mat)
-    previous_node_mat = list(bt_materialized.get_current_node('node').references.values())[0]
-    assert previous_node_mat == bt.get_current_node('node')
-
-
-def test_materialize_with_non_aggregation_series():
-    # A dataframe with a groupby set, but without all columns setup for aggregation should raise
-    bt = get_bt_with_test_data()[['municipality', 'founding', 'inhabitants']]
-    btg = bt.groupby('municipality')
-    assert btg.group_by is not None
-    with pytest.raises(ValueError, match="groupby set, but contains Series that have no aggregation func.*"
-                                         "\\['_index_skating_order', 'inhabitants', 'founding'\\]"):
-        btg.materialize()
-
-    assert btg.base_node == bt.base_node
-
-    # Add one that's aggregated, should still fail
-    btg['founding'] = btg.founding.sum()
-    with pytest.raises(ValueError, match="groupby set, but contains Series that have no aggregation func.*"
-                                         "\\['_index_skating_order', 'inhabitants'\\]"):
-        btg.materialize()
-    assert btg.base_node == bt.base_node
-
-    # Selecting the aggregated series in the df should work
-    btg_founding_only = btg[['founding']]
-    btg_founding_only_materialized = btg_founding_only.materialize()
-    assert btg_founding_only_materialized.base_node != bt.base_node
-
-    # As should getting the series only and converting it back to a frame
-    btg_founding_only = btg['founding'].to_frame()
-    btg_founding_only_materialized = btg_founding_only.materialize()
-    assert btg_founding_only_materialized.base_node != bt.base_node
-
-    # Fix the last one,
-    btg['inhabitants'] = btg.inhabitants.sum()
-    btg['_index_skating_order'] = btg._index_skating_order.sum()
-    bt_materialized = btg.materialize()
-    assert bt_materialized.base_node != btg.base_node
-
-
-def test_materialize_non_deterministic_expressions():
-    bt = get_bt_with_test_data()[['city']]
-    bt['uuid1'] = SeriesUuid.sql_gen_random_uuid(bt)
-    # now bt['uuid1'] has not been evaluated, so copying the column should copy the unevaluated expression
-    bt['uuid2'] = bt['uuid1']
-    bt['eq'] = bt['uuid1'] == bt['uuid2']  # expect False
-    expected_columns = ['_index_skating_order', 'city', 'uuid1', 'uuid2', 'eq']
-    expected_data = [
-            [1, 'Ljouwert', ANY, ANY, False],
-            [2, 'Snits', ANY, ANY, False],
-            [3, 'Drylts', ANY, ANY, False],
-        ]
-    assert_equals_data(bt, expected_columns=expected_columns, expected_data=expected_data)
-    bt = bt.materialize(node_name='node')
-    # Now bt['uuid1'] has been evaluated, so copying the column should copy the value not just the expression
-    bt['uuid3'] = bt['uuid1']
-    # Now a comparison should give True
-    bt['eq2'] = bt['uuid1'] == bt['uuid3']
-    expected_columns = ['_index_skating_order', 'city', 'uuid1', 'uuid2', 'eq', 'uuid3', 'eq2']
-    expected_data = [
-            [1, 'Ljouwert', ANY, ANY, False, ANY, True],
-            [2, 'Snits', ANY, ANY, False, ANY, True],
-            [3, 'Drylts', ANY, ANY, False, ANY, True],
-        ]
-    assert_equals_data(bt, expected_columns=expected_columns, expected_data=expected_data)
-=======
     for i in 0, 3, 5, 9:
         result = bt.round(i).sort_values(by=['c']).to_pandas()
         expected = pdf.round(i).sort_values(by='c')
@@ -255,5 +171,4 @@
     bt.reset_index(drop=True, inplace=True)
 
     with pytest.raises(ValueError, match=r'DataFrame has no series supporting'):
-        bt.quantile()
->>>>>>> 0f7a9d42
+        bt.quantile()
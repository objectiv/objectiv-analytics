--- conflicted
+++ resolved
@@ -1,22 +1,13 @@
-from unittest.mock import ANY
-
 import numpy as np
 import pandas as pd
 
 from bach import Series, DataFrame
-<<<<<<< HEAD
-from tests.functional.bach.test_data_and_utils import assert_equals_data, get_df_with_test_data
 
-
-def test_categorical_describe(engine) -> None:
-    series = get_df_with_test_data(engine)['city']
-=======
 from tests.functional.bach.test_data_and_utils import get_df_with_test_data, assert_equals_data
 
 
 def test_categorical_describe(engine) -> None:
     series = get_df_with_test_data(engine, full_data_set=True)['municipality']
->>>>>>> e253a9c1
     result = series.describe()
     assert isinstance(result, Series)
     assert_equals_data(
@@ -26,48 +17,30 @@
             'municipality',
         ],
         expected_data=[
-<<<<<<< HEAD
-            ['count', '3'],
-            ['min', 'Drylts'],
-            ['max', 'Snits'],
-            ['nunique', '3'],
-            ['mode', ANY],
-=======
             ['count', '11'],
+            ['min', 'De Friese Meren'],
             ['max', 'Waadhoeke'],
-            ['min', 'De Friese Meren'],
+            ['nunique', '6'],
             ['mode', 'Súdwest-Fryslân'],
-            ['nunique', '6'],
->>>>>>> e253a9c1
         ],
     )
 
 
 def test_numerical_describe(engine) -> None:
-<<<<<<< HEAD
-    series = get_df_with_test_data(engine)['skating_order']
-    result = series.describe(percentiles=[0.88, 0.5, 0.75])
-=======
     p_series = pd.Series(data=[1, 2, 3, 4, 5, 6, 7, 8, 1], name='numbers')
     series = DataFrame.from_pandas(engine=engine, df=p_series.to_frame(), convert_objects=True).numbers
-    result = series.describe(percentiles=[0.5])
->>>>>>> e253a9c1
+    result = series.describe(percentiles=[0.88, 0.5, 0.75])
+
     assert isinstance(result, Series)
     assert len(result.order_by) == 1
 
     expected = pd.Series(
-<<<<<<< HEAD
         index=pd.Index(
             ['count', 'mean', 'std', 'min', 'max', 'nunique', 'mode', '0.5', '0.75', '0.88'],
             name='__stat'
         ),
-        data=[3., 2., 1., 1., 3., 3., ANY, 2, 2.5, 2.76],
-        name='skating_order',
-=======
-        index=pd.Index(['count', 'mean', 'std', 'min', 'max', 'nunique', 'mode', '0.5'], name='__stat'),
-        data=[9., 4.11, 2.57, 1., 8., 8., 1., 4.],
+        data=[9., 4.11, 2.57, 1., 8., 8., 1., 4., 6., 7.04],
         name='numbers',
->>>>>>> e253a9c1
     )
     pd.testing.assert_series_equal(expected, result.to_pandas(), check_dtype=False)
 

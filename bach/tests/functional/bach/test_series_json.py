"""
Copyright 2021 Objectiv B.V.
"""
from sql_models.util import is_postgres, is_bigquery
from tests.functional.bach.test_data_and_utils import get_df_with_json_data, assert_equals_data
import pytest

# We want to run all tests here for all supported databases, and thus we have the 'engine' argument on all
# tests. Or at least soon we'll have that, for now we use 'pg_engine'.
# Additionally, on Postgres we have two json dtypes: 'json' and 'jsonb' that should support the same
# operations. Therefore, we also have the 'dtype' argument. On all other databases than postgres we skip
# the tests for dtype 'jsonb' as those databases only support 'json'


pytestmark = [pytest.mark.parametrize('dtype', ('json', 'json_postgres'))]


@pytest.fixture(autouse=True, scope='function')
def skip_jsonb_if_not_postgres(request):
    try:
        # TODO: remove this try-except when we support json on BigQuery and stop using 'pg_engine' here
        engine = request.getfixturevalue('engine')
    except pytest.FixtureLookupError:
        engine = request.getfixturevalue('pg_engine')
    if request.getfixturevalue('dtype') == 'json_postgres' and not is_postgres(engine):
        pytest.skip(msg='json_postgres dtype is only supported on Postgres. Skipping for other databases')


def test_json_get_value(engine, dtype):
    bt = get_df_with_json_data(engine=engine, dtype=dtype)
    bt['get_val_dict'] = bt.dict_column.json.get_value('c')
    bt['get_val_dict_str'] = bt.dict_column.json.get_value('c', as_str=True)
    bt['get_val_mixed'] = bt.mixed_column.json.get_value('a')
    bt['get_val_mixed_str'] = bt.mixed_column.json.get_value('a', as_str=True)
    bt = bt[['get_val_dict', 'get_val_dict_str', 'get_val_mixed', 'get_val_mixed_str']]

    # When using `as_str=True`. The returned value is a string. But there is no canonical way to represent
    # json as a string, so different databases might return different things.
    # To work around that the JsonDictMagivStrValue compares equal to two strings.
    class JsonDictMagivStrValue:
        def __eq__(self, other):
            return other == '{"a": "c"}' or other == '{"a":"c"}'
    magic_value = JsonDictMagivStrValue()

    assert_equals_data(
        bt,
        use_to_pandas=True,
        expected_columns=[
            '_index_row', 'get_val_dict', 'get_val_dict_str', 'get_val_mixed', 'get_val_mixed_str'
        ],
        expected_data=[
            [0, None, None, 'b', 'b'],
            [1, None, None, None, None],
            [2, {'a': 'c'}, magic_value, 'b', 'b'],
            [3, None, None, None, None],
            [4, None, None, None, None]
        ]

    )
    assert bt.dtypes['get_val_dict'] == 'json'
    assert bt.dtypes['get_val_dict_str'] == 'string'
    assert bt.dtypes['get_val_mixed'] == 'json'
    assert bt.dtypes['get_val_mixed_str'] == 'string'


def test_json_get_single_value(engine, dtype):
    bt = get_df_with_json_data(engine=engine, dtype=dtype)
    a = bt.mixed_column[2]
    assert a == {'a': 'b', 'c': {'a': 'c'}}


@pytest.mark.skip_bigquery
def test_json_compare(engine, dtype):
    # These less-than-or-equals compares check that the left hand is contained in the right hand, on
    # Postgres. On` BigQuery we cannot support this, so we skip this function for BQ on purpose.
    # TODO: maybe get rid of the Postgres support too?
    bt = get_df_with_json_data(engine=engine, dtype=dtype)
    bts = {"a": "b"} <= bt.mixed_column
    assert_equals_data(
        bts,
        expected_columns=['_index_row', 'mixed_column'],
        expected_data=[
            [0, True],
            [1, False],
            [2, True],
            [3, False],
            [4, None]
        ]
    )
    bts = ["a"] <= bt.mixed_column
    assert_equals_data(
        bts,
        expected_columns=['_index_row', 'mixed_column'],
        expected_data=[
            [0, False],
            [1, True],
            [2, False],
            [3, False],
            [4, None]
        ]
    )


def test_json_getitem(engine, dtype):
    # TODO: make this a one-query test
    bt = get_df_with_json_data(engine=engine, dtype=dtype)
    bts = bt.mixed_column.json[0]
    assert_equals_data(
        bts,
        use_to_pandas=True,
        expected_columns=['_index_row', 'mixed_column'],
        expected_data=[
            [0, None],
            [1, "a"],
            [2, None],
            [3, {"_type": "WebDocumentContext", "id": "#document"}],
            [4, None]
        ]
    )
    bts = bt.mixed_column.json[-2]
    assert_equals_data(
        bts,
        use_to_pandas=True,
        expected_columns=['_index_row', 'mixed_column'],
        expected_data=[
            [0, None],
            [1, "c"],
            [2, None],
            [3, {"_type": "SectionContext", "id": "top-10"}],
            [4, None]
        ]
    )
    bts = bt.mixed_column.json["a"]
    assert_equals_data(
        bts,
        use_to_pandas=True,
        expected_columns=['_index_row', 'mixed_column'],
        expected_data=[
            [0, "b"],
            [1, None],
            [2, "b"],
            [3, None],
            [4, None]
        ]
    )


def test_json_getitem_special_chars(engine, dtype):
    # We support 'special' characters, except for double quotes because of limitations in BigQuery
    # see comments in bach.series.series_json.JsonBigQueryAccessor.get_value for more information
    df = get_df_with_json_data(engine=engine, dtype=dtype)
    df = df[['row']][:1].materialize()
    data = {
        'test.test': 'a',
        'test': {'test': 'b'},
        '123test': 'c',
        '[{}@!{R#(!@(!': 'd',
        '"double quote is "not" allowed"': 'e',
    }
    df['data'] = data
    df['select_a'] = df['data'].json['test.test']
    df['select_b'] = df['data'].json['test'].json['test']
    df['select_c'] = df['data'].json['123test']
    df['select_d'] = df['data'].json['[{}@!{R#(!@(!']
<<<<<<< HEAD
    print(f'\n\n\n{df.view_sql()}\n\n\n')
=======
>>>>>>> 4ec985a0
    assert_equals_data(
        df,
        use_to_pandas=True,
        expected_columns=['_index_row', 'row', 'data', 'select_a', 'select_b', 'select_c', 'select_d'],
        expected_data=[[0, 0, data, 'a', 'b', 'c', 'd']]
    )

    with pytest.raises(ValueError, match='key values containing double quotes are not supported'):
        df['select_e'] = df['data'].json['"double quote is "not" allowed"']


def test_json_getitem_slice(engine, dtype):
    # TODO: make this a one-query test

    bt = get_df_with_json_data(engine=engine, dtype=dtype)
    bts = bt.list_column.json[1:]
    assert_equals_data(
        bts,
        use_to_pandas=True,
        expected_columns=['_index_row', 'list_column'],
        expected_data=[
            [0, [{"c": "d"}]],
            [1, ["b", "c", "d"]],
            [2, [{"_type": "c", "id": "d"}, {"_type": "e", "id": "f"}]],
            [3, [{"_type": "SectionContext", "id": "home"}, {"_type": "SectionContext", "id": "top-10"},
                 {"_type": "ItemContext", "id": "5o7Wv5Q5ZE"}]],
            [4, []]
        ]
    )
    bts = bt.list_column.json[1:-1]
    assert_equals_data(
        bts,
        use_to_pandas=True,
        expected_columns=['_index_row', 'list_column'],
        expected_data=[
            [0, []],
            [1, ["b", "c"]],
            [2, [{"_type": "c", "id": "d"}]],
            [3, [{"_type": "SectionContext", "id": "home"}, {"_type": "SectionContext", "id": "top-10"}]],
            [4, []]
        ]
    )
    bts = bt.list_column.json[:]
    assert_equals_data(
        bts,
        use_to_pandas=True,
        expected_columns=['_index_row', 'list_column'],
        expected_data=[
            [0, [{'a': 'b'}, {'c': 'd'}]],
            [1, ['a', 'b', 'c', 'd']],
            [2, [{'id': 'b', '_type': 'a'}, {'id': 'd', '_type': 'c'}, {'id': 'f', '_type': 'e'}]],
            [3, [
                {'id': '#document', '_type': 'WebDocumentContext'},
                {'id': 'home', '_type': 'SectionContext'},
                {'id': 'top-10', '_type': 'SectionContext'}, {'id': '5o7Wv5Q5ZE', '_type': 'ItemContext'}]],
            [4, []]
        ]
    )

    bts = bt.mixed_column.json[1:-1]
    # slices only work on columns with only lists
    # But behaviour of Postgres and BigQuery is different. For now we just accept that's the way it is.
    if is_postgres(engine):
        with pytest.raises(Exception):
           bts.head()
    if is_bigquery(engine):
        assert_equals_data(
            bts,
            use_to_pandas=True,
            expected_columns=['_index_row', 'mixed_column'],
            expected_data=[
                [0, []],
                [1, ["b", "c"]],
                [2, []],
<<<<<<< HEAD
                [3, [{"_type": "SectionContext", "id": "home"}, {"_type": "SectionContext", "id": "top-10"}]]
=======
                [3, [{"_type": "SectionContext", "id": "home"}, {"_type": "SectionContext", "id": "top-10"}]],
                [4, []]
>>>>>>> 4ec985a0
            ]
        )


# tests below are for functions kind of specific to the objectiv (location) stack
def test_json_getitem_query(pg_engine, dtype):
    # TODO: BigQuery
    bt = get_df_with_json_data(engine=pg_engine, dtype=dtype)
    # if dict is contained in any of the dicts in the json list, the first index of the first match is
    # returned to the slice.
    bts = bt.list_column.json[{"_type": "SectionContext"}: ]
    assert_equals_data(
        bts,
        expected_columns=['_index_row', 'list_column'],
        expected_data=[
            [0, []],
            [1, []],
            [2, []],
            [3, [{"_type": "SectionContext", "id": "home"}, {"_type": "SectionContext", "id": "top-10"},
                 {"_type": "ItemContext", "id": "5o7Wv5Q5ZE"}]],
            [4, []]
        ]
    )
    bts = bt.list_column.json[1:{"id": "d"}]
    assert_equals_data(
        bts,
        expected_columns=['_index_row', 'list_column'],
        expected_data=[
            [0, []],
            [1, []],
            [2, [{"_type": "c", "id": "d"}]],
            [3, []],
            [4, []]
        ]
    )
    bts = bt.list_column.json[{'_type': 'a'}: {'id': 'd'}]
    assert_equals_data(
        bts,
        expected_columns=['_index_row', 'list_column'],
        expected_data=[
            [0, []],
            [1, []],
            [2, [{"_type": "a", "id": "b"}, {"_type": "c", "id": "d"}]],
            [3, []],
            [4, []]
        ]
    )

    # TODO needs to_pandas() test


def test_json_get_array_length(engine, dtype):
    df = get_df_with_json_data(engine=engine, dtype=dtype)
    s = df.list_column.json.get_array_length()
    assert_equals_data(
        s,
        expected_columns=['_index_row', 'list_column'],
        expected_data=[
            [0, 2],
            [1, 4],
            [2, 3],
            [3, 4],
            [4, None]
        ]
    )<|MERGE_RESOLUTION|>--- conflicted
+++ resolved
@@ -162,10 +162,6 @@
     df['select_b'] = df['data'].json['test'].json['test']
     df['select_c'] = df['data'].json['123test']
     df['select_d'] = df['data'].json['[{}@!{R#(!@(!']
-<<<<<<< HEAD
-    print(f'\n\n\n{df.view_sql()}\n\n\n')
-=======
->>>>>>> 4ec985a0
     assert_equals_data(
         df,
         use_to_pandas=True,
@@ -240,12 +236,8 @@
                 [0, []],
                 [1, ["b", "c"]],
                 [2, []],
-<<<<<<< HEAD
-                [3, [{"_type": "SectionContext", "id": "home"}, {"_type": "SectionContext", "id": "top-10"}]]
-=======
                 [3, [{"_type": "SectionContext", "id": "home"}, {"_type": "SectionContext", "id": "top-10"}]],
                 [4, []]
->>>>>>> 4ec985a0
             ]
         )
 

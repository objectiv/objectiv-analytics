--- conflicted
+++ resolved
@@ -122,121 +122,6 @@
     print(bt.inhabitants.sum(btg).head())
 
 
-<<<<<<< HEAD
-def test_series_independant_subquery_any_all():
-    bt = get_bt_with_test_data(full_data_set=True)
-    s = bt.inhabitants.max() // 4
-
-    bt[bt.inhabitants > s.any()].head()
-    result_bt = bt[bt.inhabitants > s.all()]
-
-    assert_equals_data(
-        result_bt[['city', 'inhabitants']],
-        expected_columns=['_index_skating_order', 'city', 'inhabitants'],
-        expected_data=[
-            [1, 'Ljouwert', 93485], [2, 'Snits', 33520]
-        ]
-    )
-
-
-def test_series_independant_subquery_sets():
-    bt = get_bt_with_test_data(full_data_set=True)
-    # get 3 smallest cities
-    s = bt.sort_values('inhabitants', True)[:3]
-    result_bt = bt[bt.city.isin(s.city)]
-    assert_equals_data(
-        result_bt[['city', 'inhabitants']],
-        expected_columns=['_index_skating_order', 'city', 'inhabitants'],
-        expected_data=[
-            [4, 'Sleat', 700], [5, 'Starum', 960], [6, 'Hylpen', 870]
-        ]
-    )
-
-    result_bt = bt[~bt.city.isin(s.city)]
-    assert_equals_data(
-        result_bt[['city', 'inhabitants']],
-        expected_columns=['_index_skating_order', 'city', 'inhabitants'],
-        expected_data=[
-            [1, 'Ljouwert', 93485], [2, 'Snits', 33520], [3, 'Drylts', 3055], [7, 'Warkum', 4440],
-            [8, 'Boalsert', 10120], [9, 'Harns', 14740], [10, 'Frjentsjer', 12760], [11, 'Dokkum', 12675]
-        ]
-    )
-
-
-def test_series_inherit_flag():
-    # TODO: change this so it checks the flag correctly
-    bts = get_bt_with_test_data(full_data_set=False).groupby('municipality')['founding']
-    bts_min = bts.min()
-    assert not bts.expression.has_aggregate_function
-    assert bts_min.expression.has_aggregate_function
-
-    bts_min_materialized = bts_min.to_frame().get_df_materialized_model()['founding']
-    assert not bts_min_materialized.expression.has_aggregate_function
-
-    assert_equals_data(
-        bts_min_materialized,
-        expected_columns=['municipality', 'founding'],
-        expected_data=[
-            ['Leeuwarden', 1285],
-            ['Súdwest-Fryslân', 1268]
-        ]
-    )
-
-    bts_min_min = bts_min_materialized.min()
-    assert_equals_data(bts_min_min, expected_columns=['index', 'founding'], expected_data=[[1, 1268]])
-
-    # bts_min_min has applied an aggregate function to a materialized view, so the aggregation flag should
-    # be True again
-    assert bts_min_min.expression.has_aggregate_function
-
-    # Check that aggregation flag correctly gets inherited if multiple series are involved in a comparison
-    # aggregation flag on left hand series
-    bts_derived = bts_min_min - 5
-    assert bts_derived.expression.has_aggregate_function
-
-    # aggregation flag on right hand series
-    bts_derived = bts_min_materialized - bts_min_min
-    assert bts_derived.expression.has_aggregate_function
-
-def test_series_independant_subquery_single():
-    bt = get_bt_with_test_data(full_data_set=True)
-    # get smallest city
-    s = bt.sort_values('inhabitants', True)[:1]
-    result_bt = bt[bt.city == s.city]
-    assert_equals_data(
-        result_bt[['city', 'inhabitants']],
-        expected_columns=['_index_skating_order', 'city', 'inhabitants'],
-        expected_data=[
-            [4, 'Sleat', 700]
-        ]
-    )
-    # and some math
-    bt = get_bt_with_test_data(full_data_set=False)
-    result_bt = bt.inhabitants + s.inhabitants
-    assert_equals_data(
-        result_bt,
-        expected_columns=['_index_skating_order', 'inhabitants'],
-        expected_data=[
-            [1, 94185], [2, 34220], [3, 3755]
-        ]
-    )
-
-
-def test_series_different_aggregations():
-    bt = get_bt_with_test_data(full_data_set=True)
-    v =  bt.groupby('municipality').skating_order.nunique() / bt.skating_order.nunique()
-    assert_equals_data(
-        v,
-        expected_columns=['municipality', 'skating_order'],
-        expected_data=[['De Friese Meren', 0.09090909090909091], ['Harlingen', 0.09090909090909091],
-                       ['Leeuwarden', 0.09090909090909091], ['Noardeast-Fryslân', 0.09090909090909091],
-                       ['Súdwest-Fryslân', 0.5454545454545454], ['Waadhoeke', 0.09090909090909091]]
-    )
-    # TODO we could try to detect this.
-    with pytest.raises(Exception, match='more than one row returned by a subquery used as an expression'):
-        v = bt.skating_order.nunique() / bt.groupby('municipality').skating_order.nunique()
-        v.head()
-=======
 def test_to_frame():
     bt = get_bt_with_test_data(full_data_set=False)
     series = bt.inhabitants
@@ -251,4 +136,118 @@
     assert list(frame.index.keys()) == list(bt.inhabitants.index.keys())
     assert isinstance(series.head(), pd.Series)
     assert isinstance(frame.head(), pd.DataFrame)
->>>>>>> 411c3302
+
+
+def test_series_independant_subquery_any_all():
+    bt = get_bt_with_test_data(full_data_set=True)
+    s = bt.inhabitants.max() // 4
+
+    bt[bt.inhabitants > s.any()].head()
+    result_bt = bt[bt.inhabitants > s.all()]
+
+    assert_equals_data(
+        result_bt[['city', 'inhabitants']],
+        expected_columns=['_index_skating_order', 'city', 'inhabitants'],
+        expected_data=[
+            [1, 'Ljouwert', 93485], [2, 'Snits', 33520]
+        ]
+    )
+
+
+def test_series_independant_subquery_sets():
+    bt = get_bt_with_test_data(full_data_set=True)
+    # get 3 smallest cities
+    s = bt.sort_values('inhabitants', True)[:3]
+    result_bt = bt[bt.city.isin(s.city)]
+    assert_equals_data(
+        result_bt[['city', 'inhabitants']],
+        expected_columns=['_index_skating_order', 'city', 'inhabitants'],
+        expected_data=[
+            [4, 'Sleat', 700], [5, 'Starum', 960], [6, 'Hylpen', 870]
+        ]
+    )
+
+    result_bt = bt[~bt.city.isin(s.city)]
+    assert_equals_data(
+        result_bt[['city', 'inhabitants']],
+        expected_columns=['_index_skating_order', 'city', 'inhabitants'],
+        expected_data=[
+            [1, 'Ljouwert', 93485], [2, 'Snits', 33520], [3, 'Drylts', 3055], [7, 'Warkum', 4440],
+            [8, 'Boalsert', 10120], [9, 'Harns', 14740], [10, 'Frjentsjer', 12760], [11, 'Dokkum', 12675]
+        ]
+    )
+
+
+def test_series_inherit_flag():
+    # TODO: change this so it checks the flag correctly
+    bts = get_bt_with_test_data(full_data_set=False).groupby('municipality')['founding']
+    bts_min = bts.min()
+    assert not bts.expression.has_aggregate_function
+    assert bts_min.expression.has_aggregate_function
+
+    bts_min_materialized = bts_min.to_frame().get_df_materialized_model()['founding']
+    assert not bts_min_materialized.expression.has_aggregate_function
+
+    assert_equals_data(
+        bts_min_materialized,
+        expected_columns=['municipality', 'founding'],
+        expected_data=[
+            ['Leeuwarden', 1285],
+            ['Súdwest-Fryslân', 1268]
+        ]
+    )
+
+    bts_min_min = bts_min_materialized.min()
+    assert_equals_data(bts_min_min, expected_columns=['index', 'founding'], expected_data=[[1, 1268]])
+
+    # bts_min_min has applied an aggregate function to a materialized view, so the aggregation flag should
+    # be True again
+    assert bts_min_min.expression.has_aggregate_function
+
+    # Check that aggregation flag correctly gets inherited if multiple series are involved in a comparison
+    # aggregation flag on left hand series
+    bts_derived = bts_min_min - 5
+    assert bts_derived.expression.has_aggregate_function
+
+    # aggregation flag on right hand series
+    bts_derived = bts_min_materialized - bts_min_min
+    assert bts_derived.expression.has_aggregate_function
+
+def test_series_independant_subquery_single():
+    bt = get_bt_with_test_data(full_data_set=True)
+    # get smallest city
+    s = bt.sort_values('inhabitants', True)[:1]
+    result_bt = bt[bt.city == s.city]
+    assert_equals_data(
+        result_bt[['city', 'inhabitants']],
+        expected_columns=['_index_skating_order', 'city', 'inhabitants'],
+        expected_data=[
+            [4, 'Sleat', 700]
+        ]
+    )
+    # and some math
+    bt = get_bt_with_test_data(full_data_set=False)
+    result_bt = bt.inhabitants + s.inhabitants
+    assert_equals_data(
+        result_bt,
+        expected_columns=['_index_skating_order', 'inhabitants'],
+        expected_data=[
+            [1, 94185], [2, 34220], [3, 3755]
+        ]
+    )
+
+
+def test_series_different_aggregations():
+    bt = get_bt_with_test_data(full_data_set=True)
+    v =  bt.groupby('municipality').skating_order.nunique() / bt.skating_order.nunique()
+    assert_equals_data(
+        v,
+        expected_columns=['municipality', 'skating_order'],
+        expected_data=[['De Friese Meren', 0.09090909090909091], ['Harlingen', 0.09090909090909091],
+                       ['Leeuwarden', 0.09090909090909091], ['Noardeast-Fryslân', 0.09090909090909091],
+                       ['Súdwest-Fryslân', 0.5454545454545454], ['Waadhoeke', 0.09090909090909091]]
+    )
+    # TODO we could try to detect this.
+    with pytest.raises(Exception, match='more than one row returned by a subquery used as an expression'):
+        v = bt.skating_order.nunique() / bt.groupby('municipality').skating_order.nunique()
+        v.head()
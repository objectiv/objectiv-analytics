--- conflicted
+++ resolved
@@ -14,27 +14,16 @@
 from sql_models.util import is_postgres
 from tests.conftest import get_postgres_engine_dialect
 from tests.functional.bach.test_data_and_utils import get_bt_with_test_data, assert_postgres_type, \
-<<<<<<< HEAD
     assert_equals_data, CITIES_INDEX_AND_COLUMNS, get_bt_with_railway_data, get_df_with_test_data, run_query
 
 
-def check_set_const(engine, constant, expected_series: Type[Series], pg_db_type: str):
-=======
-    assert_equals_data, CITIES_INDEX_AND_COLUMNS, get_bt_with_railway_data, get_df_with_test_data
-
-
 def check_set_const(engine, constant, expected_series: Type[Series], expected_pg_db_type: str):
->>>>>>> 2d6bcc58
     bt = get_df_with_test_data(engine)
     bt['new_column'] = constant
 
     if is_postgres(engine):
         # we don't have an easy way to get the database type in BigQuery, so only support that check for PG
-<<<<<<< HEAD
-        assert_postgres_type(bt['new_column'], pg_db_type, expected_series)
-=======
         assert_postgres_type(bt['new_column'], expected_pg_db_type, expected_series)
->>>>>>> 2d6bcc58
 
     assert_equals_data(
         bt,
@@ -59,7 +48,6 @@
     check_set_const(engine, 2147483648, SeriesInt64, 'bigint')
 
 
-<<<<<<< HEAD
 def test_set_const_float(engine):
     check_set_const(engine, 5.1, SeriesFloat64, 'double precision')
     check_set_const(engine, 0.0, SeriesFloat64, 'double precision')
@@ -67,11 +55,6 @@
     check_set_const(engine, -0.0, SeriesFloat64, 'double precision')
     check_set_const(engine, float('infinity'), SeriesFloat64, 'double precision')
     check_set_const(engine, float('-infinity'), SeriesFloat64, 'double precision')
-=======
-def test_set_const_float():
-    engine = get_postgres_engine_dialect().engine  # TODO: BigQuery
-    check_set_const(engine, 5.1, SeriesFloat64, 'double precision')
->>>>>>> 2d6bcc58
 
     # Special case: test the float value 'Not a Number' (NaN). We cannot use check_set_const(), as that will
     # check that the result contains NaN, and `NaN == NaN` gives `False`, and thus the test would incorrectly
@@ -83,50 +66,24 @@
     for row in result:
         assert math.isnan(row['new_column'])
 
-<<<<<<< HEAD
-=======
+
 def test_set_const_bool(engine):
     check_set_const(engine, True, SeriesBoolean, 'boolean')
->>>>>>> 2d6bcc58
-
-def test_set_const_bool(engine):
-    check_set_const(engine, True, SeriesBoolean, 'boolean')
-
-<<<<<<< HEAD
-=======
+
+
 def test_set_const_str(engine):
     check_set_const(engine, 'keatsen', SeriesString, 'text')
->>>>>>> 2d6bcc58
-
-def test_set_const_str(engine):
-    check_set_const(engine, 'keatsen', SeriesString, 'text')
-
-<<<<<<< HEAD
-=======
+
+
 def test_set_const_date(engine):
     check_set_const(engine, datetime.date(2019, 1, 5), SeriesDate, 'date')
->>>>>>> 2d6bcc58
-
-def test_set_const_date(engine):
-    check_set_const(engine, datetime.date(2019, 1, 5), SeriesDate, 'date')
-
-<<<<<<< HEAD
-=======
-def test_set_const_datetime():
-    engine = get_postgres_engine_dialect().engine  # TODO: BigQuery
-    check_set_const(engine, datetime.datetime.now(), SeriesTimestamp, 'timestamp without time zone')
->>>>>>> 2d6bcc58
+
 
 def test_set_const_datetime(engine):
     check_set_const(engine, datetime.datetime.now(), SeriesTimestamp, 'timestamp without time zone')
 
-<<<<<<< HEAD
 
 def test_set_const_time(engine):
-=======
-def test_set_const_time():
-    engine = get_postgres_engine_dialect().engine  # TODO: BigQuery
->>>>>>> 2d6bcc58
     check_set_const(
         engine,
         datetime.time.fromisoformat('00:05:23.283'),

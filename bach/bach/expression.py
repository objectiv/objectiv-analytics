"""
Copyright 2021 Objectiv B.V.
"""
import re
from dataclasses import dataclass
from typing import Optional, Union, TYPE_CHECKING, List, Dict, Tuple, Set, Sequence
<<<<<<< HEAD
=======

from sqlalchemy.engine import Dialect
>>>>>>> 408f0f4b

from sql_models.model import escape_raw_sql
from sql_models.util import quote_string, quote_identifier

if TYPE_CHECKING:
    from bach import Series
    from bach.sql_model import BachSqlModel


@dataclass(frozen=True)
class ExpressionToken:
    """ Abstract base class of ExpressionTokens"""

    def __post_init__(self):
        # Make sure that other code can rely on an ExpressionToken always being a subclass of this class.
        if self.__class__ == ExpressionToken:
            raise TypeError("Cannot instantiate ExpressionToken directly. Instantiate a subclass.")

    def to_sql(self, dialect: Dialect):
        """
        Must be implemented by subclasses. Generated SQL must be assumed to be used as raw sql in
        SqlModel.sql, therefore unknown/untrusted/etc. values should be properly escaped:
         * escape_format_string() twice, unless the value is a specific SqlModel placeholder or reference
         * other escaping/quoting as needed.
        """
        # Not abstract so we can stay a dataclass.
        raise NotImplementedError()


@dataclass(frozen=True)
class RawToken(ExpressionToken):
    raw: str

    def to_sql(self, dialect: Dialect) -> str:
        return escape_raw_sql(self.raw)


@dataclass(frozen=True)
class VariableToken(ExpressionToken):
    dtype: str
    name: str

    def to_sql(self, dialect: Dialect) -> str:
        return '{' + self.dtype_name_to_placeholder_name(self.dtype, self.name) + '}'

    @property
    def dtype_name(self):
        from bach.dataframe import DtypeNamePair
        return DtypeNamePair(dtype=self.dtype, name=self.name)

    @classmethod
    def dtype_name_to_placeholder_name(cls, dtype: str, name: str) -> str:
        return f'___bach_variable___{dtype}___{name}'

    @classmethod
    def placeholder_name_to_token(cls, placeholder_name: str) -> Optional['VariableToken']:
        """
        Reverse of dtype_name_to_placeholder_name().
        Will return None if the placeholder_name doesn't match the pattern
        """
        match = re.match('^___bach_variable___([a-zA-Z0-9)]+)___(.+)$', placeholder_name)
        if not match:
            return None
        return cls(match.group(1), match.group(2))


@dataclass(frozen=True)
class TableColumnReferenceToken(ExpressionToken):
<<<<<<< HEAD
    table_name: str
    column_name: str

    def to_sql(self):
        t = f'{quote_identifier(self.table_name)}.' if self.table_name else ''
        return escape_raw_sql(f'{t}{quote_identifier(self.column_name)}')
=======
    table_name: Optional[str]
    column_name: str

    def to_sql(self, dialect: Dialect):
        t = f'{quote_identifier(dialect, self.table_name)}.' if self.table_name else ''
        col_name = quote_identifier(dialect, self.column_name)
        return escape_raw_sql(f'{t}{col_name}')
>>>>>>> 408f0f4b


@dataclass(frozen=True)
class ColumnReferenceToken(ExpressionToken):
    column_name: str

    def to_sql(self, dialect: Dialect):
        raise ValueError('ColumnReferenceTokens should be resolved first using '
                         'Expression.resolve_column_references')

    def resolve(self, table_name: Optional[str]) -> TableColumnReferenceToken:
<<<<<<< HEAD
        return TableColumnReferenceToken(
            table_name=table_name or '', column_name=self.column_name,
        )
=======
        return TableColumnReferenceToken(table_name=table_name, column_name=self.column_name)
>>>>>>> 408f0f4b


@dataclass(frozen=True)
class ModelReferenceToken(ExpressionToken):
    model: 'BachSqlModel'

    def refname(self) -> str:
        return f'reference{self.model.hash}'

    def to_sql(self, dialect: Dialect) -> str:
        return f'{{{{{self.refname()}}}}}'


@dataclass(frozen=True)
class StringValueToken(ExpressionToken):
    """ Wraps a string value. The value in this object is unescaped and unquoted. """
    value: str

    def to_sql(self, dialect: Dialect) -> str:
        return escape_raw_sql(quote_string(self.value))


@dataclass(frozen=True)
class IdentifierToken(ExpressionToken):
    name: str

    def to_sql(self, dialect: Dialect) -> str:
        return escape_raw_sql(quote_identifier(dialect, self.name))


class Expression:
    """
    Immutable object representing a fragment of SQL as a sequence of sql-tokens or Expressions.

    Expressions can easily be converted to a string with actual sql using the to_sql() function. Storing a
    sql-expression using this class, rather than storing it directly as a string, makes it possible to
    for example substitute the table-name after constructing the expression.
    Additionally this move this burden of correctly quoting and escaping string literals to this class, if
    literals are expressed with the correct tokens at least.
    In the future we might add support for more literal types.

    This class does not offer full-tokenization of sql. There are only a limited number of tokens for the
    needed use-cases. Most sql is simply encoded as a 'raw' token.

    For special type Expressions, this class is subclassed to assign special properties to a subexpression.
    """

    def __init__(self, data: Union['Expression', Sequence[Union[ExpressionToken, 'Expression']]] = None):
        if not data:
            data = []
        if isinstance(data, Expression):
            # if we only got a base Expression, we absorb it.
            data = data.data if type(data) is Expression else [data]
        self._data: Tuple[Union[ExpressionToken, 'Expression'], ...] = tuple(data)

    @property
    def data(self) -> List[Union[ExpressionToken, 'Expression']]:
        return list(self._data)

    def __eq__(self, other):
        return isinstance(other, Expression) and self.data == other.data

    def __repr__(self):
        return f'{self.__class__}({repr(self.data)})'

    def __hash__(self):
        return hash(self._data)

    @classmethod
    def construct(cls, fmt: str, *args: Union['Expression', 'Series']) -> 'Expression':
        """
        Construct an Expression using a format string that can refer existing expressions.
        Every occurrence of `{}` in the fmt string will be replace with a provided expression (in order that
        they are given). All other parts of fmt will be converted to RawTokens.

        As a convenience, instead of Expressions it is also possible to give Series as args, in that
        case the series's expression is taken as Expression.

        :param fmt: format string
        :param args: 0 or more Expressions or Series. Number of args must exactly match number of `{}`
            occurrences in fmt.
        """

        sub_strs = fmt.split('{}')
        data: List[Union[ExpressionToken, Expression]] = []
        if len(args) != len(sub_strs) - 1:
            raise ValueError(f'For each {{}} in the fmt there should be an Expression provided. '
                             f'Found {{}}: {len(sub_strs) - 1}, provided expressions: {len(args)}')
        for i, sub_str in enumerate(sub_strs):
            if i > 0:
                arg = args[i - 1]
                if not isinstance(arg, Expression):  # arg is a Series
                    arg_expr = arg.expression
                else:
                    arg_expr = arg

                if isinstance(arg_expr, NonAtomicExpression):
                    data.extend([RawToken('('), arg_expr, RawToken(')')])
                else:
                    data.append(arg_expr)
            if sub_str != '':
                data.append(RawToken(raw=sub_str))
        return cls(data=data)

    @classmethod
    def construct_expr_as_name(cls, expr: 'Expression', name: str) -> 'Expression':
        """
        Construct an expression that represents the sql: {expr} as "name"
        """
        ident_expr = Expression.identifier(name)
        # TODO: enable this optimisation again
        # if expr.to_sql() == ident_expr.to_sql():
        #     # this is to prevent generating sql of the form `x as x`, we'll just return `x` in that case
        #     return expr
        return cls.construct('{} as {}', expr, ident_expr)

    @classmethod
    def raw(cls, raw: str) -> 'Expression':
        """ Return an expression that contains a single RawToken. """
        return cls([RawToken(raw)])

    @classmethod
    def variable(cls, dtype: str, name: str) -> 'Expression':
        """ Return an expression that contains a single RawToken. """
        return cls([VariableToken(dtype=dtype, name=name)])

    @classmethod
    def string_value(cls, value: str) -> 'Expression':
        """
        Return an expression that contains a single StringValueToken with the value.
        :param value: unquoted, unescaped string value.
        """
        return cls([StringValueToken(value)])

    @classmethod
    def identifier(cls, name: str) -> 'Expression':
        return cls([IdentifierToken(name=name)])

    @classmethod
    def column_reference(cls, field_name: str) -> 'Expression':
        """ Construct an expression for field-name, where field-name is a column in a table or CTE. """
        return cls([ColumnReferenceToken(field_name)])

    @classmethod
    def table_column_reference(cls, table_name: str, field_name: str) -> 'Expression':
        """ Construct an expression for table referenced field,
         where table_name is a reference of a table or CTE from which field_name is a column """
        return cls([TableColumnReferenceToken(table_name, field_name)])

    @classmethod
    def model_reference(cls, model: 'BachSqlModel') -> 'Expression':
        """ Construct an expression for model, where model is a reference to a model. """
        return cls([ModelReferenceToken(model)])

    @property
    def is_single_value(self):
        """
        Will this expression return just one value (at most)

        Any Expression made up out of Tokens and Expressions, where all Expressions are single values,
        are expected to also yield a single value. Leaves consisting only of Tokens are considered
        not single valued, so at least one SingleValueExpression need to be present for a branch to
        become single valued.
        """
        if isinstance(self, SingleValueExpression):
            return True
        all_single_value = [d.is_single_value for d in self._data if isinstance(d, Expression)]
        return len(all_single_value) and all(all_single_value)

    @property
    def is_constant(self):
        """
        Does this expression represent a constant value, or an expressions constructed of only constants

        Any Expression made up out of Tokens and Expressions, where all Expressions are constant
        is considered constant. Leaves consisting only of Tokens are considered not constant, so
        at least one ConstValueExpressions need to be present for a branch to become constant.
        """
        if isinstance(self, ConstValueExpression):
            return True
        all_constant = [d.is_constant for d in self._data if isinstance(d, Expression)]
        return len(all_constant) and all(all_constant)

    @property
    def is_independent_subquery(self):
        return isinstance(self, IndependentSubqueryExpression)

    @property
    def has_aggregate_function(self) -> bool:
        """
        True iff we are a AggregateFunctionExpression, or there is at least one in this Expression.
        """
        return isinstance(self, AggregateFunctionExpression) or any(
            d.has_aggregate_function for d in self.data if isinstance(d, Expression)
        )

    @property
    def has_windowed_aggregate_function(self) -> bool:
        """
        True iff we are a WindowFunctionExpression, or there is at least one in this Expression.
        """
        return isinstance(self, WindowFunctionExpression) or any(
            d.has_windowed_aggregate_function for d in self.data if isinstance(d, Expression)
        )

    @property
    def has_table_column_references(self) -> bool:
        """
        True iff we are a TableColumnReference, or there is at least one in this Expression.
        """
        return any(
            isinstance(token, TableColumnReferenceToken) for token in self.get_all_tokens()
        )

    def resolve_column_references(self, dialect: Dialect, table_name: Optional[str]) -> 'Expression':
        """ resolve the table name aliases for all columns in this expression """
        result: List[Union[ExpressionToken, Expression]] = []
        for data_item in self.data:
            if isinstance(data_item, Expression):
                result.append(data_item.resolve_column_references(dialect, table_name))
            elif isinstance(data_item, ColumnReferenceToken):
                result.append(data_item.resolve(table_name))
            else:
                result.append(data_item)
        return self.__class__(result)

    def replace_column_references(self, old_column_name: str, new_column_name: str) -> 'Expression':
        """
        replaces all ColumnReferenceToken where old_column_name is present with another ColumnReferenceToken
        """
        replaced_tokens = []
        for token in self.get_all_tokens():
            if not isinstance(token, ColumnReferenceToken) or token.column_name != old_column_name:
                replaced_tokens.append(token)
                continue
            replaced_tokens.append(ColumnReferenceToken(new_column_name))
        return self.__class__(replaced_tokens)

    def remove_table_column_references(self) -> Tuple[str, str, 'Expression']:
        """
        removes all table references from this expression.
        Returns first table_name and column_name found and a new expression without table column references
        """
        table_name = ''
        column_name = ''
        if not self.has_table_column_references:
            return table_name, column_name, self

        new_tokens: List[Union[ExpressionToken, Expression]] = []
        for token in self.get_all_tokens():
            if not isinstance(token, TableColumnReferenceToken):
                new_tokens.append(token)
                continue

            table_name = token.table_name if token.table_name and not table_name else table_name
            column_name = column_name or token.column_name
            new_tokens.extend(Expression.column_reference(token.column_name).data)

        return table_name, column_name, Expression(new_tokens)

    def get_references(self) -> Dict[str, 'BachSqlModel']:
        rv = {}
        for data_item in self.data:
            if isinstance(data_item, Expression):
                rv.update(data_item.get_references())
            elif isinstance(data_item, ModelReferenceToken):
                rv[data_item.refname()] = data_item.model
        return rv

    def get_all_tokens(self) -> List[ExpressionToken]:
        result = []
        for data_item in self.data:
            if isinstance(data_item, Expression):
                result.extend(data_item.get_all_tokens())
            else:
                result.append(data_item)
        return result

    def to_sql(self, dialect: Dialect, table_name: Optional[str] = None) -> str:
        """
        Compile the expression to a SQL fragment by calling to_sql() on every token or expression in data
        :param table_name: Optional table name, if set all column-references will be compiled as
            '"{table_name}"."{column_name}"' instead of just '"{column_name}"'.
        :return SQL representation of the expression.
        """
        resolved_tables_expression = self.resolve_column_references(dialect, table_name)
        return ''.join(
            d.to_sql(dialect=dialect) for d in resolved_tables_expression.data
        )


class NonAtomicExpression(Expression):
    """
    An expression that needs '( .. )' around it when used together with other Expressions
    in Expression.construct(). This subclass is required, because not all Expressions need to be wrapped
    in parenthesis, e.g. `expression` `<` `ANY (subquery)` should probably have `expression` wrapped if it's
    a complex expression, but not the `ANY ...` part, since that would not be valid SQL.
    """
    pass


class IndependentSubqueryExpression(Expression):
    pass


class SingleValueExpression(Expression):
    """
    An Expression that is expected to return just one value.
    If wrapped around IndependentSubqueryExpression, this will still have is_independent_subquery == True
    """
    @property
    def is_independent_subquery(self) -> bool:
        # If this Expression is wrapped around a IndependentSubqueryExpression, most likely, there will be
        # just one in here, but let's make sure.
        all_isq = [d.is_independent_subquery for d in self._data if isinstance(d, Expression)]
        return len(all_isq) > 0 and all(all_isq)


class ConstValueExpression(SingleValueExpression):
    pass


class AggregateFunctionExpression(Expression):
    @property
    def is_constant(self) -> bool:
        # We don't consider an aggregate function constant even if all its subexpressions are,
        # because it requires materialization of the aggregation to actually be a constant value again.
        # Maybe we will revisit this some day. If that day comes, make sure to look at Series.count() as well.
        return False


class WindowFunctionExpression(Expression):
    """
    A WindowFunctionExpression contains an aggregation- or window function, and a window clause:
    e.g. agg_func() OVER (...). The agg_func. It's not a subclass of AggregateFunctionExpression because
    a window expression makes sense without the main query having a GROUP BY clause, as the partitioning
    is contained within the expression.

    """
    @property
    def is_constant(self) -> bool:
        # We don't consider an window expression constant even if all its subexpressions are,
        # because it requires materialization to actually be a constant value again.
        # Maybe we will revisit this some day. If that day comes, make sure to look at Series.count() as well.
        return False

    @property
    def has_aggregate_function(self) -> bool:
        # If a window expression contains an aggregate function, it's not an aggregate expression
        return False


def join_expressions(expressions: List[Expression], join_str: str = ', ') -> Expression:
    """
    Construct an expression consisting of the given list of expressions joined by the join_str.
    """
    fmt = join_str.join(['{}'] * len(expressions))
    return Expression.construct(fmt, *expressions)


def get_variable_tokens(expressions: List['Expression']) -> Set[VariableToken]:
    """
    Get the names of all VariableTokens in the list of expressions
    """
    found_tokens = set()
    for expression in expressions:
        for token in expression.get_all_tokens():
            if isinstance(token, VariableToken):
                found_tokens.add(token)
    return found_tokens<|MERGE_RESOLUTION|>--- conflicted
+++ resolved
@@ -4,11 +4,8 @@
 import re
 from dataclasses import dataclass
 from typing import Optional, Union, TYPE_CHECKING, List, Dict, Tuple, Set, Sequence
-<<<<<<< HEAD
-=======
 
 from sqlalchemy.engine import Dialect
->>>>>>> 408f0f4b
 
 from sql_models.model import escape_raw_sql
 from sql_models.util import quote_string, quote_identifier
@@ -77,14 +74,6 @@
 
 @dataclass(frozen=True)
 class TableColumnReferenceToken(ExpressionToken):
-<<<<<<< HEAD
-    table_name: str
-    column_name: str
-
-    def to_sql(self):
-        t = f'{quote_identifier(self.table_name)}.' if self.table_name else ''
-        return escape_raw_sql(f'{t}{quote_identifier(self.column_name)}')
-=======
     table_name: Optional[str]
     column_name: str
 
@@ -92,7 +81,6 @@
         t = f'{quote_identifier(dialect, self.table_name)}.' if self.table_name else ''
         col_name = quote_identifier(dialect, self.column_name)
         return escape_raw_sql(f'{t}{col_name}')
->>>>>>> 408f0f4b
 
 
 @dataclass(frozen=True)
@@ -104,13 +92,7 @@
                          'Expression.resolve_column_references')
 
     def resolve(self, table_name: Optional[str]) -> TableColumnReferenceToken:
-<<<<<<< HEAD
-        return TableColumnReferenceToken(
-            table_name=table_name or '', column_name=self.column_name,
-        )
-=======
         return TableColumnReferenceToken(table_name=table_name, column_name=self.column_name)
->>>>>>> 408f0f4b
 
 
 @dataclass(frozen=True)

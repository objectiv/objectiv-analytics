"""
Copyright 2021 Objectiv B.V.
"""
<<<<<<< HEAD
from dataclasses import dataclass
from typing import Optional, Union, TYPE_CHECKING, List, Dict, Tuple
from sqlalchemy.engine import Engine

from sql_models.model import SqlModel, SqlModelSpec
=======
import re
from dataclasses import dataclass
from typing import Optional, Union, TYPE_CHECKING, List, Dict, Tuple, Set

from sql_models.model import escape_raw_sql
>>>>>>> 0f7a9d42
from sql_models.util import quote_string, quote_identifier

if TYPE_CHECKING:
    from bach import Series
    from bach.sql_model import BachSqlModel


@dataclass(frozen=True)
class ExpressionToken:
    """ Abstract base class of ExpressionTokens"""

    def __post_init__(self):
        # Make sure that other code can rely on an ExpressionToken always being a subclass of this class.
        if self.__class__ == ExpressionToken:
            raise TypeError("Cannot instantiate ExpressionToken directly. Instantiate a subclass.")

<<<<<<< HEAD
    def to_sql(self, engine: Engine):
=======
    def to_sql(self):
        """
        Must be implemented by subclasses. Generated SQL must be assumed to be used as raw sql in
        SqlModel.sql, therefore unknown/untrusted/etc. values should be properly escaped:
         * escape_format_string() twice, unless the value is a specific SqlModel placeholder or reference
         * other escaping/quoting as needed.
        """
>>>>>>> 0f7a9d42
        # Not abstract so we can stay a dataclass.
        raise NotImplementedError()


@dataclass(frozen=True)
class RawToken(ExpressionToken):
    raw: str

<<<<<<< HEAD
    def to_sql(self, engine: Engine) -> str:
        return SqlModelSpec.escape_format_string(self.raw)
=======
    def to_sql(self) -> str:
        return escape_raw_sql(self.raw)


@dataclass(frozen=True)
class VariableToken(ExpressionToken):
    dtype: str
    name: str

    def to_sql(self) -> str:
        return '{' + self.dtype_name_to_placeholder_name(self.dtype, self.name) + '}'

    @property
    def dtype_name(self):
        from bach.dataframe import DtypeNamePair
        return DtypeNamePair(dtype=self.dtype, name=self.name)

    @classmethod
    def dtype_name_to_placeholder_name(cls, dtype: str, name: str) -> str:
        return f'___bach_variable___{dtype}___{name}'

    @classmethod
    def placeholder_name_to_token(cls, placeholder_name: str) -> Optional['VariableToken']:
        """
        Reverse of dtype_name_to_placeholder_name().
        Will return None if the placeholder_name doesn't match the pattern
        """
        match = re.match('^___bach_variable___([a-zA-Z0-9)]+)___(.+)$', placeholder_name)
        if not match:
            return None
        return cls(match.group(1), match.group(2))
>>>>>>> 0f7a9d42


@dataclass(frozen=True)
class ColumnReferenceToken(ExpressionToken):
    column_name: str

    def to_sql(self, engine: Engine):
        raise ValueError('ColumnReferenceTokens should be resolved first using '
                         'Expression.resolve_column_references')

    def resolve(self, engine: Engine, table_name: Optional[str]) -> RawToken:
        t = f'{quote_identifier(engine, table_name)}.' if table_name else ''
        return RawToken(f'{t}{quote_identifier(engine, self.column_name)}')


@dataclass(frozen=True)
class ModelReferenceToken(ExpressionToken):
    model: 'BachSqlModel'

    def refname(self) -> str:
        return f'reference{self.model.hash}'

<<<<<<< HEAD
    def to_sql(self, engine: Engine) -> str:
        return f'{{{self.refname()}}}'
=======
    def to_sql(self) -> str:
        return f'{{{{{self.refname()}}}}}'
>>>>>>> 0f7a9d42


@dataclass(frozen=True)
class StringValueToken(ExpressionToken):
    """ Wraps a string value. The value in this object is unescaped and unquoted. """
    value: str

<<<<<<< HEAD
    def to_sql(self, engine: Engine) -> str:
        return SqlModelSpec.escape_format_string(quote_string(engine, self.value))
=======
    def to_sql(self) -> str:
        return escape_raw_sql(quote_string(self.value))


@dataclass(frozen=True)
class IdentifierToken(ExpressionToken):
    name: str

    def to_sql(self) -> str:
        return escape_raw_sql(quote_identifier(self.name))
>>>>>>> 0f7a9d42


class Expression:
    """
    Immutable object representing a fragment of SQL as a sequence of sql-tokens or Expressions.

    Expressions can easily be converted to a string with actual sql using the to_sql() function. Storing a
    sql-expression using this class, rather than storing it directly as a string, makes it possible to
    for example substitute the table-name after constructing the expression.
    Additionally this move this burden of correctly quoting and escaping string literals to this class, if
    literals are expressed with the correct tokens at least.
    In the future we might add support for more literal types.

    This class does not offer full-tokenization of sql. There are only a limited number of tokens for the
    needed use-cases. Most sql is simply encoded as a 'raw' token.

    For special type Expressions, this class is subclassed to assign special properties to a subexpression.
    """

    def __init__(self, data: Union['Expression', List[Union[ExpressionToken, 'Expression']]] = None):
        if not data:
            data = []
        if isinstance(data, Expression):
            # if we only got a base Expression, we absorb it.
            data = data.data if type(data) is Expression else [data]
        self._data: Tuple[Union[ExpressionToken, 'Expression'], ...] = tuple(data)

    @property
    def data(self) -> List[Union[ExpressionToken, 'Expression']]:
        return list(self._data)

    def __eq__(self, other):
        return isinstance(other, Expression) and self.data == other.data

    def __repr__(self):
        return f'{self.__class__}({repr(self.data)})'

    def __hash__(self):
        return hash(self._data)

    @classmethod
    def construct(cls, fmt: str, *args: Union['Expression', 'Series']) -> 'Expression':
        """
        Construct an Expression using a format string that can refer existing expressions.
        Every occurrence of `{}` in the fmt string will be replace with a provided expression (in order that
        they are given). All other parts of fmt will be converted to RawTokens.

        As a convenience, instead of Expressions it is also possible to give Series as args, in that
        case the series's expression is taken as Expression.

        :param fmt: format string
        :param args: 0 or more Expressions or Series. Number of args must exactly match number of `{}`
            occurrences in fmt.
        """

        sub_strs = fmt.split('{}')
        data: List[Union[ExpressionToken, Expression]] = []
        if len(args) != len(sub_strs) - 1:
            raise ValueError(f'For each {{}} in the fmt there should be an Expression provided. '
                             f'Found {{}}: {len(sub_strs) - 1}, provided expressions: {len(args)}')
        for i, sub_str in enumerate(sub_strs):
            if i > 0:
                arg = args[i - 1]
                if not isinstance(arg, Expression):  # arg is a Series
                    arg_expr = arg.expression
                else:
                    arg_expr = arg

                if isinstance(arg_expr, NonAtomicExpression):
                    data.extend([RawToken('('), arg_expr, RawToken(')')])
                else:
                    data.append(arg_expr)
            if sub_str != '':
                data.append(RawToken(raw=sub_str))
        return cls(data=data)

    @classmethod
    def construct_expr_as_name(cls, expr: 'Expression', name: str) -> 'Expression':
        """
        Construct an expression that represents the sql: {expr} as "name"
        """
        ident_expr = Expression.identifier(name)
        if expr.to_sql() == ident_expr.to_sql():
            # this is to prevent generating sql of the form `x as x`, we'll just return `x` in that case
            return expr
        return cls.construct('{} as {}', expr, ident_expr)

    @classmethod
    def raw(cls, raw: str) -> 'Expression':
        """ Return an expression that contains a single RawToken. """
        return cls([RawToken(raw)])

    @classmethod
    def variable(cls, dtype: str, name: str) -> 'Expression':
        """ Return an expression that contains a single RawToken. """
        return cls([VariableToken(dtype=dtype, name=name)])

    @classmethod
    def string_value(cls, value: str) -> 'Expression':
        """
        Return an expression that contains a single StringValueToken with the value.
        :param value: unquoted, unescaped string value.
        """
        return cls([StringValueToken(value)])

    @classmethod
    def identifier(cls, name: str) -> 'Expression':
        return cls([IdentifierToken(name=name)])

    @classmethod
    def column_reference(cls, field_name: str) -> 'Expression':
        """ Construct an expression for field-name, where field-name is a column in a table or CTE. """
        return cls([ColumnReferenceToken(field_name)])

    @classmethod
    def model_reference(cls, model: 'BachSqlModel') -> 'Expression':
        """ Construct an expression for model, where model is a reference to a model. """
        return cls([ModelReferenceToken(model)])

    @property
    def is_single_value(self):
        """
        Will this expression return just one value (at most)

        Any Expression made up out of Tokens and Expressions, where all Expressions are single values,
        are expected to also yield a single value. Leaves consisting only of Tokens are considered
        not single valued, so at least one SingleValueExpression need to be present for a branch to
        become single valued.
        """
        if isinstance(self, SingleValueExpression):
            return True
        all_single_value = [d.is_single_value for d in self._data if isinstance(d, Expression)]
        return len(all_single_value) and all(all_single_value)

    @property
    def is_constant(self):
        """
        Does this expression represent a constant value, or an expressions constructed of only constants

        Any Expression made up out of Tokens and Expressions, where all Expressions are constant
        is considered constant. Leaves consisting only of Tokens are considered not constant, so
        at least one ConstValueExpressions need to be present for a branch to become constant.
        """
        if isinstance(self, ConstValueExpression):
            return True
        all_constant = [d.is_constant for d in self._data if isinstance(d, Expression)]
        return len(all_constant) and all(all_constant)

    @property
    def is_independent_subquery(self):
        return isinstance(self, IndependentSubqueryExpression)

    @property
    def has_aggregate_function(self) -> bool:
        """
        True iff we are a AggregateFunctionExpression, or there is at least one in this Expression.
        """
        return isinstance(self, AggregateFunctionExpression) or any(
            d.has_aggregate_function for d in self.data if isinstance(d, Expression)
        )

    @property
    def has_windowed_aggregate_function(self) -> bool:
        """
        True iff we are a WindowFunctionExpression, or there is at least one in this Expression.
        """
        return isinstance(self, WindowFunctionExpression) or any(
            d.has_windowed_aggregate_function for d in self.data if isinstance(d, Expression)
        )

    def resolve_column_references(self, engine: Engine, table_name: str = None) -> 'Expression':
        """ resolve the table name aliases for all columns in this expression """
        result: List[Union[ExpressionToken, Expression]] = []
        for data_item in self.data:
            if isinstance(data_item, Expression):
                result.append(data_item.resolve_column_references(engine, table_name))
            elif isinstance(data_item, ColumnReferenceToken):
                result.append(data_item.resolve(engine, table_name))
            else:
                result.append(data_item)
        return self.__class__(result)

    def get_references(self) -> Dict[str, 'BachSqlModel']:
        rv = {}
        for data_item in self.data:
            if isinstance(data_item, Expression):
                rv.update(data_item.get_references())
            elif isinstance(data_item, ModelReferenceToken):
                rv[data_item.refname()] = data_item.model
        return rv

<<<<<<< HEAD
    def to_sql(self, engine: Engine, table_name: Optional[str] = None) -> str:
=======
    def get_all_tokens(self) -> List[ExpressionToken]:
        result = []
        for data_item in self.data:
            if isinstance(data_item, Expression):
                result.extend(data_item.get_all_tokens())
            else:
                result.append(data_item)
        return result

    def to_sql(self, table_name: Optional[str] = None) -> str:
>>>>>>> 0f7a9d42
        """
        Compile the expression to a SQL fragment by calling to_sql() on every token or expression in data
        :param engine: The sql engine on which to target any escaping of values
        :param table_name: Optional table name, if set all column-references will be compiled as
            '"{table_name}"."{column_name}"' instead of just '"{column_name}"'.
        :return SQL representation of the expression.
        """
        return ''.join([d.to_sql(engine) for d in self.resolve_column_references(engine, table_name).data])


class NonAtomicExpression(Expression):
    """
    An expression that needs '( .. )' around it when used together with other Expressions
    in Expression.construct(). This subclass is required, because not all Expressions need to be wrapped
    in parenthesis, e.g. `expression` `<` `ANY (subquery)` should probably have `expression` wrapped if it's
    a complex expression, but not the `ANY ...` part, since that would not be valid SQL.
    """
    pass


class IndependentSubqueryExpression(Expression):
    pass


class SingleValueExpression(Expression):
    """
    An Expression that is expected to return just one value.
    If wrapped around IndependentSubqueryExpression, this will still have is_independent_subquery == True
    """
    @property
    def is_independent_subquery(self) -> bool:
        # If this Expression is wrapped around a IndependentSubqueryExpression, most likely, there will be
        # just one in here, but let's make sure.
        all_isq = [d.is_independent_subquery for d in self._data if isinstance(d, Expression)]
        return len(all_isq) > 0 and all(all_isq)


class ConstValueExpression(SingleValueExpression):
    pass


class AggregateFunctionExpression(Expression):
    @property
    def is_constant(self) -> bool:
        # We don't consider an aggregate function constant even if all its subexpressions are,
        # because it requires materialization of the aggregation to actually be a constant value again.
        # Maybe we will revisit this some day. If that day comes, make sure to look at Series.count() as well.
        return False


class WindowFunctionExpression(Expression):
    """
    A WindowFunctionExpression contains an aggregation- or window function, and a window clause:
    e.g. agg_func() OVER (...). The agg_func. It's not a subclass of AggregateFunctionExpression because
    a window expression makes sense without the main query having a GROUP BY clause, as the partitioning
    is contained within the expression.

    """
    @property
    def is_constant(self) -> bool:
        # We don't consider an window expression constant even if all its subexpressions are,
        # because it requires materialization to actually be a constant value again.
        # Maybe we will revisit this some day. If that day comes, make sure to look at Series.count() as well.
        return False

    @property
    def has_aggregate_function(self) -> bool:
        # If a window expression contains an aggregate function, it's not an aggregate expression
        return False


def join_expressions(expressions: List[Expression], join_str: str = ', ') -> Expression:
    """
    Construct an expression consisting of the given list of expressions joined by the join_str.
    """
    fmt = join_str.join(['{}'] * len(expressions))
    return Expression.construct(fmt, *expressions)


def get_variable_tokens(expressions: List['Expression']) -> Set[VariableToken]:
    """
    Get the names of all VariableTokens in the list of expressions
    """
    found_tokens = set()
    for expression in expressions:
        for token in expression.get_all_tokens():
            if isinstance(token, VariableToken):
                found_tokens.add(token)
    return found_tokens<|MERGE_RESOLUTION|>--- conflicted
+++ resolved
@@ -1,19 +1,12 @@
 """
 Copyright 2021 Objectiv B.V.
 """
-<<<<<<< HEAD
-from dataclasses import dataclass
-from typing import Optional, Union, TYPE_CHECKING, List, Dict, Tuple
-from sqlalchemy.engine import Engine
-
-from sql_models.model import SqlModel, SqlModelSpec
-=======
 import re
 from dataclasses import dataclass
 from typing import Optional, Union, TYPE_CHECKING, List, Dict, Tuple, Set
+from sqlalchemy.engine import Engine
 
 from sql_models.model import escape_raw_sql
->>>>>>> 0f7a9d42
 from sql_models.util import quote_string, quote_identifier
 
 if TYPE_CHECKING:
@@ -30,17 +23,13 @@
         if self.__class__ == ExpressionToken:
             raise TypeError("Cannot instantiate ExpressionToken directly. Instantiate a subclass.")
 
-<<<<<<< HEAD
     def to_sql(self, engine: Engine):
-=======
-    def to_sql(self):
         """
         Must be implemented by subclasses. Generated SQL must be assumed to be used as raw sql in
         SqlModel.sql, therefore unknown/untrusted/etc. values should be properly escaped:
          * escape_format_string() twice, unless the value is a specific SqlModel placeholder or reference
          * other escaping/quoting as needed.
         """
->>>>>>> 0f7a9d42
         # Not abstract so we can stay a dataclass.
         raise NotImplementedError()
 
@@ -49,11 +38,7 @@
 class RawToken(ExpressionToken):
     raw: str
 
-<<<<<<< HEAD
     def to_sql(self, engine: Engine) -> str:
-        return SqlModelSpec.escape_format_string(self.raw)
-=======
-    def to_sql(self) -> str:
         return escape_raw_sql(self.raw)
 
 
@@ -62,7 +47,7 @@
     dtype: str
     name: str
 
-    def to_sql(self) -> str:
+    def to_sql(self, engine: Engine) -> str:
         return '{' + self.dtype_name_to_placeholder_name(self.dtype, self.name) + '}'
 
     @property
@@ -84,8 +69,6 @@
         if not match:
             return None
         return cls(match.group(1), match.group(2))
->>>>>>> 0f7a9d42
-
 
 @dataclass(frozen=True)
 class ColumnReferenceToken(ExpressionToken):
@@ -107,13 +90,8 @@
     def refname(self) -> str:
         return f'reference{self.model.hash}'
 
-<<<<<<< HEAD
     def to_sql(self, engine: Engine) -> str:
-        return f'{{{self.refname()}}}'
-=======
-    def to_sql(self) -> str:
         return f'{{{{{self.refname()}}}}}'
->>>>>>> 0f7a9d42
 
 
 @dataclass(frozen=True)
@@ -121,21 +99,16 @@
     """ Wraps a string value. The value in this object is unescaped and unquoted. """
     value: str
 
-<<<<<<< HEAD
     def to_sql(self, engine: Engine) -> str:
-        return SqlModelSpec.escape_format_string(quote_string(engine, self.value))
-=======
-    def to_sql(self) -> str:
-        return escape_raw_sql(quote_string(self.value))
+        return escape_raw_sql(quote_string(engine, self.value))
 
 
 @dataclass(frozen=True)
 class IdentifierToken(ExpressionToken):
     name: str
 
-    def to_sql(self) -> str:
-        return escape_raw_sql(quote_identifier(self.name))
->>>>>>> 0f7a9d42
+    def to_sql(self, engine: Engine) -> str:
+        return escape_raw_sql(quote_identifier(engine, self.name))
 
 
 class Expression:
@@ -327,9 +300,6 @@
                 rv[data_item.refname()] = data_item.model
         return rv
 
-<<<<<<< HEAD
-    def to_sql(self, engine: Engine, table_name: Optional[str] = None) -> str:
-=======
     def get_all_tokens(self) -> List[ExpressionToken]:
         result = []
         for data_item in self.data:
@@ -339,8 +309,7 @@
                 result.append(data_item)
         return result
 
-    def to_sql(self, table_name: Optional[str] = None) -> str:
->>>>>>> 0f7a9d42
+    def to_sql(self, engine: Engine, table_name: Optional[str] = None) -> str:
         """
         Compile the expression to a SQL fragment by calling to_sql() on every token or expression in data
         :param engine: The sql engine on which to target any escaping of values

--- conflicted
+++ resolved
@@ -40,12 +40,9 @@
     bins: int
     right: bool
     include_empty_bins: bool
-<<<<<<< HEAD
     ignore_index: bool
-=======
     method: CutMethod
 
->>>>>>> 2798e2eb
     RANGE_SERIES_NAME = 'range'
 
     def __init__(

--- conflicted
+++ resolved
@@ -3,7 +3,6 @@
 """
 import warnings
 from copy import copy
-from datetime import date, datetime, time
 
 from typing import (
     List, Set, Union, Dict, Any, Optional, Tuple,
@@ -46,7 +45,6 @@
 #     - dict of axis labels -> functions, function names or list of such.
 
 Level = Union[int, List[int], str, List[str]]
-Scalar = Union[int, float, str, bool, date, datetime, time, UUID]
 
 
 class SortColumn(NamedTuple):
@@ -393,37 +391,15 @@
         with engine.connect() as conn:
             sql = escape_parameter_characters(conn, query)
             res = conn.execute(sql)
-<<<<<<< HEAD
-        return {x[0]: get_dtype_from_db_engine_dtype(engine, x[1]) for x in res.fetchall()}
-
-    @classmethod
-    def _get_dtypes_from_table(cls, engine: Engine, table_name: str) -> Dict[str, str]:
-        sql = f"""
-            select column_name, data_type
-            from INFORMATION_SCHEMA.COLUMNS
-            where table_name = '{table_name}'
-            order by ordinal_position;
-        """
-        with engine.connect() as conn:
-            sql = escape_parameter_characters(conn, sql)
-            res = conn.execute(sql)
             rows = res.fetchall()
-        # todo: do this nicely
         if engine.name == 'postgresql':
-            return {x[0]: get_dtype_from_db_engine_dtype(engine, x[1]) for x in res.fetchall()}
+            return {row[0]: get_dtype_from_db_engine_dtype(engine, row[1]) for row in rows}
         if engine.name == 'bigquery':
             from bach.dialect_bq import dtype_structure
-            return {x[0]: get_dtype_from_db_engine_dtype(engine, dtype_structure(x[1])) for x in rows}
+            return {row[0]: get_dtype_from_db_engine_dtype(engine, dtype_structure(row[1])) for row in rows}
         raise ValueError(f'engine "{engine.name}" not supported.')
 
-
     @classmethod
-=======
-            rows = res.fetchall()
-        return {x[0]: get_dtype_from_db_dtype(x[1]) for x in rows}
-
-    @classmethod
->>>>>>> 3c5dc7c4
     def from_table(
             cls,
             engine: Engine,
@@ -441,58 +417,26 @@
         :param table_name: the table name that contains the data to instantiate as DataFrame.
         :param index: list of column names that make up the index. At least one column needs to be
             selected for the index.
-<<<<<<< HEAD
-        :param all_dtypes: Optional. Mapping from column name to dtype. Must contain all columns, including
-            index columns.
-=======
         :param all_dtypes: Optional. Mapping from column name to dtype.
             Must contain all index and data columns.
             Must be in same order as the columns appear in the the sql-model.
->>>>>>> 3c5dc7c4
         :returns: A DataFrame based on a sql table.
 
         .. note::
             If all_dtypes is not set, then this will query the database.
         """
-<<<<<<< HEAD
-        # todo: why is an index mandatory if you can reset it later?
         if all_dtypes is not None:
-            # todo: normalize dtypes, e.g. 'float' -> 'float64'
-=======
-        if all_dtypes is not None:
->>>>>>> 3c5dc7c4
             dtypes = all_dtypes
         else:
             dtypes = cls._get_dtypes_from_table(engine=engine, table_name=table_name)
 
-<<<<<<< HEAD
-        index_dtypes = {k: dtypes[k] for k in index}
-        series_dtypes = {k: dtypes[k] for k in dtypes.keys() if k not in index}
-
-        model_builder = CustomSqlModelBuilder(sql=f'SELECT * FROM {table_name}', name='from_table')
-        sql_model = model_builder()
-        column_names = list(index_dtypes.keys()) + list(series_dtypes.keys())
-        bach_model = BachSqlModel.from_sql_model(sql_model, columns=tuple(column_names))
-
-        from bach.savepoints import Savepoints
-        return cls.get_instance(
-            engine=engine,
-            base_node=bach_model,
-            index_dtypes=index_dtypes,
-            dtypes=series_dtypes,
-            group_by=None,
-            order_by=[],
-            savepoints=Savepoints(),
-            variables={}
-=======
         model_builder = CustomSqlModelBuilder(sql='SELECT * FROM {table_name}', name='from_table')
-        sql_model = model_builder(table_name=quote_identifier(table_name))
+        sql_model = model_builder(table_name=quote_identifier(engine, table_name))
         return cls._from_node(
             engine=engine,
             model=sql_model,
             index=index,
             all_dtypes=dtypes
->>>>>>> 3c5dc7c4
         )
 
     @classmethod
@@ -534,24 +478,6 @@
         )
 
     @classmethod
-<<<<<<< HEAD
-    def _from_node(cls, engine, model: SqlModel, index: List[str]) -> 'DataFrame':
-        dtypes = cls._get_dtypes(engine, model)
-
-        index_dtypes = {k: dtypes[k] for k in index}
-        series_dtypes = {k: dtypes[k] for k in dtypes.keys() if k not in index}
-
-        columns = tuple(index_dtypes.keys()) + tuple(series_dtypes.keys())
-
-        bach_model = BachSqlModel(
-            model_spec=model.model_spec,
-            placeholders=model.placeholders,
-            references=model.references,
-            materialization=model.materialization,
-            materialization_name=model.materialization_name,
-            columns=columns
-        )
-=======
     def _from_node(
             cls,
             engine,
@@ -575,7 +501,15 @@
         series_dtypes = {k: all_dtypes[k] for k in all_dtypes.keys() if k not in index}
         bach_model = BachSqlModel.from_sql_model(sql_model=model, columns=tuple(all_dtypes.keys()))
 
->>>>>>> 3c5dc7c4
+        columns = tuple(index_dtypes.keys()) + tuple(series_dtypes.keys())
+        bach_model = BachSqlModel(
+            model_spec=model.model_spec,
+            placeholders=model.placeholders,
+            references=model.references,
+            materialization=model.materialization,
+            materialization_name=model.materialization_name,
+            columns=columns
+        )
         from bach.savepoints import Savepoints
         df = cls.get_instance(
             engine=engine,
@@ -1170,23 +1104,21 @@
         else:
             raise NotImplementedError(f'how "{how}" not supported')
 
-        df = df.set_index(new_index)
+        df.set_index(new_index, inplace=True)
         if key in self.data_columns:
             df[key] = df[key + '__remove']
-            df = df.drop(columns=[key + '__remove'])
-        df = df.drop(columns=[value_index_name + '__index'], errors='ignore')
+            df.drop(columns=[key + '__remove'], inplace=True)
+        df.drop(columns=[value_index_name + '__index'], inplace=True, errors='ignore')
 
         self._update_self_from_df(df)
 
-    def rename(
-        self,
-        mapper: Union[Dict[str, str], Callable[[str], str]] = None,
-        index: Union[Dict[str, str], Callable[[str], str]] = None,
-        columns: Union[Dict[str, str], Callable[[str], str]] = None,
-        axis: int = 0,
-        level: int = None,
-        errors: str = 'ignore',
-    ) -> 'DataFrame':
+    def rename(self, mapper: Union[Dict[str, str], Callable[[str], str]] = None,
+               index: Union[Dict[str, str], Callable[[str], str]] = None,
+               columns: Union[Dict[str, str], Callable[[str], str]] = None,
+               axis: int = 0,
+               inplace: bool = False,
+               level: int = None,
+               errors: str = 'ignore') -> Optional['DataFrame']:
         """
         Rename columns.
 
@@ -1201,11 +1133,12 @@
             and returns the new one. The new column names must not clash with other column names in either
             `self.`:py:attr:`data` or `self.`:py:attr:`index`, after renaming is complete.
         :param axis: ``axis=1`` is supported, rest is not.
+        :param inplace: update the current DataFrame or return a new DataFrame.
         :param level: not supported
         :param errors: Either 'ignore' or 'raise'. When set to 'ignore' KeyErrors about non-existing
             column names in `columns` or `mapper` are ignored. Errors thrown in the mapper function or
             about invalid target column names are not suppressed.
-        :returns: DataFrame with the renamed axis labels.
+        :returns: DataFrame with the renamed axis labels or None if ``inplace=True``.
 
         .. note::
             The copy parameter is not supported since it makes very little sense for db backed series.
@@ -1215,13 +1148,15 @@
         if level is not None or \
                 index is not None or \
                 (mapper is not None and axis == 0):
-            raise NotImplementedError("index renames not supported. "
-                                      "Hint: use 'columns' parameter and/or 'axis=1'")
+            raise NotImplementedError("index renames not supported")
 
         if mapper is not None:
             columns = mapper
 
-        df = self.copy_override()
+        if inplace:
+            df = self
+        else:
+            df = self.copy_override()
 
         if callable(columns):
             columns = {source: columns(source) for source in df.data_columns}
@@ -1245,13 +1180,14 @@
                 series = series.copy_override(name=new_name)
             new_data[new_name] = series
         df._data = new_data
-        return df
+        return None if inplace else df
 
     def reset_index(
         self,
         level: Optional[Union[str, Sequence[str]]] = None,
         drop: bool = False,
-    ) -> 'DataFrame':
+        inplace: bool = False,
+    ) -> Optional['DataFrame']:
         """
         Drops the current index.
 
@@ -1261,11 +1197,13 @@
         :param level: Removes given levels from index. Removes all levels by default
         :param drop: if False, the dropped index is added to the data columns of the DataFrame. If True it
             is removed.
-        :returns: DataFrame with the index dropped.
-        """
-        df = self.copy()
+        :param inplace: update the current DataFrame or return a new DataFrame.
+        :returns: DataFrame with the index dropped or None if ``inplace=True``.
+        """
+        df = self if inplace else self.copy_override()
         if self._group_by:
-            df = df.materialize(node_name='reset_index')
+            # materialize, but raise if inplace is required.
+            df = df.materialize(node_name='reset_index', inplace=inplace)
 
         new_index = {}
         series = df._data if drop else df.all_series
@@ -1284,14 +1222,15 @@
 
         df._data = {n: s.copy_override(index={}, index_sorting=[]) for n, s in series.items()}
         df._index = new_index
-        return df
+        return None if inplace else df
 
     def set_index(
         self,
         keys: Union[str, 'Series', List[Union[str, 'Series']]],
         drop: bool = True,
         append: bool = False,
-    ) -> 'DataFrame':
+        inplace: bool = False,
+    ) -> Optional['DataFrame']:
         """
         Set this dataframe's index to the the index given in keys
 
@@ -1299,13 +1238,15 @@
             Series are passed, they should have the same base node as the DataFrame they are set on.
         :param drop: delete columns to be used as the new index.
         :param append: whether to append to the existing index or replace.
-        :returns: a DataFrame with the new index.
+        :param inplace: update the current DataFrame or return a new DataFrame. This is not always supported
+            and will raise if it is not.
+        :returns: a DataFrame with the new index or None if ``inplace=True``.
         """
         from bach.series import Series
 
-        df = self.copy()
+        df = self if inplace else self.copy_override()
         if self._group_by:
-            df = df.materialize(node_name='groupby_setindex')
+            df = df.materialize(node_name='groupby_setindex', inplace=inplace)
 
         # build the new index, appending if necessary
         new_index = {} if not append else copy(df._index)
@@ -1333,7 +1274,7 @@
 
         df._index = new_index
         df._data = new_series
-        return df
+        return None if inplace else df
 
     def __delitem__(self, key: str):
         """
@@ -1345,14 +1286,13 @@
         else:
             raise TypeError(f'Unsupported type {type(key)}')
 
-    def drop(
-        self,
-        labels: List[str] = None,
-        index: List[str] = None,
-        columns: List[str] = None,
-        level: int = None,
-        errors: str = 'raise',
-    ) -> 'DataFrame':
+    def drop(self,
+             labels: List[str] = None,
+             index: List[str] = None,
+             columns: List[str] = None,
+             level: int = None,
+             inplace: bool = False,
+             errors: str = 'raise') -> Optional['DataFrame']:
         """
         Drop columns from the DataFrame
 
@@ -1360,8 +1300,9 @@
         :param index: not supported
         :param columns: the list of columns to drop.
         :param level: not supported
+        :param inplace: update the current DataFrame or return a new DataFrame.
         :param errors: 'raise' or 'ignore' missing key errors.
-        :returns: DataFrame without the removed columns.
+        :returns: DataFrame without the removed columns or None if ``inplace=True``.
 
         """
         if labels or index is not None:
@@ -1374,7 +1315,10 @@
         if columns is None:
             raise ValueError("columns needs to be a list of strings.")
 
-        df = self.copy_override()
+        if inplace:
+            df = self
+        else:
+            df = self.copy_override()
 
         try:
             for key in columns:
@@ -1383,7 +1327,7 @@
             if errors == "raise":
                 raise e
 
-        return df
+        return None if inplace else df
 
     def astype(self, dtype: Union[str, Dict[str, str]]) -> 'DataFrame':
         """
@@ -1697,7 +1641,8 @@
         self,
         level: Optional[Level] = None,
         ascending: Union[bool, List[bool]] = True,
-    ) -> 'DataFrame':
+        inplace: bool = False,
+    ) -> Optional['DataFrame']:
         """
         Sort dataframe by index levels.
 
@@ -1705,11 +1650,17 @@
             If not specified, all index series are used
         :param ascending: Whether to sort ascending (True) or descending (False). If this is a list, then the
             `level` must also be a list and ``len(ascending) == len(level)``.
-        :returns: a new DataFrame with the specified ordering,
+        :param inplace: Perform operation on self if ``inplace=True``, or create a copy.
+        :returns: a new DataFrame with the specified ordering if ``inplace=False``,
          otherwise it updates the original and returns None.
         """
         sort_by = self.index_columns if not level else self._get_indexes_by_level(level)
         df = self.sort_values(by=sort_by, ascending=ascending)
+
+        if inplace:
+            self._update_self_from_df(df)
+            return None
+
         return df
 
     def _get_indexes_by_level(self, level: Level) -> List[str]:
@@ -2259,9 +2210,9 @@
                 return quantile_df
 
             # a hack in order to avoid calling quantile_df.materialized().
-            # Currently doing quantile['quantile'] = qt
+            # Currently doing quantile['q'] = qt
             # will raise some errors since the expression is not an instance of AggregateFunctionExpression
-            quantile_df['quantile'] = initial_series\
+            quantile_df['q'] = initial_series\
                 .copy_override_dtype(dtype='float64')\
                 .copy_override(expression=AggregateFunctionExpression.construct(fmt=f'{qt}'))
             all_quantile_dfs.append(quantile_df)
@@ -2269,7 +2220,7 @@
         from bach.operations.concat import DataFrameConcatOperation
         result = DataFrameConcatOperation(objects=all_quantile_dfs, ignore_index=True)()
         # q column should be in the index when calculating multiple quantiles
-        return result.set_index('quantile')
+        return result.set_index('q')
 
     def nunique(self, axis=1, skipna=True, **kwargs):
         """
@@ -2550,10 +2501,11 @@
         self,
         subset: Optional[Union[str, Sequence[str]]] = None,
         keep: Union[str, bool] = 'first',
+        inplace: bool = False,
         ignore_index: bool = False,
         sort_by: Optional[Union[str, Sequence[str]]] = None,
         ascending: Union[bool, List[bool]] = True,
-    ) -> 'DataFrame':
+    ) -> Optional['DataFrame']:
         """
         Return a dataframe with duplicated rows removed based on all series labels or a subset of labels.
 
@@ -2567,6 +2519,7 @@
             * False: drops all duplicates
 
             If no value is provided, first occurrences will be kept by default.
+        :param inplace: Perform operation on self if ``inplace=True``, or create a copy.
         :param ignore_index: if true, drops indexes of the result
         :param sort_by: series label or sequence of labels used to sort values.
             Sorting of values is needed since result might be non-deterministic
@@ -2576,7 +2529,7 @@
         :param ascending: Whether to sort ascending (True) or descending (False). If this is a list, then the
             `by` must also be a list and ``len(ascending) == len(by)``.
 
-        :return: a new dataframe with dropped duplicates.
+        :return: a new dataframe with dropped duplicates if inplace = False, otherwise None.
         """
         if keep not in ('first', 'last', False):
             raise ValueError('keep must be either "first", "last" or False.')
@@ -2584,7 +2537,9 @@
         subset = self._get_parsed_subset_of_data_columns(subset)
         sort_by = self._get_parsed_subset_of_data_columns(sort_by)
 
-        df = self.copy() if not ignore_index else self.reset_index(drop=True)
+        df = self.copy()
+        if ignore_index:
+            df.reset_index(drop=True, inplace=True)
 
         dedup_on = list(subset or self.data_columns)
         dedup_data = [name for name in df.all_series if name not in dedup_on]
@@ -2596,14 +2551,14 @@
         # dedup_data contains index series if ignore_index = False
         # in this case we should append those as data_columns
         if dedup_data and not ignore_index:
-            df = df.reset_index(drop=False)
+            df.reset_index(drop=False, inplace=True)
 
         # drop all duplicates
         if keep is False:
             freq_df = df[dedup_on]
             freq_df['freq'] = 1
             freq_df = freq_df.groupby(by=dedup_on).sum()
-            freq_df = freq_df.reset_index(drop=False)
+            freq_df.reset_index(drop=False, inplace=True)
 
             df = df.merge(freq_df, on=dedup_on)
             df = df[df.freq_sum == 1][dedup_on + dedup_data]
@@ -2627,10 +2582,14 @@
 
         # we need to just apply distinct for 'first' and 'last'.
         if keep:
-            df = df.materialize(distinct=True,)
+            df.materialize(distinct=True, inplace=True)
 
         df = df if ignore_index else df.set_index(keys=self.index_columns)
-        return df
+        if not inplace:
+            return df
+
+        self._update_self_from_df(df)
+        return None
 
     def value_counts(
         self,
@@ -2671,10 +2630,10 @@
         df = df.groupby(by=list(subset)).sum()
 
         if normalize:
-            df = df.materialize()
+            df.materialize(inplace=True)
             df._data['value_counts_sum'] /= df['value_counts_sum'].sum()  # type: ignore
 
-        df = df.rename(columns={'value_counts_sum': 'value_counts'})
+        df.rename(columns={'value_counts_sum': 'value_counts'}, inplace=True)
 
         if sort:
             return df._data['value_counts'].sort_values(ascending=ascending)
@@ -2688,7 +2647,8 @@
         how: str = 'any',
         thresh: Optional[int] = None,
         subset: Optional[Union[str, Sequence[str]]] = None,
-    ) -> 'DataFrame':
+        inplace: bool = False
+    ) -> Optional['DataFrame']:
         """
         Removes rows with missing values (NaN, None and SQL NULL).
 
@@ -2702,8 +2662,9 @@
             If subset is None, all DataFrame's series labels will be used.
             In case subset is an empty list, a copy from the DataFrame will
             be returned.
-
-        :return: a new dataframe with dropped rows.
+        :param inplace: Perform operation on self if ``inplace=True``, or create a copy.
+
+        :return: a new dataframe with dropped rows if inplace = False, otherwise None.
         """
         if axis:
             raise ValueError('only axis = 0 is supported.')
@@ -2741,163 +2702,11 @@
         dropna_df = self[~drop_row_series]
         assert isinstance(dropna_df, DataFrame)
 
+        if inplace:
+            self._update_self_from_df(dropna_df)
+            return None
+
         return dropna_df
-
-    def fillna(
-        self,
-        *,
-        value: Union[Union['Series', Scalar], Dict[str, Union[Scalar, 'Series']]] = None,
-        method: Optional[str] = None,
-        axis: int = 0,
-        sort_by: Optional[Union[str, Sequence[str]]] = None,
-        ascending: Union[bool, List[bool]] = True,
-    ) -> Optional['DataFrame']:
-        """
-        Fill any NULL value using a method or with a given value.
-
-        :param value: A scalar/series to fill all NULL values on each series
-            or a dictionary specifying which scalar/series to use for each series.
-        :param method: Method to use for filling NULL values on all DataFrame series. Supported values:
-           - "ffill"/"pad": Fill missing values by propagating the last non-nullable value in the series.
-           - "bfill"/"backfill": Fill missing values with the next non-nullable value in the series.
-        :param axis: only ``axis=0`` is supported.
-        :param sort_by: series label or sequence of labels used to sort values.
-            Sorting of values is needed since result might be non-deterministic, as rows with NULLs might
-            yield different results affecting the values to be propagated when using a filling method.
-        :param ascending: Whether to sort ascending (True) or descending (False). If this is a list, then the
-            `sort_by` must also be a list and ``len(ascending) == len(sort_by)``.
-
-        :return: a new dataframe with filled missing values.
-
-        .. note::
-            sort_by is required if method is specified and the DataFrame has no order_by.
-
-        .. warning::
-            If sort_by is non-deterministic, this operation might yield different results after
-            performing other operations over the resultant dataframe.
-        """
-        df = self.copy()
-        if method and value is not None:
-            raise ValueError('cannot specify both "method" and "value".')
-
-        if method and method not in ('ffill', 'pad', 'bfill', 'backfill'):
-            raise ValueError(f'"{method}" is not a valid method.')
-
-        if method in ('ffill', 'pad'):
-            df = df.ffill(sort_by=sort_by, ascending=ascending)
-
-        elif method in ('bfill', 'backfill'):
-            df = df.bfill(sort_by=sort_by, ascending=ascending)
-
-        if value is not None:
-            series_to_fill = list(value.keys()) if isinstance(value, dict) else self.data_columns
-            for s in series_to_fill:
-                fill_with = value[s] if isinstance(value, dict) else value
-                df[s] = df.all_series[s].fillna(fill_with)
-
-        return df
-
-    def ffill(
-        self,
-        sort_by: Optional[Union[str, Sequence[str]]] = None,
-        ascending: Union[bool, List[bool]] = True,
-    ) -> 'DataFrame':
-        """
-        Fill missing values by propagating the last non-nullable value in each series.
-
-        :param sort_by: series label or sequence of labels used to sort values.
-            Sorting of values is needed since result might be non-deterministic, as rows with NULLs might
-            yield different results affecting the values to be propagated when using a filling method.
-        :param ascending: Whether to sort ascending (True) or descending (False). If this is a list, then the
-            `sort_by` must also be a list and ``len(ascending) == len(sort_by)``.
-
-        :return: a new dataframe with filled missing values.
-
-        .. note::
-            sort_by is required if DataFrame has no order_by.
-
-        .. warning::
-            If sort_by is non-deterministic, this operation might yield different results after
-            performing other operations over the resultant dataframe.
-        """
-        from bach.partitioning import Window, WindowFrameMode
-        from bach.series.series_numeric import SeriesInt64
-
-        df = self.copy()
-
-        if sort_by:
-            df = df.sort_values(by=sort_by, ascending=ascending)
-
-        if not sort_by and not df.order_by:
-            raise Exception('dataframe must be sorted in order to apply forward or backward fill.')
-
-        # create a partition column for each series to be filled
-        # this column contains the cumulative sum of the total amount of observed non-nullable values
-        # till the current row. Based on these values, NULL records can be grouped by the partition and
-        # be filled with the non-nullable value respective to the partition
-        # Example:
-        # |   A  | __partition_A | filled_A |
-        # |:----:|:-------------:|:--------:|
-        # |   1  |       1       |     1    |
-        # | NULL |       1       |     1    |
-        # | NULL |       1       |     1    |
-        # |   3  |       2       |     3    |
-        # | NULL |       2       |     3    |
-        # |   4  |       3       |     4    |
-        for series_name, series in self._data.items():
-            partition_name = f'__partition_{series.name}'
-            partition_expr = Expression.construct(f'case when {{}} is null then 0 else 1 end', series)
-
-            df[partition_name] = (
-                series.copy_override(expression=partition_expr, name=partition_name)
-                .copy_override_type(SeriesInt64)
-                .sum(partition=Window([], mode=WindowFrameMode.ROWS, order_by=df.order_by))
-            )
-        df.materialize(node_name='fillna_partitioning', inplace=True)
-
-        # fill gaps with the first_value per partition
-        for series_name in self.data_columns:
-            df[series_name] = df.all_series[series_name].window_first_value(
-                window=Window([df.all_series[f'__partition_{series_name}']], order_by=df.order_by),
-            )
-
-        return df.copy_override(series={s: df.all_series[s] for s in self.data_columns})
-
-    def bfill(
-        self,
-        sort_by: Optional[Union[str, Sequence[str]]] = None,
-        ascending: Union[bool, List[bool]] = True,
-    ) -> 'DataFrame':
-        """
-        Fill missing values by using the next non-nullable value in each series.
-
-        :param sort_by: series label or sequence of labels used to sort values.
-            Sorting of values is needed since result might be non-deterministic, as rows with NULLs might
-            yield different results affecting the values to be propagated when using a filling method.
-        :param ascending: Whether to sort ascending (True) or descending (False). If this is a list, then the
-            `sort_by` must also be a list and ``len(ascending) == len(sort_by)``.
-
-        :return: a new dataframe with filled missing values.
-
-        .. note::
-            sort_by is required if DataFrame has no order_by.
-
-        .. warning::
-            If sort_by is non-deterministic, this operation might yield different results after
-            performing other operations over the resultant dataframe.
-        """
-        df = self.copy()
-
-        if sort_by:
-            df = df.sort_values(by=sort_by, ascending=ascending)
-
-        main_order_by = copy(df._order_by)
-        # bfill is similar to ffill, the difference is that the order is reversed.
-        reverse_order_by = [
-            SortColumn(expression=ob.expression, asc=not ob.asc)
-            for ob in main_order_by
-        ]
-        return df.copy_override(order_by=reverse_order_by).ffill().copy_override(order_by=main_order_by)
 
     def _get_parsed_subset_of_data_columns(
         self, subset: Optional[Union[str, Sequence[str]]],

from copy import copy, deepcopy
from typing import List, Set, Union, Dict, Any, Optional, Tuple, cast, NamedTuple, \
    TYPE_CHECKING, Callable
from uuid import UUID

import pandas
from sqlalchemy.engine import Engine
from sqlalchemy.future import Connection

from bach.expression import Expression, SingleValueExpression
<<<<<<< HEAD
from bach.sql_model import BachSqlModel
=======
from bach.sql_model import BachSqlModelBuilder
>>>>>>> 358a0390
from bach.types import get_series_type_from_dtype, get_dtype_from_db_dtype
from sql_models.model import SqlModel
from sql_models.sql_generator import to_sql

if TYPE_CHECKING:
    from bach.partitioning import Window, GroupBy
    from bach.series import Series, SeriesBoolean, SeriesAbstractNumeric

# TODO exclude from docs
DataFrameOrSeries = Union['DataFrame', 'Series']
# ColumnNames: a single column name, or a list of column names
# TODO exclude from docs
ColumnNames = Union[str, List[str]]
# TODO exclude from docs
ColumnFunction = Union[str, Callable, List[Union[str, Callable]]]
# ColumnFunction: Identifier for a function that can be applied to a column, possibly in the context of a
#     window or aggregation.
#     Accepted combinations are:
#     - function
#     - string function name
#     - list of functions and/or function names, e.g. [SeriesInt64.sum, 'mean']
#     - dict of axis labels -> functions, function names or list of such.


class SortColumn(NamedTuple):
    expression: Expression
    asc: bool


class DataFrame:
    """
    A mutable DataFrame representing tabular data in a database and enabling operations on that data.

    A Bach DataFrame object can be used to process large amounts of data on a database, while using an api
    that is based on the pandas api. This allows the database to group and aggregate data, sample data and
    do other operations that are not suitable for in memory processing. At any time it is possible to write
    your Bach DataFrame to a pandas DataFrame.

    **Usage**

    It should generally not be required to construct DataFrame instances manually. A DataFrame can be
    constructed using the any of the bach classmethods like :py:meth:`from_table`, :py:meth:`from_model`, or
    :py:meth:`from_pandas`. The returned DataFrame can be thought of as a dict-like container for Bach
    Series objects.

    **Getting & Setting columns**

    Getting data works similar to pandas DataFrame. Single columns can be retrieved with ``df['column_name']``
    as well as ``df.column_name``. This will return a single Bach Series. Multiple columns can be retrieved by
    passing a list of column names like: ``df[['column_name','other_column_name']]``. This returns a Bach
    DataFrame.

    A selection of rows can be selected with python slicing. I.e. ``df[2:5]`` returns row 2 to 5. Only
    positive integers are currently accepted in slices.

    SeriesBoolean can also be used to filter DataFrames, and these Series are easily created using comparison
    operations like equals (`==`), less-than (`<`), not(`~`) on two series, or series with values:
    ``boolean_series = a == b``. Boolean indexing can be done like ``df[df.column == 5]``. Only rows are
    returned for which the condition is true.

    **Moving Series around**

    Values, Series or DataFrames can be set to another DataFrame. Setting Series or DataFrames to another
    DataFrame is possible if they share the same base node. This means that they originate from the same data
    source. In most cases this means that the series that is to be set to the DataFrame is a result of
    operations on the DataFrame that is started with.

    **Examples**

    .. code-block:: python

        df['a'] = df.column_name + 5
        df['b'] = ''

    If a Series of DataFrames do not share the same base node, it is possible to combine the data using
    :py:meth:`merge`.


    **Database access**

    The data of this DataFrame is always held in the database and operations on the data are performed
    by the database, not in local memory. Data will only be transferred to local memory when an
    explicit call is made to one of the functions that transfers data:

    * :py:meth:`head`
    * :py:meth:`to_pandas`
    * :py:meth:`get_sample`
    * The property accessors :py:attr:`Series.value` (Series only), :py:attr:`values`

    Other functions will not transfer data, nor will they trigger any operations to run on the database.
    Operations on the DataFrame are combined and translated to a single SQL query, which is executed
    only when one of the above mentioned data-transfer functions is called.

    The API of this DataFrame is partially compatible with Pandas DataFrames. For more on Pandas
    DataFrames see https://pandas.pydata.org/docs/reference/frame.html
    """
    # todo note on ordering for slices?
    # todo 'meaning that they originate from the same data source' ok, by approximation
    # todo _get_dtypes also queries the database

    # A DataFrame holds the state of a set of operations on it's base node
    #
    # The main components in this are the dicts of Series that it keeps: `index` and `data`
    # The `data` Series represent all data columns, possibly waiting for aggregation.
    # The `index` Series are used as an index in key lookups, but serve no other purpose but for nice
    # visualisation when converting to pandas Dataframes.
    #
    # When a Series is used as an index, it should be free from any pending aggregation (and thus
    # `Series.group_by` should be None, and its `Series.index` should be `{}`.
    #
    # `DataFrame.group_by` should always match the `Series.group_by` for all Series in the `data` dict.
    #  (and `Series.index` should match `Series.group_by.index`, but that's checked in `Series.__init__`)
    #
    # To illustrate (copied verbatim from Series docs):
    # The rule here: If a series needs a `group_by` to be evaluated, then and only then it should carry that
    # `group_by`. This implies that index Series coming from `GroupBy.index`, do not carry that `group_by`.
    # Only the data Series that actually need the aggregation to happen do.
    #
    # Order is also tracked in `order_by`. It can either be None or a list of SortColumns. Ordering is mostly
    # kept throughout operations, but for example materialization resets the sort order.
    def __init__(
            self,
            engine: Engine,
            base_node: SqlModel[BachSqlModelBuilder],
            index: Dict[str, 'Series'],
            series: Dict[str, 'Series'],
            group_by: Optional['GroupBy'],
            order_by: List[SortColumn] = None
    ):
        """
        Instantiate a new DataFrame.
        There are utility class methods to easily create a DataFrame from existing data such as a
        table (:py:meth:`from_table`), an already instantiated sql-model (:py:meth:`from_model`), or a
        pandas dataframe (:py:meth:`from_pandas`).

        :param engine: db connection
        :param base_node: sql-model of a select statement that must contain all columns/expressions that
            are present in the series parameter.
        :param index: Dictionary mapping the name of each index-column to a Series object representing
            the column.
        :param series: Dictionary mapping the name of each data-column to a Series object representing
            the column.
        :param order_by: Optional list of sort-columns to order the DataFrame by
        """
        self._engine = engine
        self._base_node = base_node
        self._index = copy(index)
        self._data: Dict[str, Series] = {}
        self._group_by = group_by
        self._order_by = order_by if order_by is not None else []
        for key, value in series.items():
            if key != value.name:
                raise ValueError(f'Keys in `series` should match the name of series. '
                                 f'key: {key}, series.name: {value.name}')
            if not dict_name_series_equals(value.index, index):
                raise ValueError(f'Indices in `series` should match dataframe. '
                                 f'df: {value.index}, series.index: {index}')
            if value.group_by != group_by:
                raise ValueError(f'Group_by in `series` should match dataframe. '
                                 f'df: {value.group_by}, series.index: {group_by}')
            self._data[key] = value

        for value in index.values():
            if value.index != {}:
                raise ValueError('Index series can not have non-empty index property')
            if value.group_by:
                raise ValueError('Index series can not have a group_by')

        if group_by is not None and not dict_name_series_equals(group_by.index, index):
            raise ValueError('Index should match group_by index')

        if set(index.keys()) & set(series.keys()):
            raise ValueError(f"The names of the index series and data series should not intersect. "
                             f"Index series: {sorted(index.keys())} data series: {sorted(series.keys())}")

    @property
    def engine(self):
        """
        INTERNAL: Get the current engine
        """
        return self._engine

    @property
    def base_node(self) -> SqlModel[BachSqlModelBuilder]:
        """
        INTERNAL: Get the current base node
        """
        return self._base_node

    @property
    def index(self) -> Dict[str, 'Series']:
        """
        Get the index dictionary `{name: Series}`
        """
        return copy(self._index)

    @property
    def data(self) -> Dict[str, 'Series']:
        """
        Get the data dictionary `{name: Series}`
        """
        return copy(self._data)

    @property
    def order_by(self) -> List[SortColumn]:
        """
        Get the current sort order, if any.
        """
        return copy(self._order_by)

    @property
    def all_series(self) -> Dict[str, 'Series']:
        """
        Get all index and data Series in a dictionary `{name: Series}`
        """
        return {**self.index, **self.data}

    @property
    def index_columns(self) -> List[str]:
        """
        Get all the index columns' names in a List
        """
        return list(self.index.keys())

    @property
    def data_columns(self) -> List[str]:
        """
        Get all the data Series' names in a List
        """
        return list(self.data.keys())

    @property
    def index_dtypes(self) -> Dict[str, str]:
        """
        Get the index Series' dtypes in a dictionary `{name: dtype}`
        """
        return {column: data.dtype for column, data in self.index.items()}

    @property
    def dtypes(self) -> Dict[str, str]:
        """
        Get the data Series' dtypes in a dictionary `{name: dtype}`
        """
        return {column: data.dtype for column, data in self.data.items()}

    @property
    def group_by(self) -> Optional['GroupBy']:
        """
        Get this DataFrame's grouping, if any.

        If `group_by` is not None, the DataFrame can be used to perform aggregations on.
        """
        return copy(self._group_by)

    @property
    def is_materialized(self) -> bool:
        """
        Return true if this DataFrame is in a materialized state, i.e. all information about the
        DataFrame's values is encoded in self.base_node.

        A DataFrame that's freshly constructed with :py:meth:`from_table`,
        :py:meth:`from_model`, or :py:meth:`from_pandas` will be in a materialized state. Operations on such
        a DataFrame will change it to be not materialized. Calling :py:meth:`materialize` on a
        non-materialized DataFrame will return a new DataFrame that is materialized.

        TODO: a known problem is that DataFrames with 'json' columns are never in a materialized state, and
         cannot be materialized with materialize()

        :returns: True if this DataFrame is in a materialized state, False otherwise
        """
        if self.group_by or self.order_by:
            return False
        for name, series in self.all_series.items():
            if series.expression != Expression.column_reference(name):
                return False
        return True

    def __eq__(self, other: Any) -> bool:
        if not isinstance(other, DataFrame):
            return False
        # We cannot just compare the data and index properties, because the Series objects have
        # overridden the __eq__ function in a way that makes normal comparisons not useful. We have to use
        # equals() instead
        return \
            dict_name_series_equals(self.index, other.index) and \
            dict_name_series_equals(self.data, other.data) and \
            self.engine == other.engine and \
            self.base_node == other.base_node and \
            self._group_by == other._group_by and \
            self._order_by == other._order_by

    @classmethod
    def _get_dtypes(cls, engine: Engine, node: SqlModel[BachSqlModelBuilder]) -> Dict[str, str]:
        new_node = BachSqlModelBuilder(sql='select * from {{previous}} limit 0')(previous=node)
        select_statement = to_sql(new_node)
        sql = f"""
            create temporary table tmp_table_name on commit drop as
            ({select_statement});
            select column_name, data_type
            from information_schema.columns
            where table_name = 'tmp_table_name'
            order by ordinal_position;
        """
        with engine.connect() as conn:
            sql = escape_parameter_characters(conn, sql)
            res = conn.execute(sql)
        return {x[0]: get_dtype_from_db_dtype(x[1]) for x in res.fetchall()}

    @classmethod
    def from_table(cls, engine: Engine, table_name: str, index: List[str]) -> 'DataFrame':
        """
        Instantiate a new DataFrame based on the content of an existing table in the database.

        This will create and remove a temporary table to asses meta data for the setting the correct dtypes.

        :param engine: an sqlalchemy engine for the database.
        :param table_name: the table name that contains the data to instantiate as DataFrame.
        :param index: list of column names that make up the index. At least one column needs to be
            selected for the index.
        :returns: A DataFrame based on a sql table.

        .. note::
            In order to create this temporary table the source data is queried.
        """
        # todo: why is an index mandatory if you can reset it later?
        # todo: don't create a temporary table, the real table (and its meta data) already exists
        model = BachSqlModelBuilder(sql=f'SELECT * FROM {table_name}').instantiate()
        return cls._from_node(engine, model, index)

    @classmethod
    def from_model(cls, engine: Engine, model: SqlModel, index: List[str]) -> 'DataFrame':
        """
        Instantiate a new DataFrame based on the result of the query defined in `model`.

        This will create and remove a temporary table to asses meta data for the setting the correct dtypes.
        In order to create this temporary table the query in `model` executed.

        :param engine: an sqlalchemy engine for the database.
        :param model: an SqlModel that specifies the queries to instantiate as DataFrame.
        :param index: list of column names that make up the index. At least one column needs to be
            selected for the index.
        :returns: A DataFrame based on an SqlModel
        """
        # Wrap the model in a simple select, so we know for sure that the top-level model has no unexpected
        # select expressions, where clauses, or limits
        wrapped_model = BachSqlModelBuilder(sql='SELECT * FROM {{model}}')(model=model)
        return cls._from_node(engine, wrapped_model, index)

    @classmethod
    def _from_node(cls, engine, model: SqlModel[BachSqlModelBuilder], index: List[str]) -> 'DataFrame':
        dtypes = cls._get_dtypes(engine, model)

        index_dtypes = {k: dtypes[k] for k in index}
        series_dtypes = {k: dtypes[k] for k in dtypes.keys() if k not in index}

        return cls.get_instance(
            engine=engine,
            base_node=model,
            index_dtypes=index_dtypes,
            dtypes=series_dtypes,
            group_by=None,
            order_by=[]
        )

    @classmethod
    def from_pandas(
            cls,
            engine: Engine,
            df: pandas.DataFrame,
            convert_objects: bool,
            name: str = 'loaded_data',
            materialization: str = 'cte',
            if_exists: str = 'fail'
    ) -> 'DataFrame':
        """
        Instantiate a new DataFrame based on the content of a Pandas DataFrame.

        The index of the Pandas DataFrame is set to the index of the DataFrame. Only single level index is
        supported. Supported dtypes are 'int64', 'float64', 'string', 'datetime64[ns]', 'bool'. The 'object'
        dtype is supported if the column contains string values and convert_objects is set to True.

        How the data is loaded depends on the chosen materialization:

        1. 'table': This will first write the data to a database table using pandas
           :py:meth:`pandas.DataFrame.to_sql` method.
        2. 'cte': The data will be represented using a common table expression of the form
           ``select * from values`` in future queries.

        The 'table' method requires database write access. The 'cte' method is side-effect free and doesn't
        interact with the database at all. However the 'cte' method is only suitable for small quantities
        of data. For anything over a dozen kilobytes of data it is recommended to store the data in a table
        in the database first (e.g. by specifying 'table').

        There are some small differences between how the different materializations handle NaN values. e.g.
        'cte' does not support those for non-numeric columns, whereas 'table' converts them to 'NULL'.

        :param engine: an sqlalchemy engine for the database.
        :param df: Pandas DataFrame to instantiate as DataFrame.
        :param convert_objects: If True, columns of type 'object' are converted to 'string' using the
            :py:meth:`pandas.DataFrame.convert_dtypes` method where possible.
        :param name:
            * For 'table' materialization: name of the table that Pandas will write the data to.
            * For 'cte' materialization: name of the node in the underlying SqlModel graph.
        :param materialization: {'cte', 'table'}. How to materialize the data.
        :param if_exists: {'fail', 'replace', 'append'}. Only applies to `materialization='table'`
            How to behave if the table already exists:

            * fail: Raise a ValueError.
            * replace: Drop the table before inserting new values.
            * append: Insert new values to the existing table.
        :returns: A DataFrame based on a pandas DataFrame

        .. warning::
            This method is only suited for small quantities of data.
        """
        # todo link to pandas does not link
        # todo materialzation is 'cte' by default, add warning for large dataframe?
        from bach.from_pandas import from_pandas
        return from_pandas(
            engine=engine,
            df=df,
            convert_objects=convert_objects,
            materialization=materialization,
            name=name,
            if_exists=if_exists
        )

    @classmethod
    def get_instance(
            cls,
            engine,
            base_node: SqlModel[BachSqlModelBuilder],
            index_dtypes: Dict[str, str],
            dtypes: Dict[str, str],
            group_by: Optional['GroupBy'],
            order_by: List[SortColumn] = None,
    ) -> 'DataFrame':
        """
        INTERNAL: Get an instance with the right series instantiated based on the dtypes array.

        This assumes that base_node has a column for all names in index_dtypes and dtypes.
        If single_value is True, SingleValueExpression is used as the class for the series expressions
        """
        index: Dict[str, Series] = {}
        for key, value in index_dtypes.items():
            index_type = get_series_type_from_dtype(value)
            index[key] = index_type(
                engine=engine,
                base_node=base_node,
                index={},  # Empty index for index series
                name=key,
                expression=Expression.column_reference(key),
                group_by=group_by
            )
        series: Dict[str, Series] = {}
        for key, value in dtypes.items():
            series_type = get_series_type_from_dtype(value)
            series[key] = series_type(
                engine=engine,
                base_node=base_node,
                index=index,
                name=key,
                expression=Expression.column_reference(key),
                group_by=group_by
            )
        return cls(
            engine=engine,
            base_node=base_node,
            index=index,
            series=series,
            group_by=group_by,
            order_by=order_by
        )

    def copy_override(
            self,
            engine: Engine = None,
<<<<<<< HEAD
            base_node: SqlModel[BachSqlModel] = None,
=======
            base_node: SqlModel[BachSqlModelBuilder] = None,
>>>>>>> 358a0390
            index: Dict[str, 'Series'] = None,
            series: Dict[str, 'Series'] = None,
            group_by: List[Union['GroupBy', None]] = None,  # List so [None] != None
            order_by: List[SortColumn] = None,
            index_dtypes: Dict[str, str] = None,
            series_dtypes: Dict[str, str] = None,
            single_value: bool = False,
            **kwargs
    ) -> 'DataFrame':
        """
        INTERNAL

        Create a copy of self, with the given arguments overridden

        Big fat warning: group_by can legally be None, but if you want to set that,
        set the param in a list: [None], or [someitem]. If you set None, it will be left alone.

        There are three special parameters: index_dtypes, series_dtypes and single_value. These are used to
        create new index and data series iff index and/or series are not given. `single_value` determines
        whether the Expressions for those newly created series should be SingleValueExpressions or not.
        All other arguments are passed through to `__init__`, filled with current instance values if None is
        given in the parameters.
        """

        if index_dtypes and index:
            raise ValueError("Can not set both index and index_dtypes")

        if series_dtypes and series:
            raise ValueError("Can not set both series and series_dtypes")

        args = {
            'engine': engine if engine is not None else self.engine,
            'base_node': base_node if base_node is not None else self._base_node,
            'index': index if index is not None else self._index,
            'series': series if series is not None else self._data,
            'group_by': self._group_by if group_by is None else group_by[0],
            'order_by': order_by if order_by is not None else self._order_by
        }

        expression_class = SingleValueExpression if single_value else Expression

        if index_dtypes:
            new_index: Dict[str, Series] = {}
            for key, value in index_dtypes.items():
                index_type = get_series_type_from_dtype(value)
                new_index[key] = index_type(
                    engine=args['engine'], base_node=args['base_node'],
                    index={},  # Empty index for index series
                    name=key, expression=expression_class.column_reference(key),
                    group_by=args['group_by']
                )
            args['index'] = new_index

        if series_dtypes:
            new_series: Dict[str, Series] = {}
            for key, value in series_dtypes.items():
                series_type = get_series_type_from_dtype(value)
                new_series[key] = series_type(
                    engine=args['engine'], base_node=args['base_node'],
                    index=args['index'],
                    name=key, expression=expression_class.column_reference(key),
                    group_by=args['group_by']
                )
                args['series'] = new_series

        return self.__class__(**args, **kwargs)

<<<<<<< HEAD
    def copy_override_base_node(self, base_node: SqlModel) -> 'DataFrame':
        """
        INTERNAL

        Create a copy of self, with the base_node overridden in both the returned DataFrame and the Series
        that are part of that DataFrame.

        This is different from :py:meth:`copy_override()`, which when provided with a new base_node only
        overrides the base_node of the DataFrame and not of the Series that make up the DataFrame.
        """
        new_index = {}
        new_data = {}
        for name, index in self.index.items():
            new_index[name] = index.copy_override(base_node=base_node)
        for name, series in self.data.items():
            new_data[name] = series.copy_override(index=new_index, base_node=base_node)
        return self.copy_override(
            base_node=base_node,
            index=new_index,
            series=new_data
        )

    def copy(self, detach_base_node=False) -> 'DataFrame':
=======
    def copy(self):
>>>>>>> 358a0390
        """
        Return a copy of this DataFrame.

        As this dataframe only represents data in the backing SQL store, and does not contain any data,
        this is a metadata copy only, no actual data is duplicated and changes to the underlying data
        will represented in both copy and original.

        Changes to data, index, sorting, grouping etc. on the copy will not affect the original. However
        changes to the base_node in either the original dataframe or the copy are shared with the other
        dataframe, unless detach_base_node is set.

        If you want to create a snapshot of the data, have a look at :py:meth:`get_sample()`

        :params detach_base_node: create a deepcopy of the base_node
        :returns: a copy of the dataframe
        """
        if not detach_base_node:
            return self.copy_override()
        return self.copy_override_base_node(base_node=deepcopy(self.base_node))

    def materialize(self, node_name='manual_materialize', inplace=False, limit: Any = None) -> 'DataFrame':
        """
        Create a copy of this DataFrame with as base_node the current DataFrame's state.

        This effectively adds a node to the underlying SqlModel graph. Generally adding nodes increases
        the size of the generated SQL query. But this can be useful if the current DataFrame contains
        expressions that you want to evaluate before further expressions are build on top of them. This might
        make sense for very large expressions, or for non-deterministic expressions (e.g. see
        :py:meth:`SeriesUuid.sql_gen_random_uuid`).

        TODO: a known problem is that DataFrames with 'json' columns cannot be fully materialized.

        :param node_name: The name of the node that's going to be created
        :param inplace: Perform operation on self if ``inplace=True``, or create a copy.
        :param limit: The limit (slice, int) to apply.
        :returns: DataFrame with the current DataFrame's state as base_node

        .. note::
            Calling materialize() resets the order of the dataframe. Call :py:meth:`sort_values()` again on
            the result if order is important.
        """
        index_dtypes = {k: v.dtype for k, v in self._index.items()}
        series_dtypes = {k: v.dtype for k, v in self._data.items()}
        node = self.get_current_node(name=node_name, limit=limit)

        df = self.get_instance(
            engine=self.engine,
            base_node=node,
            index_dtypes=index_dtypes,
            dtypes=series_dtypes,
            group_by=None,
            order_by=[]
        )

        if not inplace:
            return df
        self._engine = df.engine
        self._base_node = df.base_node
        self._index = df.index
        self._data = df.data
        self._group_by = df.group_by
        self._order_by = df.order_by
        return self

    def get_sample(self,
                   table_name: str,
                   filter: 'SeriesBoolean' = None,
                   sample_percentage: int = None,
                   overwrite: bool = False,
                   seed: int = None) -> 'DataFrame':
        """
        Returns a DataFrame whose data is a sample of the current DataFrame object.

        For the sample Dataframe to be created, all data is queried once and a persistent table is created to
        store the sample data used for the sampled DataFrame.

        Use :py:meth:`get_unsampled` to switch back to the unsampled data later on. This returns a new
        DataFrame with all operations that have been done on the sample, applied to that DataFrame.

        This function requires the DataFrame to be in a materialized state (see :py:attr:`is_materialized`),
        otherwise an exception is raised.

        :param table_name: the name of the underlying sql table that stores the sampled data.
        :param filter: a filter to apply to the dataframe before creating the sample. If a filter is applied,
            sample_percentage is ignored and thus the bernoulli sample creation is skipped.
        :param sample_percentage: the approximate size of the sample as a proportion of all rows.
            Between 0-100.
        :param overwrite: if True, the sample data is written to table_name, even if that table already
            exists.
        :param seed: optional seed number used to generate the sample.
        :returns: a sampled DataFrame of the current DataFrame.

        .. note::
            All data in the DataFrame to be sampled is queried to create the sample.
        """
        # todo if_exists and overwrite are two different syntax for the same thing. should we align?
        from bach.sample import get_sample
        return get_sample(
            df=self,
            table_name=table_name,
            filter=filter,
            sample_percentage=sample_percentage,
            overwrite=overwrite,
            seed=seed
        )

    def get_unsampled(self) -> 'DataFrame':
        """
        Return a copy of the current sampled DataFrame, that undoes calling :py:meth:`get_sample` earlier.

        All other operations that have been done on the sample DataFrame will be applied on the DataFrame
        that is returned. This does not remove the table that was written to the database by
        :py:meth:`get_sample`, the new DataFrame just does not query that table anymore.

        Will raise an error if the current DataFrame is not sample data of another DataFrame, i.e.
        :py:meth:`get_sample` has not been called.

        :returns: an unsampled copy of the current sampled DataFrame.
        """
        from bach.sample import get_unsampled
        return get_unsampled(df=self)

    def __getitem__(self,
                    key: Union[str, List[str], Set[str], slice, 'SeriesBoolean']) -> DataFrameOrSeries:
        """
        For usage see general introduction DataFrame class.
        """
        from bach.series import SeriesBoolean

        if isinstance(key, str):
            return self.data[key]
        if isinstance(key, (set, list)):
            key_set = set(key)
            if not key_set.issubset(set(self.data_columns)):
                raise KeyError(f"Keys {key_set.difference(set(self.data_columns))} not in data_columns")
            selected_data = {key: data for key, data in self.data.items() if key in key_set}

            return self.copy_override(series=selected_data)

        if isinstance(key, (SeriesBoolean, slice, int)):
            if isinstance(key, int):
                raise NotImplementedError("index key lookups not supported, use slices instead.")
            if isinstance(key, slice):
                node = self.get_current_node(name='getitem_slice', limit=key)
                single_value = (
                    # This is our best guess, there can always be zero results, but at least we tried.
                    # Negative slices are not supported, Exceptions was raised in get_current_node()
                    (key.stop is not None and key.start is None and key.stop == 1)
                    or
                    (key.start is not None and key.stop is not None and (key.stop - key.start) == 1)
                )
            else:
                single_value = False  # there is no way for us to know. User has to slice the result first

                if key.base_node != self.base_node:
                    raise ValueError('Cannot apply Boolean series with a different base_node to DataFrame. '
                                     'Hint: make sure the Boolean series is derived from this DataFrame and '
                                     'that is has the same group by or use df.merge(series) to merge the '
                                     'series with the df first, and then create a new Boolean series on the '
                                     'resulting merged data.')

                # window functions do not have group_by set, but they can't be used without materialization
                if key.expression.has_windowed_aggregate_function:
                    raise ValueError('Cannot apply a Boolean series containing a window function to '
                                     'DataFrame. Hint: materialize() the DataFrame before creating the '
                                     'Boolean series')

                # If the key has no group_by but the df has, this is a filter before aggregation. This is
                # supported but it can change the aggregated results.
                # (A common case is a filter on the columns in the group_by e.g. the index of this df.)
                # We might come back to this when we keep conditions (where/having) as state.

                # We don't support using aggregated series to filter on a non-aggregated df though:
                if key.group_by and not self._group_by:
                    raise ValueError('Can not apply aggregated BooleanSeries to a non-grouped df.'
                                     'Please merge() the selector df with this df first.')

                # If a group_by is set on both, they have to match.
                if key.group_by and key.group_by != self._group_by:
                    raise ValueError('Can not apply aggregated BooleanSeries with non matching group_by.'
                                     'Please merge() the selector df with thisdf first.')

                if key.group_by is not None and key.expression.has_aggregate_function:
                    # Create a having-condition if the key is aggregated
                    node = self.get_current_node(
                        name='getitem_having_boolean',
                        having_clause=Expression.construct("having {}", key.expression))
                else:
                    # A normal where-condition will do
                    node = self.get_current_node(
                        name='getitem_where_boolean',
                        where_clause=Expression.construct("where {}", key.expression))

            return self.copy_override(
                base_node=node,
                group_by=[None],
                index_dtypes={name: series.dtype for name, series in self.index.items()},
                series_dtypes={name: series.dtype for name, series in self.data.items()},
                single_value=single_value
            )
        raise NotImplementedError(f"Only str, (set|list)[str], slice or SeriesBoolean are supported, "
                                  f"but got {type(key)}")

    def __getattr__(self, attr):
        """
        After regular attribute access, try looking up the name. This allows simpler access to columns for
        interactive use.
        """
        return self._data[attr]

    def __setitem__(self,
                    key: Union[str, List[str]],
                    value: Union['Series', int, str, float, UUID]):
        """
        For usage see general introduction DataFrame class.
        """
        # TODO: all types from types.TypeRegistry are supported.
        from bach.series import Series, const_to_series
        if isinstance(key, str):
            if key in self.index:
                # Cannot set an index column, and cannot have a column name both in self.index and self.data
                raise ValueError(f'Column name "{key}" already exists as index.')
            if not isinstance(value, Series):
                series = const_to_series(base=self, value=value, name=key)
                self._data[key] = series
            else:
                if value.base_node == self.base_node and self._group_by == value.group_by:
                    self._data[key] = value.copy_override(name=key, index=self._index)
                elif value.expression.is_constant:
                    self._data[key] = value.copy_override(name=key, index=self._index,
                                                          group_by=[self._group_by])
                elif value.expression.is_independent_subquery:
                    self._data[key] = value.copy_override(name=key, index=self._index,
                                                          group_by=[self._group_by])
                elif value.expression.is_single_value:
                    self._data[key] = Series.as_independent_subquery(value).copy_override(
                        name=key, index=self._index, group_by=[self._group_by])
                else:
                    if value.group_by != self._group_by:
                        raise ValueError(f'GroupBy of assigned value does not match DataFrame and the '
                                         f'given series was not single value or an independent subquery. '
                                         f'GroupBy Value: {value.group_by}, df: {self._group_by}')
                    elif value.base_node != self.base_node:
                        raise ValueError('Base node of assigned value does not match DataFrame and the '
                                         'given series was not single value or an independent subquery.')
                    else:
                        raise NotImplementedError('Incompatible series can not be added to the dataframe.')

        elif isinstance(key, list):
            if len(key) == 0:
                return
            if len(key) == 1:
                return self.__setitem__(key[0], value)
            # len(key) > 1
            if not isinstance(value, DataFrame):
                raise ValueError(f'Assigned value should be a bach.DateFrame, provided: {type(value)}')
            if len(value.data_columns) != len(key):
                raise ValueError(f'Number of columns in key and value should match. '
                                 f'Key: {len(key)}, value: {len(value.data_columns)}')
            series_list = [value.data[col_name] for col_name in value.data_columns]
            for i, sub_key in enumerate(key):
                self.__setitem__(sub_key, series_list[i])
        else:
            raise ValueError(f'Key should be either a string or a list of strings, value: {key}')

    def rename(self, mapper: Union[Dict[str, str], Callable[[str], str]] = None,
               index: Union[Dict[str, str], Callable[[str], str]] = None,
               columns: Union[Dict[str, str], Callable[[str], str]] = None,
               axis: int = 0,
               inplace: bool = False,
               level: int = None,
               errors: str = 'ignore') -> Optional['DataFrame']:
        """
        Rename columns.

        The interface is similar to Panda's :py:meth:`pandas.DataFrame.rename`. However we don't support
        renaming indexes, so recommended usage is ``rename(columns=...)``.

        :param mapper: dict to apply to that axis' values. Use mapper and axis to specify the axis to target
            with mapper. Currently mapper is only supported with ``axis=1``, which is similar to using
            columns.
        :param index: not supported.
        :param columns: dict str:str to rename columns, or a function that takes column names as an argument
            and returns the new one. The new column names must not clash with other column names in either
            `self.`:py:attr:`data` or `self.`:py:attr:`index`, after renaming is complete.
        :param axis: ``axis=1`` is supported, rest is not.
        :param inplace: update the current DataFrame or return a new DataFrame.
        :param level: not supported
        :param errors: Either 'ignore' or 'raise'. When set to 'ignore' KeyErrors about non-existing
            column names in `columns` or `mapper` are ignored. Errors thrown in the mapper function or
            about invalid target column names are not suppressed.
        :returns: DataFrame with the renamed axis labels or None if ``inplace=True``.

        .. note::
            The copy parameter is not supported since it makes very little sense for db backed series.
        """
        # todo should we support arguments of unsupported functionality?
        # todo note is not visible in docstring do we want that?
        if level is not None or \
                index is not None or \
                (mapper is not None and axis == 0):
            raise NotImplementedError("index renames not supported")

        if mapper is not None:
            columns = mapper

        if inplace:
            df = self
        else:
            df = self.copy_override()

        if callable(columns):
            columns = {source: columns(source) for source in df.data_columns}

        if not isinstance(columns, dict):
            raise TypeError(f'unsupported argument type for columns or mappers: {type(columns)}')

        non_existing_columns = set(columns.keys()) - set(df.data.keys())
        if errors == 'raise' and non_existing_columns:
            raise KeyError(f'No such column(s): {non_existing_columns}')

        from bach.series import Series
        new_data: Dict[str, 'Series'] = {}
        for column_name in df.data_columns:
            new_name = columns.get(column_name, column_name)
            if new_name in df.index or new_name in new_data:
                # This error doesn't happen in Pandas, as Pandas allows duplicate column names, but we don't.
                raise ValueError(f'Cannot set {column_name} as {new_name}. New column name already exists.')
            series = df.data[column_name]
            if new_name != series.name:
                series = series.copy_override(name=new_name)
            new_data[new_name] = series
        df._data = new_data
        return None if inplace else df

    def reset_index(self, drop: bool = False, inplace: bool = False) -> Optional['DataFrame']:
        """
        Drops the current index.

        With reset_index, all indexes are removed from the DataFrame, so that the DataFrame does not have any
        index Series. A new index can be set with :py:meth:`set_index`.

        :param drop: if True, the dropped index is added to the data columns of the DataFrame. If False it
            is removed.
        :param inplace: update the current DataFrame or return a new DataFrame.
        :returns: DataFrame with the index dropped or None if ``inplace=True``.
        """
        df = self if inplace else self.copy_override()
        if self._group_by:
            # materialize, but raise if inplace is required.
            df = df.materialize(node_name='reset_index', inplace=inplace)

        series = df._data if drop else df.all_series
        df._data = {n: s.copy_override(index={}) for n, s in series.items()}
        df._index = {}
        return None if inplace else df

    def set_index(self, keys: Union[str, 'Series', List[Union[str, 'Series']]],
                  append: bool = False, drop: bool = True, inplace: bool = False) -> Optional['DataFrame']:
        """
        Set this dataframe's index to the the index given in keys

        :param keys: the keys of the new index. Can be a column name str, a Series, or a list of those. If
            Series are passed, they should have the same base node as the DataFrame they are set on.
        :param append: whether to append to the existing index or replace.
        :param drop: delete columns to be used as the new index.
        :param inplace: update the current DataFrame or return a new DataFrame. This is not always supported
            and will raise if it is not.
        :returns: a DataFrame with the new index or None if ``inplace=True``.
        """
        from bach.series import Series

        df = self if inplace else self.copy_override()
        if self._group_by:
            df = df.materialize(node_name='groupby_setindex', inplace=inplace)

        # build the new index, appending if necessary
        new_index = {} if not append else copy(df._index)
        for k in (keys if isinstance(keys, list) else [keys]):
            idx_series: Series
            if isinstance(k, Series):
                if k.base_node != df.base_node or k.group_by != df.group_by:
                    raise ValueError('index series should have same base_node and group_by as df')
                idx_series = k
            else:
                if k not in df.all_series:
                    raise ValueError(f'series \'{k}\' not found')
                idx_series = df.all_series[k]

            new_index[idx_series.name] = idx_series.copy_override(index={})

            if not drop and idx_series.name not in df._index and idx_series.name in df._data:
                raise ValueError('When adding existing series to the index, drop must be True'
                                 ' because duplicate column names are not supported.')

        new_series = {n: s.copy_override(index=new_index) for n, s in df._data.items()
                      if n not in new_index}

        df._index = new_index
        df._data = new_series
        return None if inplace else df

    def __delitem__(self, key: str):
        """
        Deletes columns from the DataFrame.
        """
        if isinstance(key, str):
            del (self._data[key])
            return
        else:
            raise TypeError(f'Unsupported type {type(key)}')

    def drop(self,
             labels: List[str] = None,
             index: List[str] = None,
             columns: List[str] = None,
             level: int = None,
             inplace: bool = False,
             errors: str = 'raise') -> Optional['DataFrame']:
        """
        Drop columns from the DataFrame

        :param labels: not supported
        :param index: not supported
        :param columns: the list of columns to drop.
        :param level: not supported
        :param inplace: update the current DataFrame or return a new DataFrame.
        :param errors: 'raise' or 'ignore' missing key errors.
        :returns: DataFrame without the removed columns or None if ``inplace=True``.

        """
        if labels or index is not None:
            # TODO we could do this using a boolean __series__
            raise NotImplementedError('dropping labels from index not supported.')

        if level is not None:
            raise NotImplementedError('dropping index levels not supported.')

        if columns is None:
            raise ValueError("columns needs to be a list of strings.")

        if inplace:
            df = self
        else:
            df = self.copy_override()

        try:
            for key in columns:
                del (df[key])
        except Exception as e:
            if errors == "raise":
                raise e

        return None if inplace else df

    def astype(self, dtype: Union[str, Dict[str, str]]) -> 'DataFrame':
        """
        Cast all or some of the data columns to a certain dtype.

        Only data columns can be cast, index columns cannot be cast.

        This does not modify the current DataFrame, instead it returns a new DataFrame.

        :param dtype: either:

            * A single str, in which case all data columns are cast to this dtype.
            * A dictionary mapping column labels to dtype.
        :returns: New DataFrame with the specified column(s) cast to the specified dtype
        """
        # Check and/or convert parameters
        if not isinstance(dtype, dict):
            dtype = {column: dtype for column in self.data_columns}
        not_existing_columns = set(dtype.keys()) - set(self.data_columns)
        if not_existing_columns:
            raise ValueError(f'Specified columns do not exist: {not_existing_columns}')

        # Construct new dataframe with converted columns
        new_data = {}
        for column, series in self.data.items():
            new_dtype = dtype.get(column)
            if new_dtype:
                new_data[column] = series.astype(dtype=new_dtype)
            else:
                new_data[column] = series

        return self.copy_override(series=new_data)

    # Some typing help required here.
    _GroupBySingleType = Union[str, 'Series']
    # TODO exclude from docs

    def _partition_by_series(self,
                             by: Union[_GroupBySingleType,
                                       Union[List[_GroupBySingleType], Tuple[_GroupBySingleType, ...]],
                                       None]) -> List['Series']:
        """
        Helper method to check and compile a partitioning list
        """
        from bach.series import Series
        group_by_columns: List['Series'] = []
        if isinstance(by, str):
            group_by_columns.append(self.all_series[by])
        elif isinstance(by, Series):
            group_by_columns.append(by)
        elif isinstance(by, list):
            for by_item in by:
                if isinstance(by_item, str):
                    group_by_columns.append(self.all_series[by_item])
                if isinstance(by_item, Series):
                    group_by_columns.append(by_item)
        elif by is None:
            pass
        else:
            raise ValueError(f'Value of "by" should be either None, a string, or a Series.')

        return group_by_columns

    @classmethod
    def _groupby_to_frame(cls, df: 'DataFrame', group_by: 'GroupBy'):
        """
        Given a group_by, and a df create a new DataFrame that has all the right stuff set.
        It will not materialize, just prepared for more operations
        """
        # update the series to also contain our group_by and group_by index
        # (behold ugly syntax on group_by=[]. See Series.copy_override() docs for explanation)
        new_series = {s.name: s.copy_override(group_by=[group_by], index=group_by.index)
                      for n, s in df.all_series.items() if n not in group_by.index.keys()}
        return df.copy_override(
            engine=df.engine,
            base_node=df.base_node,
            index=group_by.index,
            series=new_series,
            group_by=[group_by])

    def groupby(
            self,
            by: Union[_GroupBySingleType,  # single series group_by
                      # for GroupingSets
                      Tuple[Union[_GroupBySingleType, Tuple[_GroupBySingleType, ...]], ...],
                      List[Union[_GroupBySingleType,  # multi series
                                 List[_GroupBySingleType],  # for grouping lists
                                 Tuple[_GroupBySingleType, ...]]],  # for grouping lists
                      None] = None) -> 'DataFrame':
        """
        Group by any of the series currently in this DataDrame, both from index as well as data.

        :param by: The series to group by. Supported are:

            * a string containing a columnn name.
            * a series.
            * a list of strings or series. A normal group by will be created.
            * a list of (strings, series, lists). In this case a grouping list is created.
            * a tuple of (strings, series, lists). In this case a grouping set is created.
        :returns: a new DataFrame object with the :py:attr:`group_by` attribute set.

        .. note::
            If the dataframe is already grouped, we'll create a grouping list from the initial
            grouping combined with this one.
        """
        # todo the grouping set / list relevant?
        # todo format bullet points: text does not start on same line as parameter
        from bach.partitioning import GroupBy, GroupingList, GroupingSet

        df = self
        if self._group_by:
            # We need to materialize this node first, we can't stack aggregations (yet)
            df = self.materialize(node_name='nested_groupby')

        group_by: GroupBy
        if isinstance(by, tuple):
            # by is a list containing at least one other list. We're creating a grouping set
            # aka "Yo dawg, I heard you like GroupBys, ..."
            group_by = GroupingSet(
                [GroupBy(group_by_columns=df._partition_by_series(b)) for b in by]
            )
        elif isinstance(by, list) and len([b for b in by if isinstance(b, (tuple, list))]) > 0:
            group_by = GroupingList(
                [GroupBy(group_by_columns=df._partition_by_series(b)) for b in by])
        else:
            by_mypy = cast(Union[str, 'Series',
                                 List[DataFrame._GroupBySingleType], None], by)
            group_by = GroupBy(group_by_columns=df._partition_by_series(by_mypy))

        return DataFrame._groupby_to_frame(df, group_by)

    def window(self, **frame_args) -> 'DataFrame':
        """
        Create a window on the current dataframe grouping and its sorting.

        .. warning::
            This is an expert method. Use :py:meth:`rolling` or :py:meth:`expanding` if possible.

        see :py:class:`bach.partitioning.Window` for parameters.
        """
        # TODO Better argument typing, needs fancy import logic
        from bach.partitioning import Window
        index = list(self._group_by.index.values()) if self._group_by else []
        group_by = Window(group_by_columns=index,
                          order_by=self._order_by,
                          **frame_args)
        return DataFrame._groupby_to_frame(self, group_by)

    def cube(self,
             by: Union[str, 'Series', List[Union[str, 'Series']], None],
             ) -> 'DataFrame':
        """
        Group by and cube over the column(s) `by`.

        :param by: the series to group by and cube. Can be a column or index name str, a Series or a list
            of any of those. If Series are passed, they should have the same base node as the DataFrame.
        :returns: a new DataFrame object with the :py:attr:`group_by` attribute set.
        """
        from bach.partitioning import Cube
        index = self._partition_by_series(by)
        group_by = Cube(group_by_columns=index)
        return DataFrame._groupby_to_frame(self, group_by)

    def rollup(self,
               by: Union[str, 'Series', List[Union[str, 'Series']], None],
               ) -> 'DataFrame':
        """
        Group by and roll up over the column(s) `by`, replacing any current grouping.

        :param by: the series to group by and roll up. Can be a column or index name str, a Series or a list
            of any of those. If Series are passed, they should have the same base node as the DataFrame.
        :returns: a new DataFrame object with the :py:attr:`group_by` attribute set.
        """
        # todo update tests?
        from bach.partitioning import Rollup
        index = self._partition_by_series(by)
        group_by = Rollup(group_by_columns=index)
        return DataFrame._groupby_to_frame(self, group_by)

    def rolling(self, window: int,
                min_periods: int = None,
                center: bool = False,
                closed: str = 'right') -> 'DataFrame':
        """
        A rolling window of size 'window', by default right aligned.

        To use grouping as well, first call :py:meth:`group_by` on this frame and call rolling on the result.

        :param window: the window size.
        :param min_periods: the min amount of rows included in the window before an actual value is returned.
        :param center: center the result, or align the result on the right.
        :param closed: make the interval closed on the ‘right’, ‘left’, ‘both’ or ‘neither’ endpoints.
            Defaults to ‘right’, and the rest is currently unsupported.
        :returns: a new DataFrame object with the :py:attr:`group_by` attribute set with a
            :py:class:`bach.partitioning.Window`.

        .. note::
            The `win_type`, `axis` and `method` parameters as supported by pandas, are currently not
            implemented.
        """
        from bach.partitioning import WindowFrameBoundary, WindowFrameMode, Window

        if min_periods is None:
            min_periods = window

        if min_periods > window:
            raise ValueError(f'min_periods {min_periods} must be <= window {window}')

        if closed != 'right':
            raise NotImplementedError("Only closed=right is supported")

        mode = WindowFrameMode.ROWS
        end_value: Optional[int]
        if center:
            end_value = (window - 1) // 2
        else:
            end_value = 0

        start_boundary = WindowFrameBoundary.PRECEDING
        start_value = (window - 1) - end_value

        if end_value == 0:
            end_boundary = WindowFrameBoundary.CURRENT_ROW
            end_value = None
        else:
            end_boundary = WindowFrameBoundary.FOLLOWING

        index = list(self._group_by.index.values()) if self._group_by else []
        group_by = Window(group_by_columns=index,
                          order_by=self._order_by,
                          mode=mode,
                          start_boundary=start_boundary, start_value=start_value,
                          end_boundary=end_boundary, end_value=end_value,
                          min_values=min_periods)
        return DataFrame._groupby_to_frame(self, group_by)

    def expanding(self,
                  min_periods: int = 1,
                  center: bool = False,
                  ) -> 'DataFrame':
        """
        Create an expanding window starting with the first row in the group, with at least `min_period`
        observations. The result will be right-aligned in the window.

        To use grouping as well, first call :py:meth:`group_by` on this frame and call rolling on the result.

        :param min_periods: the minimum amount of observations in the window before a value is reported.
        :param center: whether to center the result, currently not supported.
        """
        # TODO We could move the partitioning to GroupBy
        from bach.partitioning import WindowFrameBoundary, WindowFrameMode, \
            Window

        if center:
            # Will never be implemented probably, as it's also deprecated in pandas
            raise NotImplementedError("centering is not implemented.")

        mode = WindowFrameMode.ROWS
        start_boundary = WindowFrameBoundary.PRECEDING
        start_value = None
        end_boundary = WindowFrameBoundary.CURRENT_ROW
        end_value = None

        index = list(self._group_by.index.values()) if self._group_by else []
        group_by = Window(group_by_columns=index,
                          order_by=self._order_by,
                          mode=mode,
                          start_boundary=start_boundary, start_value=start_value,
                          end_boundary=end_boundary, end_value=end_value,
                          min_values=min_periods)

        return DataFrame._groupby_to_frame(self, group_by)

    def sort_values(
            self,
            by: Union[str, List[str]],
            ascending: Union[bool, List[bool]] = True
    ) -> 'DataFrame':
        """
        Create a new DataFrame with the specified sorting order.

        This does not modify the current DataFrame, instead it returns a new DataFrame.

        The sorting will remain in the returned DataFrame as long as no operations are performed on that
        frame that materially change the selected data. Operations that materially change the selected data
        are for example :py:meth:`groupby`, :py:meth:`merge`, :py:meth:`materialize`, and filtering out rows.
        Adding or removing a column does not materially change the selected data.

        :param by: column label or list of labels to sort by.
        :param ascending: Whether to sort ascending (True) or descending (False). If this is a list, then the
            `by` must also be a list and ``len(ascending) == len(by)``.
        :returns: a new DataFrame with the specified ordering.
        """
        if isinstance(by, str):
            by = [by]
        elif not isinstance(by, list) or not all(isinstance(by_item, str) for by_item in by):
            raise TypeError('by should be a str, or a list of str')
        if isinstance(ascending, bool):
            ascending = [ascending] * len(by)
        if len(by) != len(ascending):
            raise ValueError(f'Length of ascending ({len(ascending)}) != length of by ({len(by)})')
        missing = set(by) - set(self.all_series.keys())
        if len(missing) > 0:
            raise KeyError(f'Some series could not be found in current frame: {missing}')

        by_series_list = [self.all_series[by_name] for by_name in by]
        order_by = [SortColumn(expression=by_series.expression, asc=asc_item)
                    for by_series, asc_item in zip(by_series_list, ascending)]
        return self.copy_override(order_by=order_by)

    def to_pandas(self, limit: Union[int, slice] = None) -> pandas.DataFrame:
        """
        Run a SQL query representing the current state of this DataFrame against the database and return the
        resulting data as a Pandas DataFrame.

        :param limit: the limit to apply, either as a max amount of rows or a slice of the data.
        :returns: a pandas DataFrame.

        .. note::
            This function queries the database.
        """
        with self.engine.connect() as conn:
            sql = self.view_sql(limit=limit)
            dtype = {name: series.dtype_to_pandas for name, series in self.all_series.items()
                     if series.dtype_to_pandas is not None}

            # read_sql_query expects a parameterized query, so we need to escape the parameter characters
            sql = escape_parameter_characters(conn, sql)
            pandas_df = pandas.read_sql_query(sql, conn).astype(dtype)

            if len(self._index):
                return pandas_df.set_index(list(self._index.keys()))
            return pandas_df

    def head(self, n: int = 5) -> pandas.DataFrame:
        """
        Similar to :py:meth:`to_pandas` but only returns the first `n` rows.

        :param n: number of rows to query from database.
        :returns: a pandas DataFrame.

        .. note::
            This function queries the database.
        """
        return self.to_pandas(limit=n)

    @property
    def values(self):
        """
        Return a Numpy representation of the DataFrame akin :py:attr:`pandas.Dataframe.values`

        :returns: Returns the values of the DataFrame as numpy.ndarray.

        .. note::
            This function queries the database.
        """
        # todo function is not recommended by pandas, change?
        return self.to_pandas().values

    def _get_order_by_clause(self) -> Expression:
        """
        Get a properly formatted order by expression based on this df's order_by.
        Will return an empty Expression in case ordering is not requested.
        """
        if self._order_by:
            exprs = [sc.expression for sc in self._order_by]
            fmtstr = [f"{{}} {'asc' if sc.asc else 'desc'}" for sc in self._order_by]
            return Expression.construct(f'order by {", ".join(fmtstr)}', *exprs)
        else:
            return Expression.construct('')

    def get_current_node(self, name: str,
                         limit: Union[int, slice] = None,
                         where_clause: Expression = None,
                         having_clause: Expression = None) -> SqlModel[BachSqlModelBuilder]:
        """
        INTERNAL: Translate the current state of this DataFrame into a SqlModel.

        :param name: The name of the new node
        :param limit: The limit to use
        :param where_clause: The where-clause to apply, if any
        :param having_clause: The having-clause to apply in case group_by is set, if any
        :returns: SQL query as a SqlModel that represents the current state of this DataFrame.
        """

        if isinstance(limit, int):
            limit = slice(0, limit)

        limit_str = 'limit all'
        if limit is not None:
            if limit.step is not None:
                raise NotImplementedError("Step size not supported in slice")
            if (limit.start is not None and limit.start < 0) or \
                    (limit.stop is not None and limit.stop < 0):
                raise NotImplementedError("Negative start or stop not supported in slice")

            if limit.start is not None:
                if limit.stop is not None:
                    if limit.stop <= limit.start:
                        raise ValueError('limit.stop <= limit.start')
                    limit_str = f'limit {limit.stop - limit.start} offset {limit.start}'
                else:
                    limit_str = f'limit all offset {limit.start}'
            else:
                if limit.stop is not None:
                    limit_str = f'limit {limit.stop}'

        limit_clause = Expression.construct('' if limit_str is None else f'{limit_str}')
        where_clause = where_clause if where_clause else Expression.construct('')
        if self.group_by:

            not_aggregated = [s.name for s in self._data.values()
                              if not s.expression.has_aggregate_function]
            if len(not_aggregated) > 0:
                raise ValueError(f'The df has groupby set, but contains Series that have no aggregation '
                                 f'function yet. Please make sure to first: remove these from the frame, '
                                 f'setup aggregation through agg(), or on all individual series.'
                                 f'Unaggregated series: {not_aggregated}')

            group_by_column_expr = self.group_by.get_group_by_column_expression()
            if group_by_column_expr:
                columns = self.group_by.get_index_column_expressions()
                group_by_clause = Expression.construct('group by {}', group_by_column_expr)
            else:
                columns = []
                group_by_clause = Expression.construct('')
            having_clause = having_clause if having_clause else Expression.construct('')

            columns += [s.get_column_expression() for s in self._data.values()]

            model_builder = BachSqlModelBuilder(
                name=name,
                sql="""
                    select {columns}
                    from {{prev}}
                    {where}
                    {group_by}
                    {having}
                    {order_by} {limit}
                    """
            )
            return model_builder(
                columns=columns,
                where=where_clause,
                group_by=group_by_clause,
                having=having_clause,
                order_by=self._get_order_by_clause(),
                limit=limit_clause,
                prev=self.base_node
            )
        else:
            model_builder = BachSqlModelBuilder(
                name=name,
                sql='select {columns} from {{_last_node}} {where} {order} {limit}'
            )
            return model_builder(
                columns=self._get_all_column_expressions(),
                _last_node=self.base_node,
                where=where_clause,
                order=self._get_order_by_clause(),
                limit=limit_clause
            )

    def view_sql(self, limit: Union[int, slice] = None) -> str:
        """
        Translate the current state of this DataFrame into a SQL query.

        :param limit: the limit to apply, either as a max amount of rows or a slice of the data.
        :returns: SQL query
        """
        model = self.get_current_node('view_sql', limit=limit)
        return to_sql(model)

    def _get_all_column_expressions(self) -> List[Expression]:
        """ Get a list of Expression for every column including indices in this df """
        return [series.get_column_expression() for series in self.all_series.values()]

    def merge(
            self,
            right: DataFrameOrSeries,
            how: str = 'inner',
            on: ColumnNames = None,
            left_on: ColumnNames = None,
            right_on: ColumnNames = None,
            left_index: bool = False,
            right_index: bool = False,
            suffixes: Tuple[str, str] = ('_x', '_y'),
    ) -> 'DataFrame':
        """
        Join the right Dataframe or Series on self. This will return a new DataFrame that contains the
        combined columns of both dataframes, and the rows that result from joining on the specified columns.
        The columns that are joined on can consist (partially or fully) out of index columns.

        The interface of this function is similar to pandas' merge, but the following parameters are not
        supported: `sort`, `copy`, `indicator`, and `validate`.
        Additionally when merging two frames that have conflicting columns names, and joining on indices,
        then the resulting columns/column names can differ slightly from Pandas.


        :param right: DataFrame or Series to join on self
        :param how: supported values: {‘left’, ‘right’, ‘outer’, ‘inner’, ‘cross’}
        :param on: optional, column(s) to join left and right on.
        :param left_on: optional, column(s) from the left df to join on
        :param right_on: optional, column(s) from the right df/series to join on
        :param left_index: If true uses the index of the left df as columns to join on
        :param right_index: If true uses the index of the right df/series as columns to join on
        :param suffixes: Tuple of two strings. Will be used to suffix duplicate column names. Must make
            column names unique
        :return: A new Dataframe. The original frames are not modified.
        """
        from bach.merge import merge
        return merge(
            left=self,
            right=right,
            how=how,
            on=on,
            left_on=left_on,
            right_on=right_on,
            left_index=left_index,
            right_index=right_index,
            suffixes=suffixes
        )

    def _apply_func_to_series(self,
                              func: Union[ColumnFunction, Dict[str, ColumnFunction]],
                              axis: int = 1,
                              numeric_only: bool = False,
                              exclude_non_applied: bool = False,
                              *args, **kwargs) -> List['Series']:
        """
        :param func: function, str, list or dict to apply to all series
            Function to use on the data. If a function, must work when passed a
            Series.

            Accepted combinations are:
            - function
            - string function name
            - list of functions and/or function names, e.g. [SeriesInt64.sum, 'mean']
            - dict of axis labels -> functions, function names or list of such.
        :param axis: the axis
        :param numeric_only: Whether to apply to numeric series only, or attempt all.
        :param exclude_non_applied: Exclude series where applying was not attempted / failed
        :param args: Positional arguments to pass through to the aggregation function
        :param kwargs: Keyword arguments to pass through to the aggregation function

        .. note::
            Pandas has numeric_only=None to attempt all columns but ignore failing ones
            silently. This is currently not implemented.

        .. note::
            The `axis` parameter defaults to 1, because 0 is currently unsupported.
        """
        from bach.series import SeriesAbstractNumeric
        if axis == 0:
            raise NotImplementedError("Only axis=1 is currently implemented")

        if numeric_only is None:
            raise NotImplementedError("numeric_only=None to attempt all columns but ignore "
                                      "failing ones silently is currently not implemented.")

        apply_dict: Dict[str, ColumnFunction] = {}
        if isinstance(func, dict):
            # make sure the keys are series we know
            for k, v in func.items():
                if k not in self._data:
                    raise KeyError(f'{k} not found in group by series')
                if not isinstance(v, (str, list)) and not callable(v):
                    raise TypeError(f'Unsupported value type {type(v)} in func dict for key {k}')
                apply_dict[k] = v
        elif isinstance(func, (str, list)) or callable(func):
            # check whether we need to exclude non-numeric
            for name, series in self.data.items():
                if not numeric_only or isinstance(series, SeriesAbstractNumeric):
                    apply_dict[name] = func
        else:
            raise TypeError(f'Unsupported type for func: {type(func)}')

        new_series = {}
        for name, series in self._data.items():
            if name not in apply_dict:
                if not exclude_non_applied:
                    new_series[name] = series.copy_override()
                continue
            for applied in series.apply_func(apply_dict[name], *args, **kwargs):
                if applied.name in new_series:
                    raise ValueError(f'duplicate result series: {applied.name}')
                new_series[applied.name] = applied

        return list(new_series.values())

    def aggregate(self,
                  func: Union[ColumnFunction, Dict[str, ColumnFunction]],
                  axis: int = 1,
                  numeric_only: bool = False,
                  *args, **kwargs) -> 'DataFrame':
        """
        Alias for :py:meth:`agg`
        """
        return self.agg(func, axis, numeric_only, *args, **kwargs)

    def agg(self,
            func: Union[ColumnFunction, Dict[str, ColumnFunction]],
            axis: int = 1,
            numeric_only: bool = False,
            *args,
            **kwargs) -> 'DataFrame':
        """
        Aggregate using one or more operations over the specified axis.

        :param func: the aggregations to apply on all series. Accepted combinations are:

            * function, e.g. `SeriesInt64.sum`
            * function name
            * list of functions and/or function names, e.g. [`SeriesInt64.sum`, 'mean']
            * dict of axis labels -> functions, function names or list of such.
        :param axis: the aggregation axis. If ``axis=1`` the index is aggregated as well. Only ``axis=1``
            supported at the moment.
        :param numeric_only: whether to aggregate numeric series only, or attempt all.
        :param args: Positional arguments to pass through to the aggregation function
        :param kwargs: Keyword arguments to pass through to the aggregation function

        .. note::
            Pandas has ``numeric_only=None`` to attempt all columns but ignore failing ones
            silently. This is currently not implemented.

        .. note::
            The `axis` parameter defaults to 1, because 0 is currently unsupported
        """
        # todo do we want standard aggregation of index (pandas doesn't have this)?
        # todo numeric_only is a kwarg of the called func (like pandas)? ie now it breaks for nunique
        df = self
        if df.group_by is None:
            df = df.groupby()

        new_series = df._apply_func_to_series(func, axis, numeric_only,
                                              True,  # exclude_non_applied, must be positional arg.
                                              df.group_by, *args, **kwargs)

        # If the new series have a different group_by or index, we need to copy that
        if len(new_series):
            new_index = new_series[0].index
            new_group_by = new_series[0].group_by

        if not all(dict_name_series_equals(s.index, new_index)
                   and s.group_by == new_group_by
                   for s in new_series):
            raise ValueError("series do not agree on new index / group_by")

        return df.copy_override(index=new_index, group_by=[new_group_by],
                                series={s.name: s for s in new_series})

    def _aggregate_func(self, func: str, axis, level, numeric_only, *args, **kwargs) -> 'DataFrame':
        """
        Return a copy of this dataframe with the aggregate function applied (but not materialized).
        :param func: sql fragment that will be applied as 'func(column_name)', e.g. 'sum'
        """

        """
        Internals documentation
        Typical execution trace, in this case for calling sum on a DataFrame:
         * df.sum()
         * df._aggregate_func('sum', ...)
         * df.agg('sum', ...)
         * df._apply_func_to_series('sum', ...)
         then per series object:
          * series.apply_func({'column': ['sum']}, ..)
          * series_subclass.sum(...)
          * series._derived_agg_func(partition, 'sum', ...)
          * series.copy_override(..., expression=Expression.construct('sum({})'))
        """
        if level is not None:
            raise NotImplementedError("index levels are currently not implemented")
        return self.agg(func, axis, numeric_only, *args, **kwargs)

    # AGGREGATES
    def count(self, axis=1, level=None, numeric_only=False, **kwargs):
        """
        Count all non-NULL values in each column.

        :param axis: only ``axis=1`` is supported. This means columns are aggregated.
        :param level: not supported.
        :param numeric_only: whether to aggregate numeric series only, or attempt all.
        :returns: a new DataFrame with the aggregation applied to all selected columns.
        """
        return self._aggregate_func('count', axis, level, numeric_only, **kwargs)

    # def kurt(self, axis=None, skipna=True, level=None, numeric_only=False, **kwargs):
    #     return self._aggregate_func('kurt', axis, level, numeric_only,
    #                                 skipna=skipna, **kwargs)
    #
    # def kurtosis(self, axis=None, skipna=True, level=None, numeric_only=False, **kwargs):
    #     return self._aggregate_func('kurtosis', axis, level, numeric_only,
    #                                 skipna=skipna, **kwargs)
    #
    # def mad(self, axis=None, skipna=True, level=None, numeric_only=False, **kwargs):
    #     return self._aggregate_func('mad', axis, level, numeric_only,
    #                                 skipna=skipna, **kwargs)

    def max(self, axis=1, skipna=True, level=None, numeric_only=False, **kwargs):
        """
        Returns the maximum of all values in each column.

        :param axis: only ``axis=1`` is supported. This means columns are aggregated.
        :param skipna: only ``skipna=True`` supported. This means NULL values are ignored.
        :param level: not supported.
        :param numeric_only: whether to aggregate numeric series only, or attempt all.
        :returns: a new DataFrame with the aggregation applied to all selected columns.
        """
        return self._aggregate_func('max', axis, level, numeric_only,
                                    skipna=skipna, **kwargs)

    def min(self, axis=1, skipna=True, level=None, numeric_only=False, **kwargs):
        """
        Returns the minimum of all values in each column.

        :param axis: only ``axis=1`` is supported. This means columns are aggregated.
        :param skipna: only ``skipna=True`` supported. This means NULL values are ignored.
        :param level: not supported.
        :param numeric_only: whether to aggregate numeric series only, or attempt all.
        :returns: a new DataFrame with the aggregation applied to all selected columns.
        """
        return self._aggregate_func('min', axis, level, numeric_only,
                                    skipna=skipna, **kwargs)

    def mean(self, axis=1, skipna=True, level=None, numeric_only=False, **kwargs):
        """
        Returns the mean of all values in each column.

        :param axis: only ``axis=1`` is supported. This means columns are aggregated.
        :param skipna: only ``skipna=True`` supported. This means NULL values are ignored.
        :param level: not supported.
        :param numeric_only: whether to aggregate numeric series only, or attempt all.
        :returns: a new DataFrame with the aggregation applied to all selected columns.
        """
        return self._aggregate_func('mean', axis, level, numeric_only,
                                    skipna=skipna, **kwargs)

    def median(self, axis=1, skipna=True, level=None, numeric_only=False, **kwargs):
        """
        Returns the median of all values in each column.

        :param axis: only ``axis=1`` is supported. This means columns are aggregated.
        :param skipna: only ``skipna=True`` supported. This means NULL values are ignored.
        :param level: not supported.
        :param numeric_only: whether to aggregate numeric series only, or attempt all.
        :returns: a new DataFrame with the aggregation applied to all selected columns.
        """
        return self._aggregate_func('median', axis, level, numeric_only,
                                    skipna=skipna, **kwargs)

    def mode(self, axis=1, skipna=True, level=None, numeric_only=False, **kwargs):
        """
        Returns the mode of all values in each column.

        :param axis: only ``axis=1`` is supported. This means columns are aggregated.
        :param skipna: only ``skipna=True`` supported. This means NULL values are ignored.
        :param level: not supported.
        :param numeric_only: whether to aggregate numeric series only, or attempt all.
        :returns: a new DataFrame with the aggregation applied to all selected columns.
        """
        # slight deviation from pd.mode(axis=0, numeric_only=False, dropna=True)
        return self._aggregate_func('mode', axis, level, numeric_only,
                                    skipna=skipna, **kwargs)

    def nunique(self, axis=1, skipna=True, **kwargs):
        """
        Returns the number of unique values in each column.

        :param axis: only ``axis=1`` is supported. This means columns are aggregated.
        :param skipna: only ``skipna=True`` supported. This means NULL values are ignored.
        :returns: a new DataFrame with the aggregation applied to all selected columns.
        """
        # deviation from horrible pd.nunique(axis=0, dropna=True)
        return self._aggregate_func('nunique', axis=axis,
                                    level=None, numeric_only=False, skipna=skipna, **kwargs)

    # def skew(self, axis=None, skipna=True, level=None, numeric_only=False, **kwargs):
    #     return self._aggregate_func('skew', axis, level, numeric_only,
    #                                 skipna=skipna, **kwargs)
    #
    # def prod(self, axis=None, skipna=True, level=None, numeric_only=False, min_count=0, **kwargs):
    #     return self._aggregate_func('prod', axis, level, numeric_only,
    #                                 skipna=skipna, min_count=min_count, **kwargs)
    #
    # def product(self, axis=None, skipna=True, level=None, numeric_only=False, min_count=0, **kwargs):
    #     return self._aggregate_func('product', axis, level, numeric_only,
    #                                 skipna=skipna, min_count=min_count, **kwargs)

    def sem(self, axis=1, skipna=True, level=None, ddof: int = 1, numeric_only=False, **kwargs):
        """
        Returns the unbiased standard error of the mean of each column.

        :param axis: only ``axis=1`` is supported. This means columns are aggregated.
        :param skipna: only ``skipna=True`` supported. This means NULL values are ignored.
        :param level: not supported.
        :param ddof: Delta Degrees of Freedom. Only 1 is supported.
        :param numeric_only: whether to aggregate numeric series only, or attempt all.
        :returns: a new DataFrame with the aggregation applied to all selected columns.
        """
        return self._aggregate_func('sem', axis, level, numeric_only,
                                    skipna=skipna, ddof=ddof, **kwargs)

    def std(self, axis=1, skipna=True, level=None, ddof: int = 1, numeric_only=False, **kwargs):
        """
        Returns the sample standard deviation of each column.

        :param axis: only ``axis=1`` is supported. This means columns are aggregated.
        :param skipna: only ``skipna=True`` supported. This means NULL values are ignored.
        :param level: not supported.
        :param ddof: Delta Degrees of Freedom. Only 1 is supported.
        :param numeric_only: whether to aggregate numeric series only, or attempt all.
        :returns: a new DataFrame with the aggregation applied to all selected columns.
        """
        return self._aggregate_func('std', axis, level, numeric_only,
                                    skipna=skipna, ddof=ddof, **kwargs)

    def sum(self, axis=1, skipna=True, level=None, numeric_only=False, min_count=0, **kwargs):
        """
        Returns the sum of all values in each column.

        :param axis: only ``axis=1`` is supported. This means columns are aggregated.
        :param skipna: only ``skipna=True`` supported. This means NULL values are ignored.
        :param level: not supported.
        :param numeric_only: whether to aggregate numeric series only, or attempt all.
        :param min_count: This minimum amount of values (not NULL) to be present before returning a result.
        :returns: a new DataFrame with the aggregation applied to all selected columns.
        """
        return self._aggregate_func('sum', axis, level, numeric_only,
                                    skipna=skipna, min_count=min_count, **kwargs)

    def var(self, axis=1, skipna=True, level=None, ddof: int = 1, numeric_only=False, **kwargs):
        """
        Returns the unbiased variance of each column.

        :param axis: only ``axis=1`` is supported. This means columns are aggregated.
        :param skipna: only ``skipna=True`` supported. This means NULL values are ignored.
        :param level: not supported.
        :param ddof: Delta Degrees of Freedom. Only 1 is supported.
        :param numeric_only: whether to aggregate numeric series only, or attempt all.
        :returns: a new DataFrame with the aggregation applied to all selected columns.
        """
        return self._aggregate_func('var', axis, level, numeric_only,
                                    skipna=skipna, ddof=ddof, **kwargs)


def dict_name_series_equals(a: Dict[str, 'Series'], b: Dict[str, 'Series']):
    """
    Compare two dicts in the format that we use to track series and indices.
    A normal == does not work on these dicts, because Series.equals() is overridden to create SeriesBoolean,
    so we need to call Series.equals instead.
    """
    return (a is None and b is None) or (
            len(a) == len(b) and list(a.keys()) == list(b.keys())
            and all(ai.equals(bi) for (ai, bi) in zip(a.values(), b.values()))
    )


def escape_parameter_characters(conn: Connection, raw_sql: str) -> str:
    """
    Return a modified copy of the given sql with the query-parameter special characters escaped.
    e.g. if the connection uses '%' to mark a parameter, then all occurrences of '%' will be replaced by '%%'
    """
    # for now we'll just assume Postgres and assume the pyformat parameter style is used.
    # When we support more databases we'll need to do something smarter, see
    # https://www.python.org/dev/peps/pep-0249/#paramstyle
    return raw_sql.replace('%', '%%')<|MERGE_RESOLUTION|>--- conflicted
+++ resolved
@@ -8,11 +8,7 @@
 from sqlalchemy.future import Connection
 
 from bach.expression import Expression, SingleValueExpression
-<<<<<<< HEAD
-from bach.sql_model import BachSqlModel
-=======
 from bach.sql_model import BachSqlModelBuilder
->>>>>>> 358a0390
 from bach.types import get_series_type_from_dtype, get_dtype_from_db_dtype
 from sql_models.model import SqlModel
 from sql_models.sql_generator import to_sql
@@ -490,11 +486,7 @@
     def copy_override(
             self,
             engine: Engine = None,
-<<<<<<< HEAD
-            base_node: SqlModel[BachSqlModel] = None,
-=======
             base_node: SqlModel[BachSqlModelBuilder] = None,
->>>>>>> 358a0390
             index: Dict[str, 'Series'] = None,
             series: Dict[str, 'Series'] = None,
             group_by: List[Union['GroupBy', None]] = None,  # List so [None] != None
@@ -562,7 +554,6 @@
 
         return self.__class__(**args, **kwargs)
 
-<<<<<<< HEAD
     def copy_override_base_node(self, base_node: SqlModel) -> 'DataFrame':
         """
         INTERNAL
@@ -586,9 +577,6 @@
         )
 
     def copy(self, detach_base_node=False) -> 'DataFrame':
-=======
-    def copy(self):
->>>>>>> 358a0390
         """
         Return a copy of this DataFrame.
 

--- conflicted
+++ resolved
@@ -610,8 +610,6 @@
             node_name='manual_materialize',
             inplace=False,
             limit: Any = None,
-            materialization: Materialization = Materialization.CTE,
-            savepoint_name: Optional[str] = None
     ) -> 'DataFrame':
         """
         Create a copy of this DataFrame with as base_node the current DataFrame's state.
@@ -627,19 +625,30 @@
         :param node_name: The name of the node that's going to be created
         :param inplace: Perform operation on self if ``inplace=True``, or create a copy.
         :param limit: The limit (slice, int) to apply.
-        :returns: DataFrame with the current DataFrame's state as base_node
+        :returns: New DataFrame with the current DataFrame's state as base_node
 
         .. note::
             Calling materialize() resets the order of the dataframe. Call :py:meth:`sort_values()` again on
             the result if order is important.
         """
+        return self._materialize(node_name=node_name, inplace=inplace, limit=limit)
+
+    def _materialize(
+            self,
+            node_name='manual_materialize',
+            inplace=False,
+            limit: Any = None,
+            materialization: Materialization = Materialization.CTE,
+            savepoint_name: Optional[str] = None
+    ) -> 'DataFrame':
+        """
+        See :py:meth:`materialize()`.
+        This method adds parameters for materialization and savepoint_name
+        """
         index_dtypes = {k: v.dtype for k, v in self._index.items()}
         series_dtypes = {k: v.dtype for k, v in self._data.items()}
         node = self.get_current_node(name=node_name, limit=limit)
-<<<<<<< HEAD
         node = node.copy_set_materialization(materialization).copy_set_materialization_name(savepoint_name)
-=======
->>>>>>> bd94ec84
 
         df = self.get_instance(
             engine=self.engine,

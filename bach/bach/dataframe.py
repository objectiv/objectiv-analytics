from copy import copy, deepcopy
from typing import List, Set, Union, Dict, Any, Optional, Tuple, cast, NamedTuple, \
    TYPE_CHECKING, Callable
from uuid import UUID

import pandas
from sqlalchemy.engine import Engine
from sqlalchemy.future import Connection

from bach.savepoints import Savepoints
from bach.expression import Expression, SingleValueExpression
from bach.sql_model import BachSqlModel
from bach.types import get_series_type_from_dtype, get_dtype_from_db_dtype
<<<<<<< HEAD
from sql_models.graph_operations import replace_node_in_graph, find_node
from sql_models.model import SqlModel, Materialization
=======
from sql_models.model import SqlModel
>>>>>>> 9913f6a5
from sql_models.sql_generator import to_sql

if TYPE_CHECKING:
    from bach.partitioning import Window, GroupBy
    from bach.series import Series, SeriesBoolean, SeriesAbstractNumeric

# TODO exclude from docs
DataFrameOrSeries = Union['DataFrame', 'Series']
# ColumnNames: a single column name, or a list of column names
# TODO exclude from docs
ColumnNames = Union[str, List[str]]
# TODO exclude from docs
ColumnFunction = Union[str, Callable, List[Union[str, Callable]]]
# ColumnFunction: Identifier for a function that can be applied to a column, possibly in the context of a
#     window or aggregation.
#     Accepted combinations are:
#     - function
#     - string function name
#     - list of functions and/or function names, e.g. [SeriesInt64.sum, 'mean']
#     - dict of axis labels -> functions, function names or list of such.


class SortColumn(NamedTuple):
    expression: Expression
    asc: bool


class DataFrame:
    """
    A mutable DataFrame representing tabular data in a database and enabling operations on that data.

    A Bach DataFrame object can be used to process large amounts of data on a database, while using an api
    that is based on the pandas api. This allows the database to group and aggregate data, sample data and
    do other operations that are not suitable for in memory processing. At any time it is possible to write
    your Bach DataFrame to a pandas DataFrame.

    **Usage**

    It should generally not be required to construct DataFrame instances manually. A DataFrame can be
    constructed using the any of the bach classmethods like :py:meth:`from_table`, :py:meth:`from_model`, or
    :py:meth:`from_pandas`. The returned DataFrame can be thought of as a dict-like container for Bach
    Series objects.

    **Getting & Setting columns**

    Getting data works similar to pandas DataFrame. Single columns can be retrieved with ``df['column_name']``
    as well as ``df.column_name``. This will return a single Bach Series. Multiple columns can be retrieved by
    passing a list of column names like: ``df[['column_name','other_column_name']]``. This returns a Bach
    DataFrame.

    A selection of rows can be selected with python slicing. I.e. ``df[2:5]`` returns row 2 to 5. Only
    positive integers are currently accepted in slices.

    SeriesBoolean can also be used to filter DataFrames, and these Series are easily created using comparison
    operations like equals (`==`), less-than (`<`), not(`~`) on two series, or series with values:
    ``boolean_series = a == b``. Boolean indexing can be done like ``df[df.column == 5]``. Only rows are
    returned for which the condition is true.

    **Moving Series around**

    Values, Series or DataFrames can be set to another DataFrame. Setting Series or DataFrames to another
    DataFrame is possible if they share the same base node. This means that they originate from the same data
    source. In most cases this means that the series that is to be set to the DataFrame is a result of
    operations on the DataFrame that is started with.

    **Examples**

    .. code-block:: python

        df['a'] = df.column_name + 5
        df['b'] = ''

    If a Series of DataFrames do not share the same base node, it is possible to combine the data using
    :py:meth:`merge`.


    **Database access**

    The data of this DataFrame is always held in the database and operations on the data are performed
    by the database, not in local memory. Data will only be transferred to local memory when an
    explicit call is made to one of the functions that transfers data:

    * :py:meth:`head`
    * :py:meth:`to_pandas`
    * :py:meth:`get_sample`
    * The property accessors :py:attr:`Series.value` (Series only), :py:attr:`values`

    Other functions will not transfer data, nor will they trigger any operations to run on the database.
    Operations on the DataFrame are combined and translated to a single SQL query, which is executed
    only when one of the above mentioned data-transfer functions is called.

    The API of this DataFrame is partially compatible with Pandas DataFrames. For more on Pandas
    DataFrames see https://pandas.pydata.org/docs/reference/frame.html
    """
    # todo note on ordering for slices?
    # todo 'meaning that they originate from the same data source' ok, by approximation
    # todo _get_dtypes also queries the database

    # A DataFrame holds the state of a set of operations on it's base node
    #
    # The main components in this are the dicts of Series that it keeps: `index` and `data`
    # The `data` Series represent all data columns, possibly waiting for aggregation.
    # The `index` Series are used as an index in key lookups, but serve no other purpose but for nice
    # visualisation when converting to pandas Dataframes.
    #
    # When a Series is used as an index, it should be free from any pending aggregation (and thus
    # `Series.group_by` should be None, and its `Series.index` should be `{}`.
    #
    # `DataFrame.group_by` should always match the `Series.group_by` for all Series in the `data` dict.
    #  (and `Series.index` should match `Series.group_by.index`, but that's checked in `Series.__init__`)
    #
    # To illustrate (copied verbatim from Series docs):
    # The rule here: If a series needs a `group_by` to be evaluated, then and only then it should carry that
    # `group_by`. This implies that index Series coming from `GroupBy.index`, do not carry that `group_by`.
    # Only the data Series that actually need the aggregation to happen do.
    #
    # Order is also tracked in `order_by`. It can either be None or a list of SortColumns. Ordering is mostly
    # kept throughout operations, but for example materialization resets the sort order.
    def __init__(
            self,
            engine: Engine,
            base_node: SqlModel[BachSqlModel],
            index: Dict[str, 'Series'],
            series: Dict[str, 'Series'],
            group_by: Optional['GroupBy'],
            order_by: List[SortColumn] = None
    ):
        """
        Instantiate a new DataFrame.
        There are utility class methods to easily create a DataFrame from existing data such as a
        table (:py:meth:`from_table`), an already instantiated sql-model (:py:meth:`from_model`), or a
        pandas dataframe (:py:meth:`from_pandas`).

        :param engine: db connection
        :param base_node: sql-model of a select statement that must contain all columns/expressions that
            are present in the series parameter.
        :param index: Dictionary mapping the name of each index-column to a Series object representing
            the column.
        :param series: Dictionary mapping the name of each data-column to a Series object representing
            the column.
        :param order_by: Optional list of sort-columns to order the DataFrame by
        """
        self._engine = engine
        self._base_node = base_node
        self._index = copy(index)
        self._data: Dict[str, Series] = {}
        self._group_by = group_by
        self._order_by = order_by if order_by is not None else []
        for key, value in series.items():
            if key != value.name:
                raise ValueError(f'Keys in `series` should match the name of series. '
                                 f'key: {key}, series.name: {value.name}')
            if not dict_name_series_equals(value.index, index):
                raise ValueError(f'Indices in `series` should match dataframe. '
                                 f'df: {value.index}, series.index: {index}')
            if value.group_by != group_by:
                raise ValueError(f'Group_by in `series` should match dataframe. '
                                 f'df: {value.group_by}, series.index: {group_by}')
            self._data[key] = value

        for value in index.values():
            if value.index != {}:
                raise ValueError('Index series can not have non-empty index property')
            if value.group_by:
                raise ValueError('Index series can not have a group_by')

        if group_by is not None and not dict_name_series_equals(group_by.index, index):
            raise ValueError('Index should match group_by index')

        if set(index.keys()) & set(series.keys()):
            raise ValueError(f"The names of the index series and data series should not intersect. "
                             f"Index series: {sorted(index.keys())} data series: {sorted(series.keys())}")

    @property
    def engine(self):
        """
        INTERNAL: Get the current engine
        """
        return self._engine

    @property
    def base_node(self) -> SqlModel[BachSqlModel]:
        """
        INTERNAL: Get the current base node
        """
        return self._base_node

    @property
    def index(self) -> Dict[str, 'Series']:
        """
        Get the index dictionary `{name: Series}`
        """
        return copy(self._index)

    @property
    def data(self) -> Dict[str, 'Series']:
        """
        Get the data dictionary `{name: Series}`
        """
        return copy(self._data)

    @property
    def order_by(self) -> List[SortColumn]:
        """
        Get the current sort order, if any.
        """
        return copy(self._order_by)

    @property
    def all_series(self) -> Dict[str, 'Series']:
        """
        Get all index and data Series in a dictionary `{name: Series}`
        """
        return {**self.index, **self.data}

    @property
    def index_columns(self) -> List[str]:
        """
        Get all the index columns' names in a List
        """
        return list(self.index.keys())

    @property
    def data_columns(self) -> List[str]:
        """
        Get all the data Series' names in a List
        """
        return list(self.data.keys())

    @property
    def index_dtypes(self) -> Dict[str, str]:
        """
        Get the index Series' dtypes in a dictionary `{name: dtype}`
        """
        return {column: data.dtype for column, data in self.index.items()}

    @property
    def dtypes(self) -> Dict[str, str]:
        """
        Get the data Series' dtypes in a dictionary `{name: dtype}`
        """
        return {column: data.dtype for column, data in self.data.items()}

    @property
    def group_by(self) -> Optional['GroupBy']:
        """
        Get this DataFrame's grouping, if any.

        If `group_by` is not None, the DataFrame can be used to perform aggregations on.
        """
        return copy(self._group_by)

    @property
    def is_materialized(self) -> bool:
        """
        Return true if this DataFrame is in a materialized state, i.e. all information about the
        DataFrame's values is encoded in self.base_node.

        A DataFrame that's freshly constructed with :py:meth:`from_table`,
        :py:meth:`from_model`, or :py:meth:`from_pandas` will be in a materialized state. Operations on such
        a DataFrame will change it to be not materialized. Calling :py:meth:`materialize` on a
        non-materialized DataFrame will return a new DataFrame that is materialized.

        TODO: a known problem is that DataFrames with 'json' columns are never in a materialized state, and
         cannot be materialized with materialize()

        :returns: True if this DataFrame is in a materialized state, False otherwise
        """
        if self.group_by or self.order_by:
            return False
        for name, series in self.all_series.items():
            if series.expression != Expression.column_reference(name):
                return False
        # TODO BUG: if self.series contains less columns than the self.base_node gives then this will return
        #  true even though the result of evaluating the base_node and of get_current_node() is different
        return True

    def __eq__(self, other: Any) -> bool:
        if not isinstance(other, DataFrame):
            return False
        # We cannot just compare the data and index properties, because the Series objects have
        # overridden the __eq__ function in a way that makes normal comparisons not useful. We have to use
        # equals() instead
        return \
            dict_name_series_equals(self.index, other.index) and \
            dict_name_series_equals(self.data, other.data) and \
            self.engine == other.engine and \
            self.base_node == other.base_node and \
            self._group_by == other._group_by and \
            self._order_by == other._order_by

    @classmethod
    def _get_dtypes(cls, engine: Engine, node: SqlModel[BachSqlModel]) -> Dict[str, str]:
        new_node = BachSqlModel(sql='select * from {{previous}} limit 0')(previous=node)
        select_statement = to_sql(new_node)
        sql = f"""
            create temporary table tmp_table_name on commit drop as
            ({select_statement});
            select column_name, data_type
            from information_schema.columns
            where table_name = 'tmp_table_name'
            order by ordinal_position;
        """
        with engine.connect() as conn:
            sql = escape_parameter_characters(conn, sql)
            res = conn.execute(sql)
        return {x[0]: get_dtype_from_db_dtype(x[1]) for x in res.fetchall()}

    @classmethod
    def from_table(cls, engine: Engine, table_name: str, index: List[str]) -> 'DataFrame':
        """
        Instantiate a new DataFrame based on the content of an existing table in the database.

        This will create and remove a temporary table to asses meta data for the setting the correct dtypes.

        :param engine: an sqlalchemy engine for the database.
        :param table_name: the table name that contains the data to instantiate as DataFrame.
        :param index: list of column names that make up the index. At least one column needs to be
            selected for the index.
        :returns: A DataFrame based on a sql table.

        .. note::
            In order to create this temporary table the source data is queried.
        """
        # todo: why is an index mandatory if you can reset it later?
        # todo: don't create a temporary table, the real table (and its meta data) already exists
        model = BachSqlModel(sql=f'SELECT * FROM {table_name}').instantiate()
        return cls._from_node(engine, model, index)

    @classmethod
    def from_model(cls, engine: Engine, model: SqlModel, index: List[str]) -> 'DataFrame':
        """
        Instantiate a new DataFrame based on the result of the query defined in `model`.

        This will create and remove a temporary table to asses meta data for the setting the correct dtypes.
        In order to create this temporary table the query in `model` executed.

        :param engine: an sqlalchemy engine for the database.
        :param model: an SqlModel that specifies the queries to instantiate as DataFrame.
        :param index: list of column names that make up the index. At least one column needs to be
            selected for the index.
        :returns: A DataFrame based on an SqlModel
        """
        # Wrap the model in a simple select, so we know for sure that the top-level model has no unexpected
        # select expressions, where clauses, or limits
        wrapped_model = BachSqlModel(sql='SELECT * FROM {{model}}')(model=model)
        return cls._from_node(engine, wrapped_model, index)

    @classmethod
    def _from_node(cls, engine, model: SqlModel[BachSqlModel], index: List[str]) -> 'DataFrame':
        dtypes = cls._get_dtypes(engine, model)

        index_dtypes = {k: dtypes[k] for k in index}
        series_dtypes = {k: dtypes[k] for k in dtypes.keys() if k not in index}

        return cls.get_instance(
            engine=engine,
            base_node=model,
            index_dtypes=index_dtypes,
            dtypes=series_dtypes,
            group_by=None,
            order_by=[]
        )

    @classmethod
    def from_pandas(
            cls,
            engine: Engine,
            df: pandas.DataFrame,
            convert_objects: bool,
            name: str = 'loaded_data',
            materialization: str = 'cte',
            if_exists: str = 'fail'
    ) -> 'DataFrame':
        """
        Instantiate a new DataFrame based on the content of a Pandas DataFrame.

        The index of the Pandas DataFrame is set to the index of the DataFrame. Only single level index is
        supported. Supported dtypes are 'int64', 'float64', 'string', 'datetime64[ns]', 'bool'. The 'object'
        dtype is supported if the column contains string values and convert_objects is set to True.

        How the data is loaded depends on the chosen materialization:

        1. 'table': This will first write the data to a database table using pandas
           :py:meth:`pandas.DataFrame.to_sql` method.
        2. 'cte': The data will be represented using a common table expression of the form
           ``select * from values`` in future queries.

        The 'table' method requires database write access. The 'cte' method is side-effect free and doesn't
        interact with the database at all. However the 'cte' method is only suitable for small quantities
        of data. For anything over a dozen kilobytes of data it is recommended to store the data in a table
        in the database first (e.g. by specifying 'table').

        There are some small differences between how the different materializations handle NaN values. e.g.
        'cte' does not support those for non-numeric columns, whereas 'table' converts them to 'NULL'.

        :param engine: an sqlalchemy engine for the database.
        :param df: Pandas DataFrame to instantiate as DataFrame.
        :param convert_objects: If True, columns of type 'object' are converted to 'string' using the
            :py:meth:`pandas.DataFrame.convert_dtypes` method where possible.
        :param name:
            * For 'table' materialization: name of the table that Pandas will write the data to.
            * For 'cte' materialization: name of the node in the underlying SqlModel graph.
        :param materialization: {'cte', 'table'}. How to materialize the data.
        :param if_exists: {'fail', 'replace', 'append'}. Only applies to `materialization='table'`
            How to behave if the table already exists:

            * fail: Raise a ValueError.
            * replace: Drop the table before inserting new values.
            * append: Insert new values to the existing table.
        :returns: A DataFrame based on a pandas DataFrame

        .. warning::
            This method is only suited for small quantities of data.
        """
        # todo link to pandas does not link
        # todo materialzation is 'cte' by default, add warning for large dataframe?
        from bach.from_pandas import from_pandas
        return from_pandas(
            engine=engine,
            df=df,
            convert_objects=convert_objects,
            materialization=materialization,
            name=name,
            if_exists=if_exists
        )

    @classmethod
    def get_instance(
            cls,
            engine,
            base_node: SqlModel[BachSqlModel],
            index_dtypes: Dict[str, str],
            dtypes: Dict[str, str],
            group_by: Optional['GroupBy'],
            order_by: List[SortColumn] = None,
    ) -> 'DataFrame':
        """
        INTERNAL: Get an instance with the right series instantiated based on the dtypes array.

        This assumes that base_node has a column for all names in index_dtypes and dtypes.
        If single_value is True, SingleValueExpression is used as the class for the series expressions
        """
        index: Dict[str, Series] = {}
        for key, value in index_dtypes.items():
            index_type = get_series_type_from_dtype(value)
            index[key] = index_type(
                engine=engine,
                base_node=base_node,
                index={},  # Empty index for index series
                name=key,
                expression=Expression.column_reference(key),
                group_by=group_by
            )
        series: Dict[str, Series] = {}
        for key, value in dtypes.items():
            series_type = get_series_type_from_dtype(value)
            series[key] = series_type(
                engine=engine,
                base_node=base_node,
                index=index,
                name=key,
                expression=Expression.column_reference(key),
                group_by=group_by
            )
        return cls(
            engine=engine,
            base_node=base_node,
            index=index,
            series=series,
            group_by=group_by,
            order_by=order_by
        )

    def copy_override(
            self,
            engine: Engine = None,
            base_node: SqlModel[BachSqlModel] = None,
            index: Dict[str, 'Series'] = None,
            series: Dict[str, 'Series'] = None,
            group_by: List[Union['GroupBy', None]] = None,  # List so [None] != None
            order_by: List[SortColumn] = None,
            index_dtypes: Dict[str, str] = None,
            series_dtypes: Dict[str, str] = None,
            single_value: bool = False,
            **kwargs
    ) -> 'DataFrame':
        """
        INTERNAL

        Create a copy of self, with the given arguments overridden

        Big fat warning: group_by can legally be None, but if you want to set that,
        set the param in a list: [None], or [someitem]. If you set None, it will be left alone.

        There are three special parameters: index_dtypes, series_dtypes and single_value. These are used to
        create new index and data series iff index and/or series are not given. `single_value` determines
        whether the Expressions for those newly created series should be SingleValueExpressions or not.
        All other arguments are passed through to `__init__`, filled with current instance values if None is
        given in the parameters.
        """

        if index_dtypes and index:
            raise ValueError("Can not set both index and index_dtypes")

        if series_dtypes and series:
            raise ValueError("Can not set both series and series_dtypes")

        args = {
            'engine': engine if engine is not None else self.engine,
            'base_node': base_node if base_node is not None else self._base_node,
            'index': index if index is not None else self._index,
            'series': series if series is not None else self._data,
            'group_by': self._group_by if group_by is None else group_by[0],
            'order_by': order_by if order_by is not None else self._order_by
        }

        expression_class = SingleValueExpression if single_value else Expression

        if index_dtypes:
            new_index: Dict[str, Series] = {}
            for key, value in index_dtypes.items():
                index_type = get_series_type_from_dtype(value)
                new_index[key] = index_type(
                    engine=args['engine'], base_node=args['base_node'],
                    index={},  # Empty index for index series
                    name=key, expression=expression_class.column_reference(key),
                    group_by=args['group_by']
                )
            args['index'] = new_index

        if series_dtypes:
            new_series: Dict[str, Series] = {}
            for key, value in series_dtypes.items():
                series_type = get_series_type_from_dtype(value)
                new_series[key] = series_type(
                    engine=args['engine'], base_node=args['base_node'],
                    index=args['index'],
                    name=key, expression=expression_class.column_reference(key),
                    group_by=args['group_by']
                )
                args['series'] = new_series

        return self.__class__(**args, **kwargs)

    def copy_override_base_node(self, base_node: SqlModel) -> 'DataFrame':
        """
        INTERNAL

        Create a copy of self, with the base_node overridden in both the returned DataFrame and the Series
        that are part of that DataFrame.

        This is different from :py:meth:`copy_override()`, which when provided with a new base_node only
        overrides the base_node of the DataFrame and not of the Series that make up the DataFrame.
        """
        new_index = {}
        new_data = {}
        for name, index in self.index.items():
            new_index[name] = index.copy_override(base_node=base_node)
        for name, series in self.data.items():
            new_data[name] = series.copy_override(index=new_index, base_node=base_node)
        return self.copy_override(
            base_node=base_node,
            index=new_index,
            series=new_data
        )

    def copy(self, detach_base_node=False) -> 'DataFrame':
        """
        Return a copy of this DataFrame.

        As this dataframe only represents data in the backing SQL store, and does not contain any data,
        this is a metadata copy only, no actual data is duplicated and changes to the underlying data
        will represented in both copy and original.

        Changes to data, index, sorting, grouping etc. on the copy will not affect the original. However
        changes to the base_node in either the original dataframe or the copy are shared with the other
        dataframe, unless detach_base_node is set.

        If you want to create a snapshot of the data, have a look at :py:meth:`get_sample()`

        :params detach_base_node: create a deepcopy of the base_node
        :returns: a copy of the dataframe
        """
        if not detach_base_node:
            return self.copy_override()
        return self.copy_override_base_node(base_node=deepcopy(self.base_node))
<<<<<<< HEAD

    def set_savepoint(
            self,
            save_points: Savepoints,
            name: str,
            materialization: Materialization = Materialization.QUERY,
            execute_now: bool = False
    ):
        """

        """
        if self.is_materialized \
                and self.base_node.materialization != Materialization.CTE \
                and self.base_node.materialization_name is not None:
            raise ValueError(f'DataFrame is already saved as savepoint {self.base_node.materialization_name}')

        if not self.is_materialized:
            self.materialize(
                node_name='savepoint',
                inplace=True,
                limit=None,
            )
        # TODO: check that name doesn't conflict with earlier savepoints in the graph
        self.base_node.set_materialization(materialization)
        self.base_node.set_materialization_name(name)

        save_points.add_df(self)
        if materialization.modifies_db:
            save_points.execute(self.engine, name)
        return self
=======
>>>>>>> 9913f6a5

    def materialize(self, node_name='manual_materialize', inplace=False, limit: Any = None) -> 'DataFrame':
        """
        Create a copy of this DataFrame with as base_node the current DataFrame's state.

        This effectively adds a node to the underlying SqlModel graph. Generally adding nodes increases
        the size of the generated SQL query. But this can be useful if the current DataFrame contains
        expressions that you want to evaluate before further expressions are build on top of them. This might
        make sense for very large expressions, or for non-deterministic expressions (e.g. see
        :py:meth:`SeriesUuid.sql_gen_random_uuid`).

        TODO: a known problem is that DataFrames with 'json' columns cannot be fully materialized.

        :param node_name: The name of the node that's going to be created
        :param inplace: Perform operation on self if ``inplace=True``, or create a copy.
        :param limit: The limit (slice, int) to apply.
        :returns: DataFrame with the current DataFrame's state as base_node

        .. note::
            Calling materialize() resets the order of the dataframe. Call :py:meth:`sort_values()` again on
            the result if order is important.
        """
        index_dtypes = {k: v.dtype for k, v in self._index.items()}
        series_dtypes = {k: v.dtype for k, v in self._data.items()}
        node = self.get_current_node(name=node_name, limit=limit)

        df = self.get_instance(
            engine=self.engine,
            base_node=node,
            index_dtypes=index_dtypes,
            dtypes=series_dtypes,
            group_by=None,
            order_by=[]
        )

        if not inplace:
            return df
        self._engine = df.engine
        self._base_node = df.base_node
        self._index = df.index
        self._data = df.data
        self._group_by = df.group_by
        self._order_by = df.order_by
        return self

    def get_sample(self,
                   table_name: str,
                   filter: 'SeriesBoolean' = None,
                   sample_percentage: int = None,
                   overwrite: bool = False,
                   seed: int = None) -> 'DataFrame':
        """
        Returns a DataFrame whose data is a sample of the current DataFrame object.

        For the sample Dataframe to be created, all data is queried once and a persistent table is created to
        store the sample data used for the sampled DataFrame.

        Use :py:meth:`get_unsampled` to switch back to the unsampled data later on. This returns a new
        DataFrame with all operations that have been done on the sample, applied to that DataFrame.

        This function requires the DataFrame to be in a materialized state (see :py:attr:`is_materialized`),
        otherwise an exception is raised.

        :param table_name: the name of the underlying sql table that stores the sampled data.
        :param filter: a filter to apply to the dataframe before creating the sample. If a filter is applied,
            sample_percentage is ignored and thus the bernoulli sample creation is skipped.
        :param sample_percentage: the approximate size of the sample as a proportion of all rows.
            Between 0-100.
        :param overwrite: if True, the sample data is written to table_name, even if that table already
            exists.
        :param seed: optional seed number used to generate the sample.
        :returns: a sampled DataFrame of the current DataFrame.

        .. note::
            All data in the DataFrame to be sampled is queried to create the sample.
        """
        # todo if_exists and overwrite are two different syntax for the same thing. should we align?
        from bach.sample import get_sample
        return get_sample(
            df=self,
            table_name=table_name,
            filter=filter,
            sample_percentage=sample_percentage,
            overwrite=overwrite,
            seed=seed
        )

    def get_unsampled(self) -> 'DataFrame':
        """
        Return a copy of the current sampled DataFrame, that undoes calling :py:meth:`get_sample` earlier.

        All other operations that have been done on the sample DataFrame will be applied on the DataFrame
        that is returned. This does not remove the table that was written to the database by
        :py:meth:`get_sample`, the new DataFrame just does not query that table anymore.

        Will raise an error if the current DataFrame is not sample data of another DataFrame, i.e.
        :py:meth:`get_sample` has not been called.

        :returns: an unsampled copy of the current sampled DataFrame.
        """
        from bach.sample import get_unsampled
        return get_unsampled(df=self)

    def __getitem__(self,
                    key: Union[str, List[str], Set[str], slice, 'SeriesBoolean']) -> DataFrameOrSeries:
        """
        For usage see general introduction DataFrame class.
        """
        from bach.series import SeriesBoolean

        if isinstance(key, str):
            return self.data[key]
        if isinstance(key, (set, list)):
            key_set = set(key)
            if not key_set.issubset(set(self.data_columns)):
                raise KeyError(f"Keys {key_set.difference(set(self.data_columns))} not in data_columns")
            selected_data = {key: data for key, data in self.data.items() if key in key_set}

            return self.copy_override(series=selected_data)

        if isinstance(key, (SeriesBoolean, slice, int)):
            if isinstance(key, int):
                raise NotImplementedError("index key lookups not supported, use slices instead.")
            if isinstance(key, slice):
                node = self.get_current_node(name='getitem_slice', limit=key)
                single_value = (
                    # This is our best guess, there can always be zero results, but at least we tried.
                    # Negative slices are not supported, Exceptions was raised in get_current_node()
                    (key.stop is not None and key.start is None and key.stop == 1)
                    or
                    (key.start is not None and key.stop is not None and (key.stop - key.start) == 1)
                )
            else:
                single_value = False  # there is no way for us to know. User has to slice the result first

                if key.base_node != self.base_node:
                    raise ValueError('Cannot apply Boolean series with a different base_node to DataFrame. '
                                     'Hint: make sure the Boolean series is derived from this DataFrame and '
                                     'that is has the same group by or use df.merge(series) to merge the '
                                     'series with the df first, and then create a new Boolean series on the '
                                     'resulting merged data.')

                # window functions do not have group_by set, but they can't be used without materialization
                if key.expression.has_windowed_aggregate_function:
                    raise ValueError('Cannot apply a Boolean series containing a window function to '
                                     'DataFrame. Hint: materialize() the DataFrame before creating the '
                                     'Boolean series')

                # If the key has no group_by but the df has, this is a filter before aggregation. This is
                # supported but it can change the aggregated results.
                # (A common case is a filter on the columns in the group_by e.g. the index of this df.)
                # We might come back to this when we keep conditions (where/having) as state.

                # We don't support using aggregated series to filter on a non-aggregated df though:
                if key.group_by and not self._group_by:
                    raise ValueError('Can not apply aggregated BooleanSeries to a non-grouped df.'
                                     'Please merge() the selector df with this df first.')

                # If a group_by is set on both, they have to match.
                if key.group_by and key.group_by != self._group_by:
                    raise ValueError('Can not apply aggregated BooleanSeries with non matching group_by.'
                                     'Please merge() the selector df with thisdf first.')

                if key.group_by is not None and key.expression.has_aggregate_function:
                    # Create a having-condition if the key is aggregated
                    node = self.get_current_node(
                        name='getitem_having_boolean',
                        having_clause=Expression.construct("having {}", key.expression))
                else:
                    # A normal where-condition will do
                    node = self.get_current_node(
                        name='getitem_where_boolean',
                        where_clause=Expression.construct("where {}", key.expression))

            return self.copy_override(
                base_node=node,
                group_by=[None],
                index_dtypes={name: series.dtype for name, series in self.index.items()},
                series_dtypes={name: series.dtype for name, series in self.data.items()},
                single_value=single_value
            )
        raise NotImplementedError(f"Only str, (set|list)[str], slice or SeriesBoolean are supported, "
                                  f"but got {type(key)}")

    def __getattr__(self, attr):
        """
        After regular attribute access, try looking up the name. This allows simpler access to columns for
        interactive use.
        """
        return self._data[attr]

    def __setitem__(self,
                    key: Union[str, List[str]],
                    value: Union['Series', int, str, float, UUID]):
        """
        For usage see general introduction DataFrame class.
        """
        # TODO: all types from types.TypeRegistry are supported.
        from bach.series import Series, const_to_series
        if isinstance(key, str):
            if key in self.index:
                # Cannot set an index column, and cannot have a column name both in self.index and self.data
                raise ValueError(f'Column name "{key}" already exists as index.')
            if not isinstance(value, Series):
                series = const_to_series(base=self, value=value, name=key)
                self._data[key] = series
            else:
                if value.base_node == self.base_node and self._group_by == value.group_by:
                    self._data[key] = value.copy_override(name=key, index=self._index)
                elif value.expression.is_constant:
                    self._data[key] = value.copy_override(name=key, index=self._index,
                                                          group_by=[self._group_by])
                elif value.expression.is_independent_subquery:
                    self._data[key] = value.copy_override(name=key, index=self._index,
                                                          group_by=[self._group_by])
                elif value.expression.is_single_value:
                    self._data[key] = Series.as_independent_subquery(value).copy_override(
                        name=key, index=self._index, group_by=[self._group_by])
                else:
                    if value.group_by != self._group_by:
                        raise ValueError(f'GroupBy of assigned value does not match DataFrame and the '
                                         f'given series was not single value or an independent subquery. '
                                         f'GroupBy Value: {value.group_by}, df: {self._group_by}')
                    elif value.base_node != self.base_node:
                        raise ValueError('Base node of assigned value does not match DataFrame and the '
                                         'given series was not single value or an independent subquery.')
                    else:
                        raise NotImplementedError('Incompatible series can not be added to the dataframe.')

        elif isinstance(key, list):
            if len(key) == 0:
                return
            if len(key) == 1:
                return self.__setitem__(key[0], value)
            # len(key) > 1
            if not isinstance(value, DataFrame):
                raise ValueError(f'Assigned value should be a bach.DateFrame, provided: {type(value)}')
            if len(value.data_columns) != len(key):
                raise ValueError(f'Number of columns in key and value should match. '
                                 f'Key: {len(key)}, value: {len(value.data_columns)}')
            series_list = [value.data[col_name] for col_name in value.data_columns]
            for i, sub_key in enumerate(key):
                self.__setitem__(sub_key, series_list[i])
        else:
            raise ValueError(f'Key should be either a string or a list of strings, value: {key}')

    def rename(self, mapper: Union[Dict[str, str], Callable[[str], str]] = None,
               index: Union[Dict[str, str], Callable[[str], str]] = None,
               columns: Union[Dict[str, str], Callable[[str], str]] = None,
               axis: int = 0,
               inplace: bool = False,
               level: int = None,
               errors: str = 'ignore') -> Optional['DataFrame']:
        """
        Rename columns.

        The interface is similar to Panda's :py:meth:`pandas.DataFrame.rename`. However we don't support
        renaming indexes, so recommended usage is ``rename(columns=...)``.

        :param mapper: dict to apply to that axis' values. Use mapper and axis to specify the axis to target
            with mapper. Currently mapper is only supported with ``axis=1``, which is similar to using
            columns.
        :param index: not supported.
        :param columns: dict str:str to rename columns, or a function that takes column names as an argument
            and returns the new one. The new column names must not clash with other column names in either
            `self.`:py:attr:`data` or `self.`:py:attr:`index`, after renaming is complete.
        :param axis: ``axis=1`` is supported, rest is not.
        :param inplace: update the current DataFrame or return a new DataFrame.
        :param level: not supported
        :param errors: Either 'ignore' or 'raise'. When set to 'ignore' KeyErrors about non-existing
            column names in `columns` or `mapper` are ignored. Errors thrown in the mapper function or
            about invalid target column names are not suppressed.
        :returns: DataFrame with the renamed axis labels or None if ``inplace=True``.

        .. note::
            The copy parameter is not supported since it makes very little sense for db backed series.
        """
        # todo should we support arguments of unsupported functionality?
        # todo note is not visible in docstring do we want that?
        if level is not None or \
                index is not None or \
                (mapper is not None and axis == 0):
            raise NotImplementedError("index renames not supported")

        if mapper is not None:
            columns = mapper

        if inplace:
            df = self
        else:
            df = self.copy_override()

        if callable(columns):
            columns = {source: columns(source) for source in df.data_columns}

        if not isinstance(columns, dict):
            raise TypeError(f'unsupported argument type for columns or mappers: {type(columns)}')

        non_existing_columns = set(columns.keys()) - set(df.data.keys())
        if errors == 'raise' and non_existing_columns:
            raise KeyError(f'No such column(s): {non_existing_columns}')

        from bach.series import Series
        new_data: Dict[str, 'Series'] = {}
        for column_name in df.data_columns:
            new_name = columns.get(column_name, column_name)
            if new_name in df.index or new_name in new_data:
                # This error doesn't happen in Pandas, as Pandas allows duplicate column names, but we don't.
                raise ValueError(f'Cannot set {column_name} as {new_name}. New column name already exists.')
            series = df.data[column_name]
            if new_name != series.name:
                series = series.copy_override(name=new_name)
            new_data[new_name] = series
        df._data = new_data
        return None if inplace else df

    def reset_index(self, drop: bool = False, inplace: bool = False) -> Optional['DataFrame']:
        """
        Drops the current index.

        With reset_index, all indexes are removed from the DataFrame, so that the DataFrame does not have any
        index Series. A new index can be set with :py:meth:`set_index`.

        :param drop: if True, the dropped index is added to the data columns of the DataFrame. If False it
            is removed.
        :param inplace: update the current DataFrame or return a new DataFrame.
        :returns: DataFrame with the index dropped or None if ``inplace=True``.
        """
        df = self if inplace else self.copy_override()
        if self._group_by:
            # materialize, but raise if inplace is required.
            df = df.materialize(node_name='reset_index', inplace=inplace)

        series = df._data if drop else df.all_series
        df._data = {n: s.copy_override(index={}) for n, s in series.items()}
        df._index = {}
        return None if inplace else df

    def set_index(self, keys: Union[str, 'Series', List[Union[str, 'Series']]],
                  append: bool = False, drop: bool = True, inplace: bool = False) -> Optional['DataFrame']:
        """
        Set this dataframe's index to the the index given in keys

        :param keys: the keys of the new index. Can be a column name str, a Series, or a list of those. If
            Series are passed, they should have the same base node as the DataFrame they are set on.
        :param append: whether to append to the existing index or replace.
        :param drop: delete columns to be used as the new index.
        :param inplace: update the current DataFrame or return a new DataFrame. This is not always supported
            and will raise if it is not.
        :returns: a DataFrame with the new index or None if ``inplace=True``.
        """
        from bach.series import Series

        df = self if inplace else self.copy_override()
        if self._group_by:
            df = df.materialize(node_name='groupby_setindex', inplace=inplace)

        # build the new index, appending if necessary
        new_index = {} if not append else copy(df._index)
        for k in (keys if isinstance(keys, list) else [keys]):
            idx_series: Series
            if isinstance(k, Series):
                if k.base_node != df.base_node or k.group_by != df.group_by:
                    raise ValueError('index series should have same base_node and group_by as df')
                idx_series = k
            else:
                if k not in df.all_series:
                    raise ValueError(f'series \'{k}\' not found')
                idx_series = df.all_series[k]

            new_index[idx_series.name] = idx_series.copy_override(index={})

            if not drop and idx_series.name not in df._index and idx_series.name in df._data:
                raise ValueError('When adding existing series to the index, drop must be True'
                                 ' because duplicate column names are not supported.')

        new_series = {n: s.copy_override(index=new_index) for n, s in df._data.items()
                      if n not in new_index}

        df._index = new_index
        df._data = new_series
        return None if inplace else df

    def __delitem__(self, key: str):
        """
        Deletes columns from the DataFrame.
        """
        if isinstance(key, str):
            del (self._data[key])
            return
        else:
            raise TypeError(f'Unsupported type {type(key)}')

    def drop(self,
             labels: List[str] = None,
             index: List[str] = None,
             columns: List[str] = None,
             level: int = None,
             inplace: bool = False,
             errors: str = 'raise') -> Optional['DataFrame']:
        """
        Drop columns from the DataFrame

        :param labels: not supported
        :param index: not supported
        :param columns: the list of columns to drop.
        :param level: not supported
        :param inplace: update the current DataFrame or return a new DataFrame.
        :param errors: 'raise' or 'ignore' missing key errors.
        :returns: DataFrame without the removed columns or None if ``inplace=True``.

        """
        if labels or index is not None:
            # TODO we could do this using a boolean __series__
            raise NotImplementedError('dropping labels from index not supported.')

        if level is not None:
            raise NotImplementedError('dropping index levels not supported.')

        if columns is None:
            raise ValueError("columns needs to be a list of strings.")

        if inplace:
            df = self
        else:
            df = self.copy_override()

        try:
            for key in columns:
                del (df[key])
        except Exception as e:
            if errors == "raise":
                raise e

        return None if inplace else df

    def astype(self, dtype: Union[str, Dict[str, str]]) -> 'DataFrame':
        """
        Cast all or some of the data columns to a certain dtype.

        Only data columns can be cast, index columns cannot be cast.

        This does not modify the current DataFrame, instead it returns a new DataFrame.

        :param dtype: either:

            * A single str, in which case all data columns are cast to this dtype.
            * A dictionary mapping column labels to dtype.
        :returns: New DataFrame with the specified column(s) cast to the specified dtype
        """
        # Check and/or convert parameters
        if not isinstance(dtype, dict):
            dtype = {column: dtype for column in self.data_columns}
        not_existing_columns = set(dtype.keys()) - set(self.data_columns)
        if not_existing_columns:
            raise ValueError(f'Specified columns do not exist: {not_existing_columns}')

        # Construct new dataframe with converted columns
        new_data = {}
        for column, series in self.data.items():
            new_dtype = dtype.get(column)
            if new_dtype:
                new_data[column] = series.astype(dtype=new_dtype)
            else:
                new_data[column] = series

        return self.copy_override(series=new_data)

    # Some typing help required here.
    _GroupBySingleType = Union[str, 'Series']
    # TODO exclude from docs

    def _partition_by_series(self,
                             by: Union[_GroupBySingleType,
                                       Union[List[_GroupBySingleType], Tuple[_GroupBySingleType, ...]],
                                       None]) -> List['Series']:
        """
        Helper method to check and compile a partitioning list
        """
        from bach.series import Series
        group_by_columns: List['Series'] = []
        if isinstance(by, str):
            group_by_columns.append(self.all_series[by])
        elif isinstance(by, Series):
            group_by_columns.append(by)
        elif isinstance(by, list):
            for by_item in by:
                if isinstance(by_item, str):
                    group_by_columns.append(self.all_series[by_item])
                if isinstance(by_item, Series):
                    group_by_columns.append(by_item)
        elif by is None:
            pass
        else:
            raise ValueError(f'Value of "by" should be either None, a string, or a Series.')

        return group_by_columns

    @classmethod
    def _groupby_to_frame(cls, df: 'DataFrame', group_by: 'GroupBy'):
        """
        Given a group_by, and a df create a new DataFrame that has all the right stuff set.
        It will not materialize, just prepared for more operations
        """
        # update the series to also contain our group_by and group_by index
        # (behold ugly syntax on group_by=[]. See Series.copy_override() docs for explanation)
        new_series = {s.name: s.copy_override(group_by=[group_by], index=group_by.index)
                      for n, s in df.all_series.items() if n not in group_by.index.keys()}
        return df.copy_override(
            engine=df.engine,
            base_node=df.base_node,
            index=group_by.index,
            series=new_series,
            group_by=[group_by])

    def groupby(
            self,
            by: Union[_GroupBySingleType,  # single series group_by
                      # for GroupingSets
                      Tuple[Union[_GroupBySingleType, Tuple[_GroupBySingleType, ...]], ...],
                      List[Union[_GroupBySingleType,  # multi series
                                 List[_GroupBySingleType],  # for grouping lists
                                 Tuple[_GroupBySingleType, ...]]],  # for grouping lists
                      None] = None) -> 'DataFrame':
        """
        Group by any of the series currently in this DataDrame, both from index as well as data.

        :param by: The series to group by. Supported are:

            * a string containing a columnn name.
            * a series.
            * a list of strings or series. A normal group by will be created.
            * a list of (strings, series, lists). In this case a grouping list is created.
            * a tuple of (strings, series, lists). In this case a grouping set is created.
        :returns: a new DataFrame object with the :py:attr:`group_by` attribute set.

        .. note::
            If the dataframe is already grouped, we'll create a grouping list from the initial
            grouping combined with this one.
        """
        # todo the grouping set / list relevant?
        # todo format bullet points: text does not start on same line as parameter
        from bach.partitioning import GroupBy, GroupingList, GroupingSet

        df = self
        if self._group_by:
            # We need to materialize this node first, we can't stack aggregations (yet)
            df = self.materialize(node_name='nested_groupby')

        group_by: GroupBy
        if isinstance(by, tuple):
            # by is a list containing at least one other list. We're creating a grouping set
            # aka "Yo dawg, I heard you like GroupBys, ..."
            group_by = GroupingSet(
                [GroupBy(group_by_columns=df._partition_by_series(b)) for b in by]
            )
        elif isinstance(by, list) and len([b for b in by if isinstance(b, (tuple, list))]) > 0:
            group_by = GroupingList(
                [GroupBy(group_by_columns=df._partition_by_series(b)) for b in by])
        else:
            by_mypy = cast(Union[str, 'Series',
                                 List[DataFrame._GroupBySingleType], None], by)
            group_by = GroupBy(group_by_columns=df._partition_by_series(by_mypy))

        return DataFrame._groupby_to_frame(df, group_by)

    def window(self, **frame_args) -> 'DataFrame':
        """
        Create a window on the current dataframe grouping and its sorting.

        .. warning::
            This is an expert method. Use :py:meth:`rolling` or :py:meth:`expanding` if possible.

        see :py:class:`bach.partitioning.Window` for parameters.
        """
        # TODO Better argument typing, needs fancy import logic
        from bach.partitioning import Window
        index = list(self._group_by.index.values()) if self._group_by else []
        group_by = Window(group_by_columns=index,
                          order_by=self._order_by,
                          **frame_args)
        return DataFrame._groupby_to_frame(self, group_by)

    def cube(self,
             by: Union[str, 'Series', List[Union[str, 'Series']], None],
             ) -> 'DataFrame':
        """
        Group by and cube over the column(s) `by`.

        :param by: the series to group by and cube. Can be a column or index name str, a Series or a list
            of any of those. If Series are passed, they should have the same base node as the DataFrame.
        :returns: a new DataFrame object with the :py:attr:`group_by` attribute set.
        """
        from bach.partitioning import Cube
        index = self._partition_by_series(by)
        group_by = Cube(group_by_columns=index)
        return DataFrame._groupby_to_frame(self, group_by)

    def rollup(self,
               by: Union[str, 'Series', List[Union[str, 'Series']], None],
               ) -> 'DataFrame':
        """
        Group by and roll up over the column(s) `by`, replacing any current grouping.

        :param by: the series to group by and roll up. Can be a column or index name str, a Series or a list
            of any of those. If Series are passed, they should have the same base node as the DataFrame.
        :returns: a new DataFrame object with the :py:attr:`group_by` attribute set.
        """
        # todo update tests?
        from bach.partitioning import Rollup
        index = self._partition_by_series(by)
        group_by = Rollup(group_by_columns=index)
        return DataFrame._groupby_to_frame(self, group_by)

    def rolling(self, window: int,
                min_periods: int = None,
                center: bool = False,
                closed: str = 'right') -> 'DataFrame':
        """
        A rolling window of size 'window', by default right aligned.

        To use grouping as well, first call :py:meth:`group_by` on this frame and call rolling on the result.

        :param window: the window size.
        :param min_periods: the min amount of rows included in the window before an actual value is returned.
        :param center: center the result, or align the result on the right.
        :param closed: make the interval closed on the ‘right’, ‘left’, ‘both’ or ‘neither’ endpoints.
            Defaults to ‘right’, and the rest is currently unsupported.
        :returns: a new DataFrame object with the :py:attr:`group_by` attribute set with a
            :py:class:`bach.partitioning.Window`.

        .. note::
            The `win_type`, `axis` and `method` parameters as supported by pandas, are currently not
            implemented.
        """
        from bach.partitioning import WindowFrameBoundary, WindowFrameMode, Window

        if min_periods is None:
            min_periods = window

        if min_periods > window:
            raise ValueError(f'min_periods {min_periods} must be <= window {window}')

        if closed != 'right':
            raise NotImplementedError("Only closed=right is supported")

        mode = WindowFrameMode.ROWS
        end_value: Optional[int]
        if center:
            end_value = (window - 1) // 2
        else:
            end_value = 0

        start_boundary = WindowFrameBoundary.PRECEDING
        start_value = (window - 1) - end_value

        if end_value == 0:
            end_boundary = WindowFrameBoundary.CURRENT_ROW
            end_value = None
        else:
            end_boundary = WindowFrameBoundary.FOLLOWING

        index = list(self._group_by.index.values()) if self._group_by else []
        group_by = Window(group_by_columns=index,
                          order_by=self._order_by,
                          mode=mode,
                          start_boundary=start_boundary, start_value=start_value,
                          end_boundary=end_boundary, end_value=end_value,
                          min_values=min_periods)
        return DataFrame._groupby_to_frame(self, group_by)

    def expanding(self,
                  min_periods: int = 1,
                  center: bool = False,
                  ) -> 'DataFrame':
        """
        Create an expanding window starting with the first row in the group, with at least `min_period`
        observations. The result will be right-aligned in the window.

        To use grouping as well, first call :py:meth:`group_by` on this frame and call rolling on the result.

        :param min_periods: the minimum amount of observations in the window before a value is reported.
        :param center: whether to center the result, currently not supported.
        """
        # TODO We could move the partitioning to GroupBy
        from bach.partitioning import WindowFrameBoundary, WindowFrameMode, \
            Window

        if center:
            # Will never be implemented probably, as it's also deprecated in pandas
            raise NotImplementedError("centering is not implemented.")

        mode = WindowFrameMode.ROWS
        start_boundary = WindowFrameBoundary.PRECEDING
        start_value = None
        end_boundary = WindowFrameBoundary.CURRENT_ROW
        end_value = None

        index = list(self._group_by.index.values()) if self._group_by else []
        group_by = Window(group_by_columns=index,
                          order_by=self._order_by,
                          mode=mode,
                          start_boundary=start_boundary, start_value=start_value,
                          end_boundary=end_boundary, end_value=end_value,
                          min_values=min_periods)

        return DataFrame._groupby_to_frame(self, group_by)

    def sort_values(
            self,
            by: Union[str, List[str]],
            ascending: Union[bool, List[bool]] = True
    ) -> 'DataFrame':
        """
        Create a new DataFrame with the specified sorting order.

        This does not modify the current DataFrame, instead it returns a new DataFrame.

        The sorting will remain in the returned DataFrame as long as no operations are performed on that
        frame that materially change the selected data. Operations that materially change the selected data
        are for example :py:meth:`groupby`, :py:meth:`merge`, :py:meth:`materialize`, and filtering out rows.
        Adding or removing a column does not materially change the selected data.

        :param by: column label or list of labels to sort by.
        :param ascending: Whether to sort ascending (True) or descending (False). If this is a list, then the
            `by` must also be a list and ``len(ascending) == len(by)``.
        :returns: a new DataFrame with the specified ordering.
        """
        if isinstance(by, str):
            by = [by]
        elif not isinstance(by, list) or not all(isinstance(by_item, str) for by_item in by):
            raise TypeError('by should be a str, or a list of str')
        if isinstance(ascending, bool):
            ascending = [ascending] * len(by)
        if len(by) != len(ascending):
            raise ValueError(f'Length of ascending ({len(ascending)}) != length of by ({len(by)})')
        missing = set(by) - set(self.all_series.keys())
        if len(missing) > 0:
            raise KeyError(f'Some series could not be found in current frame: {missing}')

        by_series_list = [self.all_series[by_name] for by_name in by]
        order_by = [SortColumn(expression=by_series.expression, asc=asc_item)
                    for by_series, asc_item in zip(by_series_list, ascending)]
        return self.copy_override(order_by=order_by)

    def to_pandas(self, limit: Union[int, slice] = None) -> pandas.DataFrame:
        """
        Run a SQL query representing the current state of this DataFrame against the database and return the
        resulting data as a Pandas DataFrame.

        :param limit: the limit to apply, either as a max amount of rows or a slice of the data.
        :returns: a pandas DataFrame.

        .. note::
            This function queries the database.
        """
        with self.engine.connect() as conn:
            sql = self.view_sql(limit=limit)
            dtype = {name: series.dtype_to_pandas for name, series in self.all_series.items()
                     if series.dtype_to_pandas is not None}

            # read_sql_query expects a parameterized query, so we need to escape the parameter characters
            sql = escape_parameter_characters(conn, sql)
            pandas_df = pandas.read_sql_query(sql, conn).astype(dtype)

            if len(self._index):
                return pandas_df.set_index(list(self._index.keys()))
            return pandas_df

    def head(self, n: int = 5) -> pandas.DataFrame:
        """
        Similar to :py:meth:`to_pandas` but only returns the first `n` rows.

        :param n: number of rows to query from database.
        :returns: a pandas DataFrame.

        .. note::
            This function queries the database.
        """
        return self.to_pandas(limit=n)

    @property
    def values(self):
        """
        Return a Numpy representation of the DataFrame akin :py:attr:`pandas.Dataframe.values`

        :returns: Returns the values of the DataFrame as numpy.ndarray.

        .. note::
            This function queries the database.
        """
        # todo function is not recommended by pandas, change?
        return self.to_pandas().values

    def _get_order_by_clause(self) -> Expression:
        """
        Get a properly formatted order by expression based on this df's order_by.
        Will return an empty Expression in case ordering is not requested.
        """
        if self._order_by:
            exprs = [sc.expression for sc in self._order_by]
            fmtstr = [f"{{}} {'asc' if sc.asc else 'desc'}" for sc in self._order_by]
            return Expression.construct(f'order by {", ".join(fmtstr)}', *exprs)
        else:
            return Expression.construct('')

    def get_current_node(self, name: str,
                         limit: Union[int, slice] = None,
                         where_clause: Expression = None,
                         having_clause: Expression = None) -> SqlModel[BachSqlModel]:
        """
        INTERNAL: Translate the current state of this DataFrame into a SqlModel.

        :param name: The name of the new node
        :param limit: The limit to use
        :param where_clause: The where-clause to apply, if any
        :param having_clause: The having-clause to apply in case group_by is set, if any
        :returns: SQL query as a SqlModel that represents the current state of this DataFrame.
        """

        if isinstance(limit, int):
            limit = slice(0, limit)

        limit_str = 'limit all'
        if limit is not None:
            if limit.step is not None:
                raise NotImplementedError("Step size not supported in slice")
            if (limit.start is not None and limit.start < 0) or \
                    (limit.stop is not None and limit.stop < 0):
                raise NotImplementedError("Negative start or stop not supported in slice")

            if limit.start is not None:
                if limit.stop is not None:
                    if limit.stop <= limit.start:
                        raise ValueError('limit.stop <= limit.start')
                    limit_str = f'limit {limit.stop - limit.start} offset {limit.start}'
                else:
                    limit_str = f'limit all offset {limit.start}'
            else:
                if limit.stop is not None:
                    limit_str = f'limit {limit.stop}'

        limit_clause = Expression.construct('' if limit_str is None else f'{limit_str}')
        where_clause = where_clause if where_clause else Expression.construct('')
        if self.group_by:

            not_aggregated = [s.name for s in self._data.values()
                              if not s.expression.has_aggregate_function]
            if len(not_aggregated) > 0:
                raise ValueError(f'The df has groupby set, but contains Series that have no aggregation '
                                 f'function yet. Please make sure to first: remove these from the frame, '
                                 f'setup aggregation through agg(), or on all individual series.'
                                 f'Unaggregated series: {not_aggregated}')

            group_by_column_expr = self.group_by.get_group_by_column_expression()
            if group_by_column_expr:
                columns = self.group_by.get_index_column_expressions()
                group_by_clause = Expression.construct('group by {}', group_by_column_expr)
            else:
                columns = []
                group_by_clause = Expression.construct('')
            having_clause = having_clause if having_clause else Expression.construct('')

            columns += [s.get_column_expression() for s in self._data.values()]

            model_builder = BachSqlModel(
                name=name,
                sql="""
                    select {columns}
                    from {{prev}}
                    {where}
                    {group_by}
                    {having}
                    {order_by} {limit}
                    """
            )
            return model_builder(
                columns=columns,
                where=where_clause,
                group_by=group_by_clause,
                having=having_clause,
                order_by=self._get_order_by_clause(),
                limit=limit_clause,
                prev=self.base_node
            )
        else:
            model_builder = BachSqlModel(
                name=name,
                sql='select {columns} from {{_last_node}} {where} {order} {limit}'
            )
            return model_builder(
                columns=self._get_all_column_expressions(),
                _last_node=self.base_node,
                where=where_clause,
                order=self._get_order_by_clause(),
                limit=limit_clause
            )

    def view_sql(self, limit: Union[int, slice] = None) -> str:
        """
        Translate the current state of this DataFrame into a SQL query.

        :param limit: the limit to apply, either as a max amount of rows or a slice of the data.
        :returns: SQL query
        """
        model = self.get_current_node('view_sql', limit=limit)
        return to_sql(model)

    def _get_all_column_expressions(self) -> List[Expression]:
        """ Get a list of Expression for every column including indices in this df """
        return [series.get_column_expression() for series in self.all_series.values()]

    def merge(
            self,
            right: DataFrameOrSeries,
            how: str = 'inner',
            on: ColumnNames = None,
            left_on: ColumnNames = None,
            right_on: ColumnNames = None,
            left_index: bool = False,
            right_index: bool = False,
            suffixes: Tuple[str, str] = ('_x', '_y'),
    ) -> 'DataFrame':
        """
        Join the right Dataframe or Series on self. This will return a new DataFrame that contains the
        combined columns of both dataframes, and the rows that result from joining on the specified columns.
        The columns that are joined on can consist (partially or fully) out of index columns.

        The interface of this function is similar to pandas' merge, but the following parameters are not
        supported: `sort`, `copy`, `indicator`, and `validate`.
        Additionally when merging two frames that have conflicting columns names, and joining on indices,
        then the resulting columns/column names can differ slightly from Pandas.


        :param right: DataFrame or Series to join on self
        :param how: supported values: {‘left’, ‘right’, ‘outer’, ‘inner’, ‘cross’}
        :param on: optional, column(s) to join left and right on.
        :param left_on: optional, column(s) from the left df to join on
        :param right_on: optional, column(s) from the right df/series to join on
        :param left_index: If true uses the index of the left df as columns to join on
        :param right_index: If true uses the index of the right df/series as columns to join on
        :param suffixes: Tuple of two strings. Will be used to suffix duplicate column names. Must make
            column names unique
        :return: A new Dataframe. The original frames are not modified.
        """
        from bach.merge import merge
        return merge(
            left=self,
            right=right,
            how=how,
            on=on,
            left_on=left_on,
            right_on=right_on,
            left_index=left_index,
            right_index=right_index,
            suffixes=suffixes
        )

    def _apply_func_to_series(self,
                              func: Union[ColumnFunction, Dict[str, ColumnFunction]],
                              axis: int = 1,
                              numeric_only: bool = False,
                              exclude_non_applied: bool = False,
                              *args, **kwargs) -> List['Series']:
        """
        :param func: function, str, list or dict to apply to all series
            Function to use on the data. If a function, must work when passed a
            Series.

            Accepted combinations are:
            - function
            - string function name
            - list of functions and/or function names, e.g. [SeriesInt64.sum, 'mean']
            - dict of axis labels -> functions, function names or list of such.
        :param axis: the axis
        :param numeric_only: Whether to apply to numeric series only, or attempt all.
        :param exclude_non_applied: Exclude series where applying was not attempted / failed
        :param args: Positional arguments to pass through to the aggregation function
        :param kwargs: Keyword arguments to pass through to the aggregation function

        .. note::
            Pandas has numeric_only=None to attempt all columns but ignore failing ones
            silently. This is currently not implemented.

        .. note::
            The `axis` parameter defaults to 1, because 0 is currently unsupported.
        """
        from bach.series import SeriesAbstractNumeric
        if axis == 0:
            raise NotImplementedError("Only axis=1 is currently implemented")

        if numeric_only is None:
            raise NotImplementedError("numeric_only=None to attempt all columns but ignore "
                                      "failing ones silently is currently not implemented.")

        apply_dict: Dict[str, ColumnFunction] = {}
        if isinstance(func, dict):
            # make sure the keys are series we know
            for k, v in func.items():
                if k not in self._data:
                    raise KeyError(f'{k} not found in group by series')
                if not isinstance(v, (str, list)) and not callable(v):
                    raise TypeError(f'Unsupported value type {type(v)} in func dict for key {k}')
                apply_dict[k] = v
        elif isinstance(func, (str, list)) or callable(func):
            # check whether we need to exclude non-numeric
            for name, series in self.data.items():
                if not numeric_only or isinstance(series, SeriesAbstractNumeric):
                    apply_dict[name] = func
        else:
            raise TypeError(f'Unsupported type for func: {type(func)}')

        new_series = {}
        for name, series in self._data.items():
            if name not in apply_dict:
                if not exclude_non_applied:
                    new_series[name] = series.copy_override()
                continue
            for applied in series.apply_func(apply_dict[name], *args, **kwargs):
                if applied.name in new_series:
                    raise ValueError(f'duplicate result series: {applied.name}')
                new_series[applied.name] = applied

        return list(new_series.values())

    def aggregate(self,
                  func: Union[ColumnFunction, Dict[str, ColumnFunction]],
                  axis: int = 1,
                  numeric_only: bool = False,
                  *args, **kwargs) -> 'DataFrame':
        """
        Alias for :py:meth:`agg`
        """
        return self.agg(func, axis, numeric_only, *args, **kwargs)

    def agg(self,
            func: Union[ColumnFunction, Dict[str, ColumnFunction]],
            axis: int = 1,
            numeric_only: bool = False,
            *args,
            **kwargs) -> 'DataFrame':
        """
        Aggregate using one or more operations over the specified axis.

        :param func: the aggregations to apply on all series. Accepted combinations are:

            * function, e.g. `SeriesInt64.sum`
            * function name
            * list of functions and/or function names, e.g. [`SeriesInt64.sum`, 'mean']
            * dict of axis labels -> functions, function names or list of such.
        :param axis: the aggregation axis. If ``axis=1`` the index is aggregated as well. Only ``axis=1``
            supported at the moment.
        :param numeric_only: whether to aggregate numeric series only, or attempt all.
        :param args: Positional arguments to pass through to the aggregation function
        :param kwargs: Keyword arguments to pass through to the aggregation function

        .. note::
            Pandas has ``numeric_only=None`` to attempt all columns but ignore failing ones
            silently. This is currently not implemented.

        .. note::
            The `axis` parameter defaults to 1, because 0 is currently unsupported
        """
        # todo do we want standard aggregation of index (pandas doesn't have this)?
        # todo numeric_only is a kwarg of the called func (like pandas)? ie now it breaks for nunique
        df = self
        if df.group_by is None:
            df = df.groupby()

        new_series = df._apply_func_to_series(func, axis, numeric_only,
                                              True,  # exclude_non_applied, must be positional arg.
                                              df.group_by, *args, **kwargs)

        # If the new series have a different group_by or index, we need to copy that
        if len(new_series):
            new_index = new_series[0].index
            new_group_by = new_series[0].group_by

        if not all(dict_name_series_equals(s.index, new_index)
                   and s.group_by == new_group_by
                   for s in new_series):
            raise ValueError("series do not agree on new index / group_by")

        return df.copy_override(index=new_index, group_by=[new_group_by],
                                series={s.name: s for s in new_series})

    def _aggregate_func(self, func: str, axis, level, numeric_only, *args, **kwargs) -> 'DataFrame':
        """
        Return a copy of this dataframe with the aggregate function applied (but not materialized).
        :param func: sql fragment that will be applied as 'func(column_name)', e.g. 'sum'
        """

        """
        Internals documentation
        Typical execution trace, in this case for calling sum on a DataFrame:
         * df.sum()
         * df._aggregate_func('sum', ...)
         * df.agg('sum', ...)
         * df._apply_func_to_series('sum', ...)
         then per series object:
          * series.apply_func({'column': ['sum']}, ..)
          * series_subclass.sum(...)
          * series._derived_agg_func(partition, 'sum', ...)
          * series.copy_override(..., expression=Expression.construct('sum({})'))
        """
        if level is not None:
            raise NotImplementedError("index levels are currently not implemented")
        return self.agg(func, axis, numeric_only, *args, **kwargs)

    # AGGREGATES
    def count(self, axis=1, level=None, numeric_only=False, **kwargs):
        """
        Count all non-NULL values in each column.

        :param axis: only ``axis=1`` is supported. This means columns are aggregated.
        :param level: not supported.
        :param numeric_only: whether to aggregate numeric series only, or attempt all.
        :returns: a new DataFrame with the aggregation applied to all selected columns.
        """
        return self._aggregate_func('count', axis, level, numeric_only, **kwargs)

    # def kurt(self, axis=None, skipna=True, level=None, numeric_only=False, **kwargs):
    #     return self._aggregate_func('kurt', axis, level, numeric_only,
    #                                 skipna=skipna, **kwargs)
    #
    # def kurtosis(self, axis=None, skipna=True, level=None, numeric_only=False, **kwargs):
    #     return self._aggregate_func('kurtosis', axis, level, numeric_only,
    #                                 skipna=skipna, **kwargs)
    #
    # def mad(self, axis=None, skipna=True, level=None, numeric_only=False, **kwargs):
    #     return self._aggregate_func('mad', axis, level, numeric_only,
    #                                 skipna=skipna, **kwargs)

    def max(self, axis=1, skipna=True, level=None, numeric_only=False, **kwargs):
        """
        Returns the maximum of all values in each column.

        :param axis: only ``axis=1`` is supported. This means columns are aggregated.
        :param skipna: only ``skipna=True`` supported. This means NULL values are ignored.
        :param level: not supported.
        :param numeric_only: whether to aggregate numeric series only, or attempt all.
        :returns: a new DataFrame with the aggregation applied to all selected columns.
        """
        return self._aggregate_func('max', axis, level, numeric_only,
                                    skipna=skipna, **kwargs)

    def min(self, axis=1, skipna=True, level=None, numeric_only=False, **kwargs):
        """
        Returns the minimum of all values in each column.

        :param axis: only ``axis=1`` is supported. This means columns are aggregated.
        :param skipna: only ``skipna=True`` supported. This means NULL values are ignored.
        :param level: not supported.
        :param numeric_only: whether to aggregate numeric series only, or attempt all.
        :returns: a new DataFrame with the aggregation applied to all selected columns.
        """
        return self._aggregate_func('min', axis, level, numeric_only,
                                    skipna=skipna, **kwargs)

    def mean(self, axis=1, skipna=True, level=None, numeric_only=False, **kwargs):
        """
        Returns the mean of all values in each column.

        :param axis: only ``axis=1`` is supported. This means columns are aggregated.
        :param skipna: only ``skipna=True`` supported. This means NULL values are ignored.
        :param level: not supported.
        :param numeric_only: whether to aggregate numeric series only, or attempt all.
        :returns: a new DataFrame with the aggregation applied to all selected columns.
        """
        return self._aggregate_func('mean', axis, level, numeric_only,
                                    skipna=skipna, **kwargs)

    def median(self, axis=1, skipna=True, level=None, numeric_only=False, **kwargs):
        """
        Returns the median of all values in each column.

        :param axis: only ``axis=1`` is supported. This means columns are aggregated.
        :param skipna: only ``skipna=True`` supported. This means NULL values are ignored.
        :param level: not supported.
        :param numeric_only: whether to aggregate numeric series only, or attempt all.
        :returns: a new DataFrame with the aggregation applied to all selected columns.
        """
        return self._aggregate_func('median', axis, level, numeric_only,
                                    skipna=skipna, **kwargs)

    def mode(self, axis=1, skipna=True, level=None, numeric_only=False, **kwargs):
        """
        Returns the mode of all values in each column.

        :param axis: only ``axis=1`` is supported. This means columns are aggregated.
        :param skipna: only ``skipna=True`` supported. This means NULL values are ignored.
        :param level: not supported.
        :param numeric_only: whether to aggregate numeric series only, or attempt all.
        :returns: a new DataFrame with the aggregation applied to all selected columns.
        """
        # slight deviation from pd.mode(axis=0, numeric_only=False, dropna=True)
        return self._aggregate_func('mode', axis, level, numeric_only,
                                    skipna=skipna, **kwargs)

    def nunique(self, axis=1, skipna=True, **kwargs):
        """
        Returns the number of unique values in each column.

        :param axis: only ``axis=1`` is supported. This means columns are aggregated.
        :param skipna: only ``skipna=True`` supported. This means NULL values are ignored.
        :returns: a new DataFrame with the aggregation applied to all selected columns.
        """
        # deviation from horrible pd.nunique(axis=0, dropna=True)
        return self._aggregate_func('nunique', axis=axis,
                                    level=None, numeric_only=False, skipna=skipna, **kwargs)

    # def skew(self, axis=None, skipna=True, level=None, numeric_only=False, **kwargs):
    #     return self._aggregate_func('skew', axis, level, numeric_only,
    #                                 skipna=skipna, **kwargs)
    #
    # def prod(self, axis=None, skipna=True, level=None, numeric_only=False, min_count=0, **kwargs):
    #     return self._aggregate_func('prod', axis, level, numeric_only,
    #                                 skipna=skipna, min_count=min_count, **kwargs)
    #
    # def product(self, axis=None, skipna=True, level=None, numeric_only=False, min_count=0, **kwargs):
    #     return self._aggregate_func('product', axis, level, numeric_only,
    #                                 skipna=skipna, min_count=min_count, **kwargs)

    def sem(self, axis=1, skipna=True, level=None, ddof: int = 1, numeric_only=False, **kwargs):
        """
        Returns the unbiased standard error of the mean of each column.

        :param axis: only ``axis=1`` is supported. This means columns are aggregated.
        :param skipna: only ``skipna=True`` supported. This means NULL values are ignored.
        :param level: not supported.
        :param ddof: Delta Degrees of Freedom. Only 1 is supported.
        :param numeric_only: whether to aggregate numeric series only, or attempt all.
        :returns: a new DataFrame with the aggregation applied to all selected columns.
        """
        return self._aggregate_func('sem', axis, level, numeric_only,
                                    skipna=skipna, ddof=ddof, **kwargs)

    def std(self, axis=1, skipna=True, level=None, ddof: int = 1, numeric_only=False, **kwargs):
        """
        Returns the sample standard deviation of each column.

        :param axis: only ``axis=1`` is supported. This means columns are aggregated.
        :param skipna: only ``skipna=True`` supported. This means NULL values are ignored.
        :param level: not supported.
        :param ddof: Delta Degrees of Freedom. Only 1 is supported.
        :param numeric_only: whether to aggregate numeric series only, or attempt all.
        :returns: a new DataFrame with the aggregation applied to all selected columns.
        """
        return self._aggregate_func('std', axis, level, numeric_only,
                                    skipna=skipna, ddof=ddof, **kwargs)

    def sum(self, axis=1, skipna=True, level=None, numeric_only=False, min_count=0, **kwargs):
        """
        Returns the sum of all values in each column.

        :param axis: only ``axis=1`` is supported. This means columns are aggregated.
        :param skipna: only ``skipna=True`` supported. This means NULL values are ignored.
        :param level: not supported.
        :param numeric_only: whether to aggregate numeric series only, or attempt all.
        :param min_count: This minimum amount of values (not NULL) to be present before returning a result.
        :returns: a new DataFrame with the aggregation applied to all selected columns.
        """
        return self._aggregate_func('sum', axis, level, numeric_only,
                                    skipna=skipna, min_count=min_count, **kwargs)

    def var(self, axis=1, skipna=True, level=None, ddof: int = 1, numeric_only=False, **kwargs):
        """
        Returns the unbiased variance of each column.

        :param axis: only ``axis=1`` is supported. This means columns are aggregated.
        :param skipna: only ``skipna=True`` supported. This means NULL values are ignored.
        :param level: not supported.
        :param ddof: Delta Degrees of Freedom. Only 1 is supported.
        :param numeric_only: whether to aggregate numeric series only, or attempt all.
        :returns: a new DataFrame with the aggregation applied to all selected columns.
        """
        return self._aggregate_func('var', axis, level, numeric_only,
                                    skipna=skipna, ddof=ddof, **kwargs)


def dict_name_series_equals(a: Dict[str, 'Series'], b: Dict[str, 'Series']):
    """
    Compare two dicts in the format that we use to track series and indices.
    A normal == does not work on these dicts, because Series.equals() is overridden to create SeriesBoolean,
    so we need to call Series.equals instead.
    """
    return (a is None and b is None) or (
            len(a) == len(b) and list(a.keys()) == list(b.keys())
            and all(ai.equals(bi) for (ai, bi) in zip(a.values(), b.values()))
    )


def escape_parameter_characters(conn: Connection, raw_sql: str) -> str:
    """
    Return a modified copy of the given sql with the query-parameter special characters escaped.
    e.g. if the connection uses '%' to mark a parameter, then all occurrences of '%' will be replaced by '%%'
    """
    # for now we'll just assume Postgres and assume the pyformat parameter style is used.
    # When we support more databases we'll need to do something smarter, see
    # https://www.python.org/dev/peps/pep-0249/#paramstyle
    return raw_sql.replace('%', '%%')<|MERGE_RESOLUTION|>--- conflicted
+++ resolved
@@ -11,12 +11,7 @@
 from bach.expression import Expression, SingleValueExpression
 from bach.sql_model import BachSqlModel
 from bach.types import get_series_type_from_dtype, get_dtype_from_db_dtype
-<<<<<<< HEAD
-from sql_models.graph_operations import replace_node_in_graph, find_node
 from sql_models.model import SqlModel, Materialization
-=======
-from sql_models.model import SqlModel
->>>>>>> 9913f6a5
 from sql_models.sql_generator import to_sql
 
 if TYPE_CHECKING:
@@ -604,7 +599,6 @@
         if not detach_base_node:
             return self.copy_override()
         return self.copy_override_base_node(base_node=deepcopy(self.base_node))
-<<<<<<< HEAD
 
     def set_savepoint(
             self,
@@ -635,8 +629,6 @@
         if materialization.modifies_db:
             save_points.execute(self.engine, name)
         return self
-=======
->>>>>>> 9913f6a5
 
     def materialize(self, node_name='manual_materialize', inplace=False, limit: Any = None) -> 'DataFrame':
         """

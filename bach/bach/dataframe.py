--- conflicted
+++ resolved
@@ -17,12 +17,8 @@
 from bach.expression import Expression, SingleValueExpression, VariableToken, AggregateFunctionExpression
 from bach.from_database import get_dtypes_from_table, get_dtypes_from_model
 from bach.sql_model import BachSqlModel, CurrentNodeSqlModel, get_variable_values_sql
-<<<<<<< HEAD
-from bach.types import get_series_type_from_dtype, get_dtype_from_db_engine_dtype
-=======
 from bach.types import get_series_type_from_dtype
 from bach.utils import escape_parameter_characters
->>>>>>> e956687f
 from sql_models.constants import NotSet, not_set
 from sql_models.graph_operations import update_placeholders_in_graph, get_all_placeholders
 from sql_models.model import SqlModel, Materialization, CustomSqlModelBuilder, RefPath
@@ -34,7 +30,7 @@
     from bach.savepoints import Savepoints
     from bach.series import Series, SeriesBoolean
 
-# TODO exclude from docs
+    # TODO exclude from docs
 DataFrameOrSeries = Union['DataFrame', 'Series']
 # ColumnNames: a single column name, or a list of column names
 # TODO exclude from docs
@@ -365,49 +361,6 @@
             self._variables == other._variables
 
     @classmethod
-<<<<<<< HEAD
-    def _get_dtypes_from_model(cls, engine: Engine, node: SqlModel) -> Dict[str, str]:
-        """ Create a temporary database table from model and use it to deduce the model's dtypes. """
-        new_node = CustomSqlModelBuilder(sql='select * from {{previous}} limit 0')(previous=node)
-        select_statement = to_sql(engine, new_node)
-        sql = f"""
-            create temporary table tmp_table_name on commit drop as
-            ({select_statement});
-            select column_name, data_type
-            from information_schema.columns
-            where table_name = 'tmp_table_name'
-            order by ordinal_position;
-        """
-        return cls._get_dtypes_from_information_schema_query(engine=engine, query=sql)
-
-    @classmethod
-    def _get_dtypes_from_table(cls, engine: Engine, table_name: str) -> Dict[str, str]:
-        """ Query database to get dtypes of the given table. """
-        sql = f"""
-            select column_name, data_type
-            from information_schema.columns
-            where table_name = '{table_name}'
-            order by ordinal_position;
-        """
-        return cls._get_dtypes_from_information_schema_query(engine=engine, query=sql)
-
-    @classmethod
-    def _get_dtypes_from_information_schema_query(cls, engine: Engine, query: str) -> Dict[str, str]:
-        """ Parse information_schema.columns to dtypes. """
-        with engine.connect() as conn:
-            sql = escape_parameter_characters(conn, query)
-            res = conn.execute(sql)
-            rows = res.fetchall()
-        if engine.name == 'postgresql':
-            return {row[0]: get_dtype_from_db_engine_dtype(engine, row[1]) for row in rows}
-        if engine.name == 'bigquery':
-            from bach.dialect_bq import dtype_structure
-            return {row[0]: get_dtype_from_db_engine_dtype(engine, dtype_structure(row[1])) for row in rows}
-        raise ValueError(f'engine "{engine.name}" not supported.')
-
-    @classmethod
-=======
->>>>>>> e956687f
     def from_table(
             cls,
             engine: Engine,

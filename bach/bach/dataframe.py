import warnings
from copy import copy

from typing import (
    List, Set, Union, Dict, Any, Optional, Tuple,
    cast, NamedTuple, TYPE_CHECKING, Callable, Hashable, Sequence,
)
from uuid import UUID

import numpy
import pandas
from sqlalchemy.engine import Engine
from sqlalchemy.future import Connection

from bach.expression import Expression, SingleValueExpression, VariableToken, AggregateFunctionExpression
from bach.sql_model import BachSqlModel, CurrentNodeSqlModel, get_variable_values_sql
from bach.types import get_series_type_from_dtype, get_dtype_from_db_dtype
from sql_models.constants import NotSet, not_set
from sql_models.graph_operations import update_placeholders_in_graph, get_all_placeholders
from sql_models.model import SqlModel, Materialization, CustomSqlModelBuilder, RefPath

from sql_models.sql_generator import to_sql

if TYPE_CHECKING:
    from bach.partitioning import Window, GroupBy
    from bach.savepoints import Savepoints
    from bach.series import Series, SeriesBoolean

# TODO exclude from docs
DataFrameOrSeries = Union['DataFrame', 'Series']
# ColumnNames: a single column name, or a list of column names
# TODO exclude from docs
ColumnNames = Union[str, List[str]]
# TODO exclude from docs
ColumnFunction = Union[str, Callable, List[Union[str, Callable]]]
# ColumnFunction: Identifier for a function that can be applied to a column, possibly in the context of a
#     window or aggregation.
#     Accepted combinations are:
#     - function
#     - string function name
#     - list of functions and/or function names, e.g. [SeriesInt64.sum, 'mean']
#     - dict of axis labels -> functions, function names or list of such.

Level = Union[int, List[int], str, List[str]]


class SortColumn(NamedTuple):
    expression: Expression
    asc: bool


class DtypeNamePair(NamedTuple):
    dtype: str  # TODO: make 'dtype' a type instead of using str
    name: str


class DefinedVariable(NamedTuple):
    name: str
    dtype: str
    value: Optional[Hashable]
    ref_path: Optional[RefPath]
    old_value: Optional[Hashable]


class DataFrame:
    """
    A mutable DataFrame representing tabular data in a database and enabling operations on that data.

    A Bach DataFrame object can be used to process large amounts of data on a database, while using an api
    that is based on the pandas api. This allows the database to group and aggregate data, sample data and
    do other operations that are not suitable for in memory processing. At any time it is possible to write
    your Bach DataFrame to a pandas DataFrame.

    **Usage**

    It should generally not be required to construct DataFrame instances manually. A DataFrame can be
    constructed using the any of the bach classmethods like :py:meth:`from_table`, :py:meth:`from_model`, or
    :py:meth:`from_pandas`. The returned DataFrame can be thought of as a dict-like container for Bach
    Series objects.

    **Getting & Setting columns**

    Getting data works similar to pandas DataFrame. Single columns can be retrieved with ``df['column_name']``
    as well as ``df.column_name``. This will return a single Bach Series. Multiple columns can be retrieved by
    passing a list of column names like: ``df[['column_name','other_column_name']]``. This returns a Bach
    DataFrame.

    A selection of rows can be selected with python slicing. I.e. ``df[2:5]`` returns row 2 to 5. Only
    positive integers are currently accepted in slices.

    SeriesBoolean can also be used to filter DataFrames, and these Series are easily created using comparison
    operations like equals (`==`), less-than (`<`), not(`~`) on two series, or series with values:
    ``boolean_series = a == b``. Boolean indexing can be done like ``df[df.column == 5]``. Only rows are
    returned for which the condition is true.

    **Moving Series around**

    Values, Series or DataFrames can be set to another DataFrame. Setting Series or DataFrames to another
    DataFrame is possible if they share the same base node or index dtype. DataFrames and Series share the
    same base node if they originate from the same data source. In most cases this means that the series
    that is to be set to the DataFrame is a result of operations on the DataFrame that is started with.
    If a Series or DataFrame do not share the same base node, the new column is or columns are set using a
    merge on the index. This works for one level indexes where the dtype of the series is the same as the
    DataFrame's index dtype.

    **Examples**

    .. code-block:: python

        df['a'] = df.column_name + 5
        df['b'] = ''


    **Database access**

    The data of this DataFrame is always held in the database and operations on the data are performed
    by the database, not in local memory. Data will only be transferred to local memory when an
    explicit call is made to one of the functions that transfers data:

    * :py:meth:`head`
    * :py:meth:`to_pandas`
    * :py:meth:`to_numpy`
    * :py:meth:`get_sample`
    * The property accessors :py:attr:`Series.value` (Series only), :py:attr:`values`

    Other functions will not transfer data, nor will they trigger any operations to run on the database.
    Operations on the DataFrame are combined and translated to a single SQL query, which is executed
    only when one of the above mentioned data-transfer functions is called.

    The API of this DataFrame is partially compatible with Pandas DataFrames. For more on Pandas
    DataFrames see https://pandas.pydata.org/docs/reference/frame.html
    """
    # todo note on ordering for slices?
    # todo 'meaning that they originate from the same data source' ok, by approximation
    # todo _get_dtypes also queries the database

    # A DataFrame holds the state of a set of operations on it's base node
    #
    # The main components in this are the dicts of Series that it keeps: `index` and `data`
    # The `data` Series represent all data columns, possibly waiting for aggregation.
    # The `index` Series are used as an index in key lookups, but serve no other purpose but for nice
    # visualisation when converting to pandas Dataframes.
    #
    # When a Series is used as an index, it should be free from any pending aggregation (and thus
    # `Series.group_by` should be None, and its `Series.index` should be `{}`.
    #
    # `DataFrame.group_by` should always match the `Series.group_by` for all Series in the `data` dict.
    #  (and `Series.index` should match `Series.group_by.index`, but that's checked in `Series.__init__`)
    #
    # To illustrate (copied verbatim from Series docs):
    # The rule here: If a series needs a `group_by` to be evaluated, then and only then it should carry that
    # `group_by`. This implies that index Series coming from `GroupBy.index`, do not carry that `group_by`.
    # Only the data Series that actually need the aggregation to happen do.
    #
    # Order is also tracked in `order_by`. It can either be None or a list of SortColumns. Ordering is mostly
    # kept throughout operations, but for example materialization resets the sort order.
    def __init__(
            self,
            engine: Engine,
            base_node: BachSqlModel,
            index: Dict[str, 'Series'],
            series: Dict[str, 'Series'],
            group_by: Optional['GroupBy'],
            order_by: List[SortColumn],
            savepoints: 'Savepoints',
            variables: Dict['DtypeNamePair', Hashable] = None
    ):
        """
        Instantiate a new DataFrame.
        There are utility class methods to easily create a DataFrame from existing data such as a
        table (:py:meth:`from_table`), an already instantiated sql-model (:py:meth:`from_model`), or a
        pandas dataframe (:py:meth:`from_pandas`).

        :param engine: db connection
        :param base_node: sql-model of a select statement that must contain all columns/expressions that
            are present in the series parameter.
        :param index: Dictionary mapping the name of each index-column to a Series object representing
            the column.
        :param series: Dictionary mapping the name of each data-column to a Series object representing
            the column.
        :param order_by: Optional list of sort-columns to order the DataFrame by
        """
        self._engine = engine
        self._base_node = base_node
        self._index = copy(index)
        self._data: Dict[str, Series] = {}
        self._group_by = group_by
        self._order_by = order_by if order_by is not None else []
        self._savepoints = savepoints
        self._variables = variables if variables else {}
        for key, value in series.items():
            if key != value.name:
                raise ValueError(f'Keys in `series` should match the name of series. '
                                 f'key: {key}, series.name: {value.name}')
            if not dict_name_series_equals(value.index, index):
                raise ValueError(f'Indices in `series` should match dataframe. '
                                 f'df: {value.index}, series.index: {index}')
            if value.group_by != group_by:
                raise ValueError(f'Group_by in `series` should match dataframe. '
                                 f'df: {group_by}, series.group_by: {value.group_by}')
            if value.base_node != base_node:
                raise ValueError(f'Base_node in `series` should match dataframe. '
                                 f'df: {base_node}, series.base_node: {value.base_node}')

            self._data[key] = value

        for value in index.values():
            if value.index != {}:
                raise ValueError('Index series can not have non-empty index property')
            if value.group_by:
                raise ValueError('Index series can not have a group_by')

        if group_by is not None and not dict_name_series_equals(group_by.index, index):
            raise ValueError('Index should match group_by index')

        if set(index.keys()) & set(series.keys()):
            raise ValueError(f"The names of the index series and data series should not intersect. "
                             f"Index series: {sorted(index.keys())} data series: {sorted(series.keys())}")

    @property
    def engine(self):
        """
        INTERNAL: Get the current engine
        """
        return self._engine

    @property
    def base_node(self) -> BachSqlModel:
        """
        INTERNAL: Get the current base node
        """
        return self._base_node

    @property
    def index(self) -> Dict[str, 'Series']:
        """
        Get the index dictionary `{name: Series}`
        """
        return copy(self._index)

    @property
    def data(self) -> Dict[str, 'Series']:
        """
        Get the data dictionary `{name: Series}`
        """
        return copy(self._data)

    @property
    def order_by(self) -> List[SortColumn]:
        """
        Get the current sort order, if any.
        """
        return copy(self._order_by)

    @property
    def savepoints(self) -> 'Savepoints':
        return self._savepoints

    @property
    def variables(self) -> Dict[DtypeNamePair, Hashable]:
        """
        Get all variables for which values are set, which will be used when querying the database.

        Note that there might also be variables defined earlier in self.base_node, that already have a value.
        Those variables values will not be changed, unless they are listed here. To get an overview of all
        variables on which the values in this DataFrame depend use :meth:`get_all_defined_variables()`
        """
        return copy(self._variables)

    @property
    def all_series(self) -> Dict[str, 'Series']:
        """
        Get all index and data Series in a dictionary `{name: Series}`
        """
        return {**self.index, **self.data}

    @property
    def index_columns(self) -> List[str]:
        """
        Get all the index columns' names in a List
        """
        return list(self.index.keys())

    @property
    def data_columns(self) -> List[str]:
        """
        Get all the data Series' names in a List
        """
        return list(self.data.keys())

    @property
    def index_dtypes(self) -> Dict[str, str]:
        """
        Get the index Series' dtypes in a dictionary `{name: dtype}`
        """
        return {column: data.dtype for column, data in self.index.items()}

    @property
    def dtypes(self) -> Dict[str, str]:
        """
        Get the data Series' dtypes in a dictionary `{name: dtype}`
        """
        return {column: data.dtype for column, data in self.data.items()}

    @property
    def group_by(self) -> Optional['GroupBy']:
        """
        Get this DataFrame's grouping, if any.

        If `group_by` is not None, the DataFrame can be used to perform aggregations on.
        """
        return copy(self._group_by)

    @property
    def is_materialized(self) -> bool:
        """
        Return true if this DataFrame is in a materialized state, i.e. all information about the
        DataFrame's values is encoded in self.base_node.

        A DataFrame that's freshly constructed with :py:meth:`from_table`,
        :py:meth:`from_model`, or :py:meth:`from_pandas` will be in a materialized state. Operations on such
        a DataFrame will change it to be not materialized. Calling :py:meth:`materialize` on a
        non-materialized DataFrame will return a new DataFrame that is materialized.

        TODO: a known problem is that DataFrames with 'json' columns are never in a materialized state, and
         cannot be materialized with materialize()

        :returns: True if this DataFrame is in a materialized state, False otherwise
        """
        if self.group_by or self.order_by:
            return False
        if tuple(self.all_series.keys()) != self.base_node.columns:
            return False
        for name, series in self.all_series.items():
            if series.expression != Expression.column_reference(name):
                return False
        return True

    def __eq__(self, other: Any) -> bool:
        """
        Compares two DataFrames for equality.
        Compares all fields that (potentially) influence the values of the data represented by the DataFrame,
        i.e. all fields except for self.savepoints
        """
        if not isinstance(other, DataFrame):
            return False
        # We cannot just compare the data and index properties, because the Series objects have
        # overridden the __eq__ function in a way that makes normal comparisons not useful. We have to use
        # equals() instead
        return \
            dict_name_series_equals(self.index, other.index) and \
            dict_name_series_equals(self.data, other.data) and \
            self.engine == other.engine and \
            self.base_node == other.base_node and \
            self._group_by == other._group_by and \
            self._order_by == other._order_by and \
            self._variables == other._variables

    @classmethod
    def _get_dtypes(cls, engine: Engine, node: SqlModel) -> Dict[str, str]:
        new_node = CustomSqlModelBuilder(sql='select * from {{previous}} limit 0')(previous=node)
        select_statement = to_sql(new_node)
        sql = f"""
            create temporary table tmp_table_name on commit drop as
            ({select_statement});
            select column_name, data_type
            from information_schema.columns
            where table_name = 'tmp_table_name'
            order by ordinal_position;
        """
        with engine.connect() as conn:
            sql = escape_parameter_characters(conn, sql)
            res = conn.execute(sql)
        return {x[0]: get_dtype_from_db_dtype(x[1]) for x in res.fetchall()}

    @classmethod
    def from_table(cls, engine: Engine, table_name: str, index: List[str]) -> 'DataFrame':
        """
        Instantiate a new DataFrame based on the content of an existing table in the database.

        This will create and remove a temporary table to asses meta data for the setting the correct dtypes.

        :param engine: an sqlalchemy engine for the database.
        :param table_name: the table name that contains the data to instantiate as DataFrame.
        :param index: list of column names that make up the index. At least one column needs to be
            selected for the index.
        :returns: A DataFrame based on a sql table.

        .. note::
            In order to create this temporary table the source data is queried.
        """
        # todo: why is an index mandatory if you can reset it later?
        # todo: don't create a temporary table, the real table (and its meta data) already exists
        model = CustomSqlModelBuilder(sql=f'SELECT * FROM {table_name}').instantiate()
        return cls._from_node(engine, model, index)

    @classmethod
    def from_model(cls, engine: Engine, model: SqlModel, index: List[str]) -> 'DataFrame':
        """
        Instantiate a new DataFrame based on the result of the query defined in `model`.

        This will create and remove a temporary table to asses meta data for the setting the correct dtypes.
        In order to create this temporary table the query in `model` executed.

        :param engine: an sqlalchemy engine for the database.
        :param model: an SqlModel that specifies the queries to instantiate as DataFrame.
        :param index: list of column names that make up the index. At least one column needs to be
            selected for the index.
        :returns: A DataFrame based on an SqlModel
        """
        # Wrap the model in a simple select, so we know for sure that the top-level model has no unexpected
        # select expressions, where clauses, or limits
        wrapped_model = CustomSqlModelBuilder(sql='SELECT * FROM {{model}}')(model=model)
        return cls._from_node(engine, wrapped_model, index)

    @classmethod
    def _from_node(cls, engine, model: SqlModel, index: List[str]) -> 'DataFrame':
        dtypes = cls._get_dtypes(engine, model)

        index_dtypes = {k: dtypes[k] for k in index}
        series_dtypes = {k: dtypes[k] for k in dtypes.keys() if k not in index}

        columns = tuple(index_dtypes.keys()) + tuple(series_dtypes.keys())
        bach_model = BachSqlModel(
            model_spec=model.model_spec,
            placeholders=model.placeholders,
            references=model.references,
            materialization=model.materialization,
            materialization_name=model.materialization_name,
            columns=columns
        )
        from bach.savepoints import Savepoints
        return cls.get_instance(
            engine=engine,
            base_node=bach_model,
            index_dtypes=index_dtypes,
            dtypes=series_dtypes,
            group_by=None,
            order_by=[],
            savepoints=Savepoints(),
            variables={}
        )

    @classmethod
    def from_pandas(
            cls,
            engine: Engine,
            df: pandas.DataFrame,
            convert_objects: bool,
            name: str = 'loaded_data',
            materialization: str = 'cte',
            if_exists: str = 'fail'
    ) -> 'DataFrame':
        """
        Instantiate a new DataFrame based on the content of a Pandas DataFrame.

        The index of the Pandas DataFrame is set to the index of the DataFrame. Only single level index is
        supported. Supported dtypes are 'int32', 'int64', 'float64', 'string', 'datetime64[ns]', 'bool'. If
        convert_objects is set to True, other columns are converted to supported data types if possible.

        How the data is loaded depends on the chosen materialization:

        1. 'table': This will first write the data to a database table using pandas
           :py:meth:`pandas.DataFrame.to_sql` method.
        2. 'cte': The data will be represented using a common table expression of the form
           ``select * from values`` in future queries.

        The 'table' method requires database write access. The 'cte' method is side-effect free and doesn't
        interact with the database at all. However the 'cte' method is only suitable for small quantities
        of data. For anything over a dozen kilobytes of data it is recommended to store the data in a table
        in the database first (e.g. by specifying 'table').

        There are some small differences between how the different materializations handle NaN values. e.g.
        'cte' does not support those for non-numeric columns, whereas 'table' converts them to 'NULL'.

        :param engine: an sqlalchemy engine for the database.
        :param df: Pandas DataFrame to instantiate as DataFrame.
        :param convert_objects: If True, the data in the columns with dtypes not in the list of supported
            dtypes are checked they contain supported data types. 'Object' columns that contain strings are
            converted to the 'string' dtype and loaded accordingly. Other types can only be loaded if
            materialization is 'cte' and the type is supported as Bach Series.
        :param name:
            * For 'table' materialization: name of the table that Pandas will write the data to.
            * For 'cte' materialization: name of the node in the underlying SqlModel graph.
        :param materialization: {'cte', 'table'}. How to materialize the data.
        :param if_exists: {'fail', 'replace', 'append'}. Only applies to `materialization='table'`
            How to behave if the table already exists:

            * fail: Raise a ValueError.
            * replace: Drop the table before inserting new values.
            * append: Insert new values to the existing table.
        :returns: A DataFrame based on a pandas DataFrame

        .. warning::
            This method is only suited for small quantities of data.
        """
        # todo link to pandas does not link
        # todo materialzation is 'cte' by default, add warning for large dataframe?
        from bach.from_pandas import from_pandas
        return from_pandas(
            engine=engine,
            df=df,
            convert_objects=convert_objects,
            materialization=materialization,
            name=name,
            if_exists=if_exists
        )

    @classmethod
    def get_instance(
            cls,
            engine,
            base_node: BachSqlModel,
            index_dtypes: Dict[str, str],
            dtypes: Dict[str, str],
            group_by: Optional['GroupBy'],
            order_by: List[SortColumn],
            savepoints: 'Savepoints',
            variables: Dict['DtypeNamePair', Hashable]
    ) -> 'DataFrame':
        """
        INTERNAL: Get an instance with the right series instantiated based on the dtypes array.

        This assumes that base_node has a column for all names in index_dtypes and dtypes.
        If single_value is True, SingleValueExpression is used as the class for the series expressions
        """
        index: Dict[str, Series] = {}
        for key, value in index_dtypes.items():
            index_type = get_series_type_from_dtype(value)
            index[key] = index_type(
                engine=engine,
                base_node=base_node,
                index={},  # Empty index for index series
                name=key,
                expression=Expression.column_reference(key),
                group_by=group_by,
                sorted_ascending=None,
                index_sorting=[]
            )
        series: Dict[str, Series] = {}
        for key, value in dtypes.items():
            series_type = get_series_type_from_dtype(value)
            series[key] = series_type(
                engine=engine,
                base_node=base_node,
                index=index,
                name=key,
                expression=Expression.column_reference(key),
                group_by=group_by,
                sorted_ascending=None,
                index_sorting=[]
            )
        return cls(
            engine=engine,
            base_node=base_node,
            index=index,
            series=series,
            group_by=group_by,
            order_by=order_by,
            savepoints=savepoints,
            variables=variables
        )

    def copy_override(
        self,
        engine: Optional[Engine] = None,
        base_node: Optional[BachSqlModel] = None,
        index: Optional[Dict[str, 'Series']] = None,
        series: Optional[Dict[str, 'Series']] = None,
        group_by: Optional[Union['GroupBy', NotSet]] = not_set,
        order_by: Optional[List[SortColumn]] = None,
        variables: Optional[Dict[DtypeNamePair, Hashable]] = None,
        index_dtypes: Optional[Dict[str, str]] = None,
        series_dtypes: Optional[Dict[str, str]] = None,
        single_value: bool = False,
        savepoints: Optional['Savepoints'] = None,
        **kwargs
    ) -> 'DataFrame':
        """
        INTERNAL

        Create a copy of self, with the given arguments overridden

        There are three special parameters: index_dtypes, series_dtypes and single_value. These are used to
        create new index and data series iff index and/or series are not given. `single_value` determines
        whether the Expressions for those newly created series should be SingleValueExpressions or not.
        All other arguments are passed through to `__init__`, filled with current instance values if None is
        given in the parameters.
        """

        if index_dtypes and index:
            raise ValueError("Can not set both index and index_dtypes")

        if series_dtypes and series:
            raise ValueError("Can not set both series and series_dtypes")

        args = {
            'engine': engine if engine is not None else self.engine,
            'base_node': base_node if base_node is not None else self._base_node,
            'index': index if index is not None else self._index,
            'series': series if series is not None else self._data,
            'group_by': self._group_by if group_by is not_set else group_by,
            'order_by': order_by if order_by is not None else self._order_by,
            'savepoints': savepoints if savepoints is not None else self.savepoints,
            'variables': variables if variables is not None else self.variables
        }

        expression_class = SingleValueExpression if single_value else Expression

        if index_dtypes:
            new_index: Dict[str, Series] = {}
            for key, value in index_dtypes.items():
                index_type = get_series_type_from_dtype(value)
                new_index[key] = index_type(
                    engine=args['engine'], base_node=args['base_node'],
                    index={},  # Empty index for index series
                    name=key, expression=expression_class.column_reference(key),
                    group_by=args['group_by'],
                    sorted_ascending=None,
                    index_sorting=[]
                )
            args['index'] = new_index

        if series_dtypes:
            new_series: Dict[str, Series] = {}
            for key, value in series_dtypes.items():
                series_type = get_series_type_from_dtype(value)
                new_series[key] = series_type(
                    engine=args['engine'], base_node=args['base_node'],
                    index=args['index'],
                    name=key, expression=expression_class.column_reference(key),
                    group_by=args['group_by'],
                    sorted_ascending=None,
                    index_sorting=[]
                )
                args['series'] = new_series

        return self.__class__(**args, **kwargs)

    def copy_override_base_node(self, base_node: BachSqlModel) -> 'DataFrame':
        """
        INTERNAL

        Create a copy of self, with the base_node overridden in both the returned DataFrame and the Series
        that are part of that DataFrame. If self.group_by is not None, then it's base_node is updated as
        well.
        This is different from :py:meth:`copy_override()`, which when provided with a new base_node only
        overrides the base_node of the DataFrame and not of the Series that make up the DataFrame nor of
        the GroupBy.
        """
        index = {name: series.copy_override(base_node=base_node) for name, series in self.index.items()}

        group_by = self.group_by
        if group_by is not None:
            group_by = group_by.copy_override_base_node(base_node=base_node)

        series = {
            name: series.copy_override(
                base_node=base_node,
                group_by=group_by,
                index=index,
                index_sorting=[]
            )
            for name, series in self.data.items()
        }

        return self.copy_override(base_node=base_node, index=index, series=series, group_by=group_by)

    def copy(self):
        """
        Return a copy of this DataFrame.

        As this dataframe only represents data in the backing SQL store, and does not contain any data,
        this is a metadata copy only, no actual data is duplicated and changes to the underlying data
        will represented in both copy and original.
        Changes to data, index, sorting, grouping etc. on the copy will not affect the original.
        The savepoints on the other hand will be shared by the original and the copy.

        If you want to create a snapshot of the data, have a look at :py:meth:`get_sample()`

        Calling `copy(df)` will invoke this copy function, i.e. `copy(df)` is implemented as df.copy()

        :returns: a copy of the dataframe
        """
        return self.copy_override()

    def __copy__(self):
        return self.copy()

    def _update_self_from_df(self, df: 'DataFrame') -> 'DataFrame':
        """
        INTERNAL: Modify self by copying all properties of 'df' to self. Returns self.
        """
        self._engine = df.engine
        self._base_node = df.base_node
        self._index = df.index
        self._data = df.data
        self._group_by = df.group_by
        self._order_by = df.order_by
        self._savepoints = df.savepoints
        self._variables = df.variables
        return self

    def materialize(
        self,
        node_name='manual_materialize',
        inplace=False,
        limit: Any = None,
        distinct: bool = False,
    ) -> 'DataFrame':
        """
        Create a copy of this DataFrame with as base_node the current DataFrame's state.

        This effectively adds a node to the underlying SqlModel graph. Generally adding nodes increases
        the size of the generated SQL query. But this can be useful if the current DataFrame contains
        expressions that you want to evaluate before further expressions are build on top of them. This might
        make sense for very large expressions, or for non-deterministic expressions (e.g. see
        :py:meth:`SeriesUuid.sql_gen_random_uuid`).

        TODO: a known problem is that DataFrames with 'json' columns cannot be fully materialized.

        :param node_name: The name of the node that's going to be created
        :param inplace: Perform operation on self if ``inplace=True``, or create a copy.
        :param limit: The limit (slice, int) to apply.
        :param distinct: Apply distinct statement if ``distinct=True``
        :returns: DataFrame with the current DataFrame's state as base_node

        .. note::
            Calling materialize() resets the order of the dataframe. Call :py:meth:`sort_values()` again on
            the result if order is important.
        """
        index_dtypes = {k: v.dtype for k, v in self._index.items()}
        series_dtypes = {k: v.dtype for k, v in self._data.items()}
        node = self.get_current_node(name=node_name, limit=limit, distinct=distinct)

        df = self.get_instance(
            engine=self.engine,
            base_node=node,
            index_dtypes=index_dtypes,
            dtypes=series_dtypes,
            group_by=None,
            order_by=[],
            savepoints=self.savepoints,
            variables=self.variables
        )

        if not inplace:
            return df
        return self._update_self_from_df(df)

    def set_savepoint(self, name: str, materialization: Union[Materialization, str] = Materialization.CTE):
        """
        Set the current state as a savepoint in `self.savepoints`.

        :param save_points: Savepoints object that's responsible for tracking all savepoints.
        :param name: Name for the savepoint. This will be the name of the table or view if that's set as
            materialization. Must be unique both within the Savepoints and within the base_node.
        :param materialization: Optional materialization of the savepoint in the database. This doesn't do
            anything unless self.savepoints.write_to_db() gets called and the savepoints are actually
            materialized into the database.
        """
        if not self.is_materialized:
            self.materialize(node_name=name, inplace=True, limit=None)
        materialization = Materialization.normalize(materialization)
        self.savepoints.add_savepoint(name=name, df=self, materialization=materialization)
        return self

    def get_sample(self,
                   table_name: str,
                   filter: 'SeriesBoolean' = None,
                   sample_percentage: int = None,
                   overwrite: bool = False,
                   seed: int = None) -> 'DataFrame':
        """
        Returns a DataFrame whose data is a sample of the current DataFrame object.

        For the sample Dataframe to be created, all data is queried once and a persistent table is created to
        store the sample data used for the sampled DataFrame.

        Use :py:meth:`get_unsampled` to switch back to the unsampled data later on. This returns a new
        DataFrame with all operations that have been done on the sample, applied to that DataFrame.

        :param table_name: the name of the underlying sql table that stores the sampled data.
        :param filter: a filter to apply to the dataframe before creating the sample. If a filter is applied,
            sample_percentage is ignored and thus the bernoulli sample creation is skipped.
        :param sample_percentage: the approximate size of the sample as a proportion of all rows.
            Between 0-100.
        :param overwrite: if True, the sample data is written to table_name, even if that table already
            exists.
        :param seed: optional seed number used to generate the sample.
        :returns: a sampled DataFrame of the current DataFrame.

        .. note::
            All data in the DataFrame to be sampled is queried to create the sample.
        """
        # todo if_exists and overwrite are two different syntax for the same thing. should we align?
        from bach.sample import get_sample
        return get_sample(
            df=self,
            table_name=table_name,
            filter=filter,
            sample_percentage=sample_percentage,
            overwrite=overwrite,
            seed=seed
        )

    def get_unsampled(self) -> 'DataFrame':
        """
        Return a copy of the current sampled DataFrame, that undoes calling :py:meth:`get_sample` earlier.

        All other operations that have been done on the sample DataFrame will be applied on the DataFrame
        that is returned. This does not remove the table that was written to the database by
        :py:meth:`get_sample`, the new DataFrame just does not query that table anymore.

        Will raise an error if the current DataFrame is not sample data of another DataFrame, i.e.
        :py:meth:`get_sample` has not been called.

        :returns: an unsampled copy of the current sampled DataFrame.
        """
        from bach.sample import get_unsampled
        return get_unsampled(df=self)

    def __getitem__(self,
                    key: Union[str, List[str], Set[str], slice, 'SeriesBoolean']) -> DataFrameOrSeries:
        """
        For usage see general introduction DataFrame class.
        """
        from bach.series import SeriesBoolean

        if isinstance(key, str):
            return self.data[key]
        if isinstance(key, (set, list)):
            key_set = set(key)
            if not key_set.issubset(set(self.data_columns)):
                raise KeyError(f"Keys {key_set.difference(set(self.data_columns))} not in data_columns")
            selected_data = {key: data for key, data in self.data.items() if key in key_set}

            return self.copy_override(series=selected_data)

        if isinstance(key, (SeriesBoolean, slice, int)):
            if isinstance(key, int):
                raise NotImplementedError("index key lookups not supported, use slices instead.")
            if isinstance(key, slice):
                node = self.get_current_node(name='getitem_slice', limit=key)
                single_value = (
                    # This is our best guess, there can always be zero results, but at least we tried.
                    # Negative slices are not supported, Exceptions was raised in get_current_node()
                    (key.stop is not None and key.start is None and key.stop == 1)
                    or
                    (key.start is not None and key.stop is not None and (key.stop - key.start) == 1)
                )
            else:
                single_value = False  # there is no way for us to know. User has to slice the result first

                if key.base_node != self.base_node:
                    raise ValueError('Cannot apply Boolean series with a different base_node to DataFrame. '
                                     'Hint: make sure the Boolean series is derived from this DataFrame and '
                                     'that is has the same group by or use df.merge(series) to merge the '
                                     'series with the df first, and then create a new Boolean series on the '
                                     'resulting merged data.')

                # window functions do not have group_by set, but they can't be used without materialization
                if key.expression.has_windowed_aggregate_function:
                    raise ValueError('Cannot apply a Boolean series containing a window function to '
                                     'DataFrame. Hint: materialize() the DataFrame before creating the '
                                     'Boolean series')

                # If the key has no group_by but the df has, this is a filter before aggregation. This is
                # supported but it can change the aggregated results.
                # (A common case is a filter on the columns in the group_by e.g. the index of this df.)
                # We might come back to this when we keep conditions (where/having) as state.

                # We don't support using aggregated series to filter on a non-aggregated df though:
                if key.group_by and not self._group_by:
                    raise ValueError('Can not apply aggregated BooleanSeries to a non-grouped df.'
                                     'Please merge() the selector df with this df first.')

                # If a group_by is set on both, they have to match.
                if key.group_by and key.group_by != self._group_by:
                    raise ValueError('Can not apply aggregated BooleanSeries with non matching group_by.'
                                     'Please merge() the selector df with thisdf first.')

                if key.group_by is not None and key.expression.has_aggregate_function:
                    # Create a having-condition if the key is aggregated
                    node = self.get_current_node(
                        name='getitem_having_boolean',
                        having_clause=Expression.construct("having {}", key.expression))
                else:
                    # A normal where-condition will do
                    node = self.get_current_node(
                        name='getitem_where_boolean',
                        where_clause=Expression.construct("where {}", key.expression))

            return self.copy_override(
                base_node=node,
                group_by=None,
                index_dtypes={name: series.dtype for name, series in self.index.items()},
                series_dtypes={name: series.dtype for name, series in self.data.items()},
                single_value=single_value
            )
        raise NotImplementedError(f"Only str, (set|list)[str], slice or SeriesBoolean are supported, "
                                  f"but got {type(key)}")

    def __getattr__(self, attr):
        """
        After regular attribute access, try looking up the name. This allows simpler access to columns for
        interactive use.
        """
        return self._data[attr]

    def __setitem__(self,
                    key: Union[str, List[str]],
                    value: Union['DataFrame', 'Series', int, str, float, UUID, pandas.Series]):
        """
        For usage see general introduction DataFrame class.
        """
        # TODO: all types from types.TypeRegistry are supported.
        from bach.series import Series, const_to_series
        if isinstance(key, str):
            if key in self.index:
                # Cannot set an index column, and cannot have a column name both in self.index and self.data
                raise ValueError(f'Column name "{key}" already exists as index.')
            if isinstance(value, DataFrame):
                raise ValueError("Can't set a DataFrame as a single column")
            if isinstance(value, pandas.Series):
                df = pandas.DataFrame(value)
                df.columns = [key]
                bt = DataFrame.from_pandas(self.engine,
                                           df,
                                           convert_objects=True)
                value = bt[key]
            if not isinstance(value, Series):
                series = const_to_series(base=self, value=value, name=key)
                self._data[key] = series
            else:
                if value.base_node == self.base_node and self._group_by == value.group_by:
                    self._data[key] = value.copy_override(name=key, index=self._index)
                elif value.expression.is_constant:
                    self._data[key] = value.copy_override(
                        name=key, index=self._index, group_by=self._group_by,
                    )
                elif value.expression.is_independent_subquery:
                    self._data[key] = value.copy_override(
                        name=key, index=self._index, group_by=self._group_by,
                    )
                elif value.expression.is_single_value:
                    self._data[key] = Series.as_independent_subquery(value).copy_override(
                        name=key, index=self._index, group_by=self._group_by,
                    )
                else:
                    if value.group_by and not value.expression.has_aggregate_function:
                        raise ValueError('Setting a grouped Series to a DataFrame is only supported if '
                                         'the Series is aggregated.')
                    if (
                        self.group_by
                        and not all(_s.expression.has_aggregate_function for _s in self.data.values())
                    ):
                        raise ValueError('Setting new columns to grouped DataFrame is only supported if '
                                         'the DataFrame has aggregated columns.')
                    self._index_merge(key=key, value=value)

        elif isinstance(key, list):
            if len(key) == 0:
                return
            if len(key) == 1:
                return self.__setitem__(key[0], value)
            # len(key) > 1
            if not isinstance(value, DataFrame):
                raise ValueError(f'Assigned value should be a bach.DateFrame, provided: {type(value)}')
            if len(value.data_columns) != len(key):
                raise ValueError(f'Number of columns in key and value should match. '
                                 f'Key: {len(key)}, value: {len(value.data_columns)}')
            series_list = [value.data[col_name] for col_name in value.data_columns]
            for i, sub_key in enumerate(key):
                self.__setitem__(sub_key, series_list[i])
        else:
            raise ValueError(f'Key should be either a string or a list of strings, value: {key}')

    def _index_merge(
        self, key: str, value: 'Series', how: str = 'left',
    ):
        """"
        Internal method used by __setitem__ to set a series using a merge on index. Modifies the DataFrame
        with the added column. The DataFrames index name is the same as the original DataFrame's.

        :param key: name of the column to set.
        :param value: Series that is set.
        :param how: 'left' or 'outer'.
        """

        # todo This method's functionality will be implementd in merge()
        if not (len(value.index) == 1 and len(self.index) == 1):

            raise ValueError('setting with different base nodes only supported for one level'
                             ' index')
        index_name = self.index_columns[0]
        value_index_name = list(value.index.keys())[0]
        if self.index[index_name].dtype != value.index[value_index_name].dtype:
            raise ValueError('dtypes of indexes should be the same')

        # FIXME We're assiging mixed types to this var.
        renamed_value: DataFrameOrSeries = value.copy_override(name=key)

        if how == 'outer':
            renamed_value = renamed_value.to_frame().materialize()
            renamed_value[value_index_name + '__index'] = renamed_value.index[value_index_name]

        df = self.merge(renamed_value,
                        left_index=True,
                        right_index=True,
                        how=how,
                        suffixes=('', '__remove'))

        if how == 'outer':
            new_index = df.index[index_name].fillna(df[value_index_name + '__index'])
        elif how == 'left':
            new_index = df.index[index_name]
        else:
            raise NotImplementedError(f'how "{how}" not supported')

        df.set_index(new_index, inplace=True)
        if key in self.data_columns:
            df[key] = df[key + '__remove']
            df.drop(columns=[key + '__remove'], inplace=True)
        df.drop(columns=[value_index_name + '__index'], inplace=True, errors='ignore')

        self._update_self_from_df(df)

    def rename(self, mapper: Union[Dict[str, str], Callable[[str], str]] = None,
               index: Union[Dict[str, str], Callable[[str], str]] = None,
               columns: Union[Dict[str, str], Callable[[str], str]] = None,
               axis: int = 0,
               inplace: bool = False,
               level: int = None,
               errors: str = 'ignore') -> Optional['DataFrame']:
        """
        Rename columns.

        The interface is similar to Panda's :py:meth:`pandas.DataFrame.rename`. However we don't support
        renaming indexes, so recommended usage is ``rename(columns=...)``.

        :param mapper: dict to apply to that axis' values. Use mapper and axis to specify the axis to target
            with mapper. Currently mapper is only supported with ``axis=1``, which is similar to using
            columns.
        :param index: not supported.
        :param columns: dict str:str to rename columns, or a function that takes column names as an argument
            and returns the new one. The new column names must not clash with other column names in either
            `self.`:py:attr:`data` or `self.`:py:attr:`index`, after renaming is complete.
        :param axis: ``axis=1`` is supported, rest is not.
        :param inplace: update the current DataFrame or return a new DataFrame.
        :param level: not supported
        :param errors: Either 'ignore' or 'raise'. When set to 'ignore' KeyErrors about non-existing
            column names in `columns` or `mapper` are ignored. Errors thrown in the mapper function or
            about invalid target column names are not suppressed.
        :returns: DataFrame with the renamed axis labels or None if ``inplace=True``.

        .. note::
            The copy parameter is not supported since it makes very little sense for db backed series.
        """
        # todo should we support arguments of unsupported functionality?
        # todo note is not visible in docstring do we want that?
        if level is not None or \
                index is not None or \
                (mapper is not None and axis == 0):
            raise NotImplementedError("index renames not supported")

        if mapper is not None:
            columns = mapper

        if inplace:
            df = self
        else:
            df = self.copy_override()

        if callable(columns):
            columns = {source: columns(source) for source in df.data_columns}

        if not isinstance(columns, dict):
            raise TypeError(f'unsupported argument type for columns or mappers: {type(columns)}')

        non_existing_columns = set(columns.keys()) - set(df.data.keys())
        if errors == 'raise' and non_existing_columns:
            raise KeyError(f'No such column(s): {non_existing_columns}')

        from bach.series import Series
        new_data: Dict[str, 'Series'] = {}
        for column_name in df.data_columns:
            new_name = columns.get(column_name, column_name)
            if new_name in df.index or new_name in new_data:
                # This error doesn't happen in Pandas, as Pandas allows duplicate column names, but we don't.
                raise ValueError(f'Cannot set {column_name} as {new_name}. New column name already exists.')
            series = df.data[column_name]
            if new_name != series.name:
                series = series.copy_override(name=new_name)
            new_data[new_name] = series
        df._data = new_data
        return None if inplace else df

    def reset_index(
        self,
        level: Optional[Union[str, Sequence[str]]] = None,
        drop: bool = False,
        inplace: bool = False,
    ) -> Optional['DataFrame']:
        """
        Drops the current index.

        With reset_index, all indexes are removed from the DataFrame, so that the DataFrame does not have any
        index Series. A new index can be set with :py:meth:`set_index`.

        :param level: Removes given levels from index. Removes all levels by default
        :param drop: if False, the dropped index is added to the data columns of the DataFrame. If True it
            is removed.
        :param inplace: update the current DataFrame or return a new DataFrame.
        :returns: DataFrame with the index dropped or None if ``inplace=True``.
        """
        df = self if inplace else self.copy_override()
        if self._group_by:
            # materialize, but raise if inplace is required.
            df = df.materialize(node_name='reset_index', inplace=inplace)

        new_index = {}
        series = df._data if drop else df.all_series
        if level is not None:
            series = df._data
            levels_to_remove = [level] if isinstance(level, str) else level

            for lvl in levels_to_remove:
                if lvl not in df._index:
                    raise ValueError(f'\'{lvl}\' level not found in index')

                if not drop:
                    series[lvl] = df.index[lvl]

            new_index = {idx: series for idx, series in df.index.items() if idx not in levels_to_remove}

        df._data = {n: s.copy_override(index={}, index_sorting=[]) for n, s in series.items()}
        df._index = new_index
        return None if inplace else df

    def set_index(
        self,
        keys: Union[str, 'Series', List[Union[str, 'Series']]],
        drop: bool = True,
        append: bool = False,
        inplace: bool = False,
    ) -> Optional['DataFrame']:
        """
        Set this dataframe's index to the the index given in keys

        :param keys: the keys of the new index. Can be a column name str, a Series, or a list of those. If
            Series are passed, they should have the same base node as the DataFrame they are set on.
        :param drop: delete columns to be used as the new index.
        :param append: whether to append to the existing index or replace.
        :param inplace: update the current DataFrame or return a new DataFrame. This is not always supported
            and will raise if it is not.
        :returns: a DataFrame with the new index or None if ``inplace=True``.
        """
        from bach.series import Series

        df = self if inplace else self.copy_override()
        if self._group_by:
            df = df.materialize(node_name='groupby_setindex', inplace=inplace)

        # build the new index, appending if necessary
        new_index = {} if not append else copy(df._index)
        for k in (keys if isinstance(keys, list) else [keys]):
            idx_series: Series
            if isinstance(k, Series):
                if k.base_node != df.base_node or k.group_by != df.group_by:
                    raise ValueError('index series should have same base_node and group_by as df')
                idx_series = k
            else:
                if k not in df.all_series:
                    raise ValueError(f'series \'{k}\' not found')
                idx_series = df.all_series[k]

            new_index[idx_series.name] = idx_series.copy_override(index={}, index_sorting=[])

            if not drop and idx_series.name not in df._index and idx_series.name in df._data:
                raise ValueError('When adding existing series to the index, drop must be True'
                                 ' because duplicate column names are not supported.')

        new_series = {
            n: s.copy_override(index=new_index, index_sorting=[]) for n, s in df._data.items()
            if n not in new_index
        }

        df._index = new_index
        df._data = new_series
        return None if inplace else df

    def __delitem__(self, key: str):
        """
        Deletes columns from the DataFrame.
        """
        if isinstance(key, str):
            del (self._data[key])
            return
        else:
            raise TypeError(f'Unsupported type {type(key)}')

    def drop(self,
             labels: List[str] = None,
             index: List[str] = None,
             columns: List[str] = None,
             level: int = None,
             inplace: bool = False,
             errors: str = 'raise') -> Optional['DataFrame']:
        """
        Drop columns from the DataFrame

        :param labels: not supported
        :param index: not supported
        :param columns: the list of columns to drop.
        :param level: not supported
        :param inplace: update the current DataFrame or return a new DataFrame.
        :param errors: 'raise' or 'ignore' missing key errors.
        :returns: DataFrame without the removed columns or None if ``inplace=True``.

        """
        if labels or index is not None:
            # TODO we could do this using a boolean __series__
            raise NotImplementedError('dropping labels from index not supported.')

        if level is not None:
            raise NotImplementedError('dropping index levels not supported.')

        if columns is None:
            raise ValueError("columns needs to be a list of strings.")

        if inplace:
            df = self
        else:
            df = self.copy_override()

        try:
            for key in columns:
                del (df[key])
        except Exception as e:
            if errors == "raise":
                raise e

        return None if inplace else df

    def astype(self, dtype: Union[str, Dict[str, str]]) -> 'DataFrame':
        """
        Cast all or some of the data columns to a certain dtype.

        Only data columns can be cast, index columns cannot be cast.

        This does not modify the current DataFrame, instead it returns a new DataFrame.

        :param dtype: either:

            * A single str, in which case all data columns are cast to this dtype.
            * A dictionary mapping column labels to dtype.
        :returns: New DataFrame with the specified column(s) cast to the specified dtype
        """
        # Check and/or convert parameters
        if not isinstance(dtype, dict):
            dtype = {column: dtype for column in self.data_columns}
        not_existing_columns = set(dtype.keys()) - set(self.data_columns)
        if not_existing_columns:
            raise ValueError(f'Specified columns do not exist: {not_existing_columns}')

        # Construct new dataframe with converted columns
        new_data = {}
        for column, series in self.data.items():
            new_dtype = dtype.get(column)
            if new_dtype:
                new_data[column] = series.astype(dtype=new_dtype)
            else:
                new_data[column] = series

        return self.copy_override(series=new_data)

    # Some typing help required here.
    _GroupBySingleType = Union[str, 'Series']
    # TODO exclude from docs

    def _partition_by_series(self,
                             by: Union[_GroupBySingleType,
                                       Union[List[_GroupBySingleType], Tuple[_GroupBySingleType, ...]],
                                       None]) -> List['Series']:
        """
        Helper method to check and compile a partitioning list
        """
        from bach.series import Series
        group_by_columns: List['Series'] = []
        if isinstance(by, str):
            group_by_columns.append(self.all_series[by])
        elif isinstance(by, Series):
            group_by_columns.append(by)
        elif isinstance(by, list):
            for by_item in by:
                if isinstance(by_item, str):
                    group_by_columns.append(self.all_series[by_item])
                if isinstance(by_item, Series):
                    group_by_columns.append(by_item)
        elif by is None:
            pass
        else:
            raise ValueError(f'Value of "by" should be either None, a string, or a Series.')

        return group_by_columns

    @classmethod
    def _groupby_to_frame(cls, df: 'DataFrame', group_by: 'GroupBy'):
        """
        Given a group_by, and a df create a new DataFrame that has all the right stuff set.
        It will not materialize, just prepared for more operations
        """
        new_series = {s.name: s.copy_override(group_by=group_by, index=group_by.index, index_sorting=[])
                      for n, s in df.all_series.items() if n not in group_by.index.keys()}
        return df.copy_override(
            engine=df.engine,
            base_node=df.base_node,
            index=group_by.index,
            series=new_series,
            group_by=group_by,
        )

    def groupby(
            self,
            by: Union[_GroupBySingleType,  # single series group_by
                      # for GroupingSets
                      Tuple[Union[_GroupBySingleType, Tuple[_GroupBySingleType, ...]], ...],
                      Sequence[Union[_GroupBySingleType,  # multi series
                                     List[_GroupBySingleType],  # for grouping lists
                                     Tuple[_GroupBySingleType, ...]]],  # for grouping lists
                      None] = None) -> 'DataFrame':
        """
        Group by any of the series currently in this DataDrame, both from index as well as data.

        :param by: The series to group by. Supported are:

            * a string containing a columnn name.
            * a series.
            * a list of strings or series. A normal group by will be created.
            * a list of (strings, series, lists). In this case a grouping list is created.
            * a tuple of (strings, series, lists). In this case a grouping set is created.
        :returns: a new DataFrame object with the :py:attr:`group_by` attribute set.

        .. note::
            If the dataframe is already grouped, we'll create a grouping list from the initial
            grouping combined with this one.
        """
        # todo the grouping set / list relevant?
        # todo format bullet points: text does not start on same line as parameter
        from bach.partitioning import GroupBy, GroupingList, GroupingSet

        df = self
        if self._group_by:
            # We need to materialize this node first, we can't stack aggregations (yet)
            df = self.materialize(node_name='nested_groupby')

        group_by: GroupBy
        if isinstance(by, tuple):
            # by is a list containing at least one other list. We're creating a grouping set
            # aka "Yo dawg, I heard you like GroupBys, ..."
            group_by = GroupingSet(
                [GroupBy(group_by_columns=df._partition_by_series(b)) for b in by]
            )
        elif isinstance(by, list) and len([b for b in by if isinstance(b, (tuple, list))]) > 0:
            group_by = GroupingList(
                [GroupBy(group_by_columns=df._partition_by_series(b)) for b in by])
        else:
            by_mypy = cast(Union[str, 'Series',
                                 List[DataFrame._GroupBySingleType], None], by)
            group_by = GroupBy(group_by_columns=df._partition_by_series(by_mypy))

        return DataFrame._groupby_to_frame(df, group_by)

    def window(self, **frame_args) -> 'DataFrame':
        """
        Create a window on the current dataframe grouping and its sorting.

        .. warning::
            This is an expert method. Use :py:meth:`rolling` or :py:meth:`expanding` if possible.

        see :py:class:`bach.partitioning.Window` for parameters.
        """
        # TODO Better argument typing, needs fancy import logic
        from bach.partitioning import Window
        index = list(self._group_by.index.values()) if self._group_by else []
        group_by = Window(group_by_columns=index,
                          order_by=self._order_by,
                          **frame_args)
        return DataFrame._groupby_to_frame(self, group_by)

    def cube(self,
             by: Union[str, 'Series', List[Union[str, 'Series']], None],
             ) -> 'DataFrame':
        """
        Group by and cube over the column(s) `by`.

        :param by: the series to group by and cube. Can be a column or index name str, a Series or a list
            of any of those. If Series are passed, they should have the same base node as the DataFrame.
        :returns: a new DataFrame object with the :py:attr:`group_by` attribute set.
        """
        from bach.partitioning import Cube
        index = self._partition_by_series(by)
        group_by = Cube(group_by_columns=index)
        return DataFrame._groupby_to_frame(self, group_by)

    def rollup(self,
               by: Union[str, 'Series', List[Union[str, 'Series']], None],
               ) -> 'DataFrame':
        """
        Group by and roll up over the column(s) `by`, replacing any current grouping.

        :param by: the series to group by and roll up. Can be a column or index name str, a Series or a list
            of any of those. If Series are passed, they should have the same base node as the DataFrame.
        :returns: a new DataFrame object with the :py:attr:`group_by` attribute set.
        """
        # todo update tests?
        from bach.partitioning import Rollup
        index = self._partition_by_series(by)
        group_by = Rollup(group_by_columns=index)
        return DataFrame._groupby_to_frame(self, group_by)

    def rolling(self, window: int,
                min_periods: int = None,
                center: bool = False,
                closed: str = 'right') -> 'DataFrame':
        """
        A rolling window of size 'window', by default right aligned.

        To use grouping as well, first call :py:meth:`group_by` on this frame and call rolling on the result.

        :param window: the window size.
        :param min_periods: the min amount of rows included in the window before an actual value is returned.
        :param center: center the result, or align the result on the right.
        :param closed: make the interval closed on the ‘right’, ‘left’, ‘both’ or ‘neither’ endpoints.
            Defaults to ‘right’, and the rest is currently unsupported.
        :returns: a new DataFrame object with the :py:attr:`group_by` attribute set with a
            :py:class:`bach.partitioning.Window`.

        .. note::
            The `win_type`, `axis` and `method` parameters as supported by pandas, are currently not
            implemented.
        """
        from bach.partitioning import WindowFrameBoundary, WindowFrameMode, Window

        if min_periods is None:
            min_periods = window

        if min_periods > window:
            raise ValueError(f'min_periods {min_periods} must be <= window {window}')

        if closed != 'right':
            raise NotImplementedError("Only closed=right is supported")

        mode = WindowFrameMode.ROWS
        end_value: Optional[int]
        if center:
            end_value = (window - 1) // 2
        else:
            end_value = 0

        start_boundary = WindowFrameBoundary.PRECEDING
        start_value = (window - 1) - end_value

        if end_value == 0:
            end_boundary = WindowFrameBoundary.CURRENT_ROW
            end_value = None
        else:
            end_boundary = WindowFrameBoundary.FOLLOWING

        index = list(self._group_by.index.values()) if self._group_by else []
        group_by = Window(group_by_columns=index,
                          order_by=self._order_by,
                          mode=mode,
                          start_boundary=start_boundary, start_value=start_value,
                          end_boundary=end_boundary, end_value=end_value,
                          min_values=min_periods)
        return DataFrame._groupby_to_frame(self, group_by)

    def expanding(self,
                  min_periods: int = 1,
                  center: bool = False,
                  ) -> 'DataFrame':
        """
        Create an expanding window starting with the first row in the group, with at least `min_period`
        observations. The result will be right-aligned in the window.

        To use grouping as well, first call :py:meth:`group_by` on this frame and call rolling on the result.

        :param min_periods: the minimum amount of observations in the window before a value is reported.
        :param center: whether to center the result, currently not supported.
        """
        # TODO We could move the partitioning to GroupBy
        from bach.partitioning import WindowFrameBoundary, WindowFrameMode, \
            Window

        if center:
            # Will never be implemented probably, as it's also deprecated in pandas
            raise NotImplementedError("centering is not implemented.")

        mode = WindowFrameMode.ROWS
        start_boundary = WindowFrameBoundary.PRECEDING
        start_value = None
        end_boundary = WindowFrameBoundary.CURRENT_ROW
        end_value = None

        index = list(self._group_by.index.values()) if self._group_by else []
        group_by = Window(group_by_columns=index,
                          order_by=self._order_by,
                          mode=mode,
                          start_boundary=start_boundary, start_value=start_value,
                          end_boundary=end_boundary, end_value=end_value,
                          min_values=min_periods)

        return DataFrame._groupby_to_frame(self, group_by)

    def sort_values(
            self,
            by: Union[str, List[str]],
            ascending: Union[bool, List[bool]] = True
    ) -> 'DataFrame':
        """
        Create a new DataFrame with the specified sorting order.

        This does not modify the current DataFrame, instead it returns a new DataFrame.

        The sorting will remain in the returned DataFrame as long as no operations are performed on that
        frame that materially change the selected data. Operations that materially change the selected data
        are for example :py:meth:`groupby`, :py:meth:`merge`, :py:meth:`materialize`, and filtering out rows.
        Adding or removing a column does not materially change the selected data.

        :param by: column label or list of labels to sort by.
        :param ascending: Whether to sort ascending (True) or descending (False). If this is a list, then the
            `by` must also be a list and ``len(ascending) == len(by)``.
        :returns: a new DataFrame with the specified ordering.
        """
        if isinstance(by, str):
            by = [by]
        elif not isinstance(by, list) or not all(isinstance(by_item, str) for by_item in by):
            raise TypeError('by should be a str, or a list of str')
        if isinstance(ascending, bool):
            ascending = [ascending] * len(by)
        if len(by) != len(ascending):
            raise ValueError(f'Length of ascending ({len(ascending)}) != length of by ({len(by)})')
        missing = set(by) - set(self.all_series.keys())
        if len(missing) > 0:
            raise KeyError(f'Some series could not be found in current frame: {missing}')

        by_series_list = [self.all_series[by_name] for by_name in by]
        order_by = [SortColumn(expression=by_series.expression, asc=asc_item)
                    for by_series, asc_item in zip(by_series_list, ascending)]
        return self.copy_override(order_by=order_by)

    def sort_index(
        self,
        level: Optional[Level] = None,
        ascending: Union[bool, List[bool]] = True,
        inplace: bool = False,
    ) -> Optional['DataFrame']:
        """
        Sort dataframe by index levels.

        :param level: int or level name or list of ints or level names.
            If not specified, all index series are used
        :param ascending: Whether to sort ascending (True) or descending (False). If this is a list, then the
            `level` must also be a list and ``len(ascending) == len(level)``.
        :param inplace: Perform operation on self if ``inplace=True``, or create a copy.
        :returns: a new DataFrame with the specified ordering if ``inplace=False``,
         otherwise it updates the original and returns None.
        """
        sort_by = self.index_columns if not level else self._get_indexes_by_level(level)
        df = self.sort_values(by=sort_by, ascending=ascending)

        if inplace:
            self._update_self_from_df(df)
            return None

        return df

    def _get_indexes_by_level(self, level: Level) -> List[str]:
        selected_indexes = []
        nlevels = len(self.index_columns)

        for idx_l in level if isinstance(level, list) else [level]:
            if isinstance(idx_l, int) and nlevels < idx_l:
                raise ValueError(f'dataframe has only {nlevels} levels.')

            if isinstance(idx_l, str) and idx_l not in self.index_columns:
                raise ValueError(f'dataframe has no {idx_l} index level.')

            level_name = idx_l if isinstance(idx_l, str) else self.index_columns[idx_l]
            selected_indexes.append(level_name)

        return selected_indexes

    def to_pandas(self, limit: Union[int, slice] = None) -> pandas.DataFrame:
        """
        Run a SQL query representing the current state of this DataFrame against the database and return the
        resulting data as a Pandas DataFrame.

        :param limit: the limit to apply, either as a max amount of rows or a slice of the data.
        :returns: a pandas DataFrame.

        .. note::
            This function queries the database.
        """
        with self.engine.connect() as conn:
            sql = self.view_sql(limit=limit)
            dtype = {name: series.dtype_to_pandas for name, series in self.all_series.items()
                     if series.dtype_to_pandas is not None}

            # read_sql_query expects a parameterized query, so we need to escape the parameter characters
            sql = escape_parameter_characters(conn, sql)
            pandas_df = pandas.read_sql_query(sql, conn).astype(dtype)

            if len(self._index):
                return pandas_df.set_index(list(self._index.keys()))
            return pandas_df

    def head(self, n: int = 5) -> pandas.DataFrame:
        """
        Similar to :py:meth:`to_pandas` but only returns the first `n` rows.

        :param n: number of rows to query from database.
        :returns: a pandas DataFrame.

        .. note::
            This function queries the database.
        """
        return self.to_pandas(limit=n)

    @property
    def values(self) -> numpy.ndarray:
        """
        Return a Numpy representation of the DataFrame akin :py:attr:`pandas.Dataframe.values`

        .. warning::
           We recommend using :meth:`DataFrame.to_numpy` instead.

        :returns: Returns the values of the DataFrame as numpy.ndarray.

        .. note::
            This function queries the database.
        """
        warnings.warn(
            'Call to deprecated property, we recommend to use DataFrame.to_numpy() instead',
            category=DeprecationWarning,
        )
        return self.to_numpy()

    def to_numpy(self) -> numpy.ndarray:
        """
        Return a Numpy representation of the DataFrame akin :py:attr:`pandas.Dataframe.to_numpy`

        :returns: Returns the values of the DataFrame as numpy.ndarray.

        .. note::
            This function queries the database.
        """
        return self.to_pandas().to_numpy()

    def _get_order_by_clause(self) -> Expression:
        """
        Get a properly formatted order by expression based on this df's order_by.
        Will return an empty Expression in case ordering is not requested.
        """
        if self._order_by:
            exprs = [sc.expression for sc in self._order_by]
            fmtstr = [f"{{}} {'asc' if sc.asc else 'desc'}" for sc in self._order_by]
            return Expression.construct(f'order by {", ".join(fmtstr)}', *exprs)
        else:
            return Expression.construct('')

    def get_current_node(
        self,
        name: str,
        limit: Union[int, slice] = None,
        distinct: bool = False,
        where_clause: Expression = None,
        having_clause: Expression = None,
    ) -> BachSqlModel:
        """
        INTERNAL: Translate the current state of this DataFrame into a SqlModel.

        :param name: The name of the new node
        :param limit: The limit to use
        :param distinct: if distinct statement needs to be applied
        :param where_clause: The where-clause to apply, if any
        :param having_clause: The having-clause to apply in case group_by is set, if any
        :returns: SQL query as a SqlModel that represents the current state of this DataFrame.
        """
        self._assert_all_variables_set()

        if isinstance(limit, int):
            limit = slice(0, limit)

        limit_str = 'limit all'
        if limit is not None:
            if limit.step is not None:
                raise NotImplementedError("Step size not supported in slice")
            if (limit.start is not None and limit.start < 0) or \
                    (limit.stop is not None and limit.stop < 0):
                raise NotImplementedError("Negative start or stop not supported in slice")

            if limit.start is not None:
                if limit.stop is not None:
                    if limit.stop <= limit.start:
                        raise ValueError('limit.stop <= limit.start')
                    limit_str = f'limit {limit.stop - limit.start} offset {limit.start}'
                else:
                    limit_str = f'limit all offset {limit.start}'
            else:
                if limit.stop is not None:
                    limit_str = f'limit {limit.stop}'

        limit_clause = Expression.construct('' if limit_str is None else f'{limit_str}')
        where_clause = where_clause if where_clause else Expression.construct('')
        group_by_clause = None
        if self.group_by:

            not_aggregated = [s.name for s in self._data.values()
                              if not s.expression.has_aggregate_function]
            if len(not_aggregated) > 0:
                raise ValueError(f'The df has groupby set, but contains Series that have no aggregation '
                                 f'function yet. Please make sure to first: remove these from the frame, '
                                 f'setup aggregation through agg(), or on all individual series.'
                                 f'Unaggregated series: {not_aggregated}')

            group_by_column_expr = self.group_by.get_group_by_column_expression()
            if group_by_column_expr:
                column_exprs = self.group_by.get_index_column_expressions()
                column_names = tuple(self.group_by.index.keys())
                group_by_clause = Expression.construct('group by {}', group_by_column_expr)
            else:
                column_exprs = []
                column_names = tuple()
                group_by_clause = Expression.construct('')
            having_clause = having_clause if having_clause else Expression.construct('')

            column_exprs += [s.get_column_expression() for s in self._data.values()]
            column_names += tuple(self._data.keys())
        else:
            column_exprs = [s.get_column_expression() for s in self.all_series.values()]
            column_names = tuple(self.all_series.keys())

        return CurrentNodeSqlModel.get_instance(
            name=name,
            column_names=column_names,
            column_exprs=column_exprs,
            distinct=distinct,
            where_clause=where_clause,
            group_by_clause=group_by_clause,
            having_clause=having_clause,
            order_by_clause=self._get_order_by_clause(),
            limit_clause=limit_clause,
            previous_node=self.base_node,
            variables=self.variables
        )

    def view_sql(self, limit: Union[int, slice] = None) -> str:
        """
        Translate the current state of this DataFrame into a SQL query.

        This includes setting all variable values that are in self.variables.

        :param limit: the limit to apply, either as a max amount of rows or a slice of the data.
        :returns: SQL query
        """
        model = self.get_current_node('view_sql', limit=limit)
        placeholder_values = get_variable_values_sql(variable_values=self.variables)
        model = update_placeholders_in_graph(start_node=model, placeholder_values=placeholder_values)
        return to_sql(model)

    def merge(
            self,
            right: DataFrameOrSeries,
            how: str = 'inner',
            on: ColumnNames = None,
            left_on: ColumnNames = None,
            right_on: ColumnNames = None,
            left_index: bool = False,
            right_index: bool = False,
            suffixes: Tuple[str, str] = ('_x', '_y'),
    ) -> 'DataFrame':
        """
        Join the right Dataframe or Series on self. This will return a new DataFrame that contains the
        combined columns of both dataframes, and the rows that result from joining on the specified columns.
        The columns that are joined on can consist (partially or fully) out of index columns.

        The interface of this function is similar to pandas' merge, but the following parameters are not
        supported: `sort`, `copy`, `indicator`, and `validate`.
        Additionally, when merging two frames that have conflicting columns names, and joining on indices,
        then the resulting columns/column names can differ slightly from Pandas.

        If variables are set (see :meth:`DataFrame.variables`), then values from self will be used in cases
        where a variable name/dtype combination has been defined in both the `self` and `right`
        DataFramesOrSeries.

        :param right: DataFrame or Series to join on self
        :param how: supported values: {‘left’, ‘right’, ‘outer’, ‘inner’, ‘cross’}
        :param on: optional, column(s) to join left and right on.
        :param left_on: optional, column(s) from the left df to join on
        :param right_on: optional, column(s) from the right df/series to join on
        :param left_index: If true uses the index of the left df as columns to join on
        :param right_index: If true uses the index of the right df/series as columns to join on
        :param suffixes: Tuple of two strings. Will be used to suffix duplicate column names. Must make
            column names unique
        :return: A new Dataframe. The original frames are not modified.
        """
        from bach.merge import merge
        return merge(
            left=self,
            right=right,
            how=how,
            on=on,
            left_on=left_on,
            right_on=right_on,
            left_index=left_index,
            right_index=right_index,
            suffixes=suffixes
        )

    def _apply_func_to_series(
        self,
        func: Union[ColumnFunction, Dict[str, ColumnFunction]],
        axis: int = 1,
        numeric_only: bool = False,
        exclude_non_applied: bool = False,
        *args,
        **kwargs,
    ) -> List['Series']:
        """
        :param func: function, str, list or dict to apply to all series
            Function to use on the data. If a function, must work when passed a
            Series.

            Accepted combinations are:
            - function
            - string function name
            - list of functions and/or function names, e.g. [SeriesInt64.sum, 'mean']
            - dict of axis labels -> functions, function names or list of such.
        :param axis: the axis
        :param numeric_only: Whether to apply to numeric series only, or attempt all.
        :param exclude_non_applied: Exclude series where applying was not attempted / failed
        :param args: Positional arguments to pass through to the aggregation function
        :param kwargs: Keyword arguments to pass through to the aggregation function

        .. note::
            Pandas has numeric_only=None to attempt all columns but ignore failing ones
            silently. This is currently not implemented.

        .. note::
            The `axis` parameter defaults to 1, because 0 is currently unsupported.
        """
        from bach.series import SeriesAbstractNumeric
        if axis == 0:
            raise NotImplementedError("Only axis=1 is currently implemented")

        if numeric_only is None:
            raise NotImplementedError("numeric_only=None to attempt all columns but ignore "
                                      "failing ones silently is currently not implemented.")

        apply_dict: Dict[str, ColumnFunction] = {}
        if isinstance(func, dict):
            # make sure the keys are series we know
            for k, v in func.items():
                if k not in self._data:
                    raise KeyError(f'{k} not found in group by series')
                if not isinstance(v, (str, list)) and not callable(v):
                    raise TypeError(f'Unsupported value type {type(v)} in func dict for key {k}')
                apply_dict[k] = v
        elif isinstance(func, (str, list)) or callable(func):
            # check whether we need to exclude non-numeric
            for name, series in self.data.items():
                if not numeric_only or isinstance(series, SeriesAbstractNumeric):
                    apply_dict[name] = func
        else:
            raise TypeError(f'Unsupported type for func: {type(func)}')

        new_series = {}
        for name, apply_func in apply_dict.items():
            for applied in self._data[name].apply_func(apply_func, *args, **kwargs):
                if applied.name in new_series:
                    raise ValueError(f'duplicate result series: {applied.name}')
                new_series[applied.name] = applied

        applied_series = list(new_series.values())
        if exclude_non_applied:
            return applied_series

        non_applied_series = [
            series.copy_override() for name, series in self._data.items() if name not in apply_dict
        ]
        return applied_series + non_applied_series

    def aggregate(self,
                  func: Union[ColumnFunction, Dict[str, ColumnFunction]],
                  axis: int = 1,
                  numeric_only: bool = False,
                  *args, **kwargs) -> 'DataFrame':
        """
        Alias for :py:meth:`agg`
        """
        return self.agg(func, axis, numeric_only, *args, **kwargs)

    def agg(
        self,
        func: Union[ColumnFunction, Dict[str, ColumnFunction]],
        axis: int = 1,
        numeric_only: bool = False,
        *args,
        **kwargs,
    ) -> 'DataFrame':
        """
        Aggregate using one or more operations over the specified axis.

        :param func: the aggregations to apply on all series. Accepted combinations are:

            * function, e.g. `SeriesInt64.sum`
            * function name
            * list of functions and/or function names, e.g. [`SeriesInt64.sum`, 'mean']
            * dict of axis labels -> functions, function names or list of such.
        :param axis: the aggregation axis. If ``axis=1`` the index is aggregated as well. Only ``axis=1``
            supported at the moment.
        :param numeric_only: whether to aggregate numeric series only, or attempt all.
        :param args: Positional arguments to pass through to the aggregation function
        :param kwargs: Keyword arguments to pass through to the aggregation function

        .. note::
            Pandas has ``numeric_only=None`` to attempt all columns but ignore failing ones
            silently. This is currently not implemented.

        .. note::
            The `axis` parameter defaults to 1, because 0 is currently unsupported
        """
        # todo do we want standard aggregation of index (pandas doesn't have this)?
        # todo numeric_only is a kwarg of the called func (like pandas)? ie now it breaks for nunique
        df = self
        if df.group_by is None:
            df = df.groupby()

        new_series = df._apply_func_to_series(func, axis, numeric_only,
                                              True,  # exclude_non_applied, must be positional arg.
                                              df.group_by, *args, **kwargs)

        # If the new series have a different group_by or index, we need to copy that
        if new_series:
            new_index = new_series[0].index
            new_group_by = new_series[0].group_by

        if not all(dict_name_series_equals(s.index, new_index)
                   and s.group_by == new_group_by
                   for s in new_series):
            raise ValueError("series do not agree on new index / group_by")

        return df.copy_override(
            index=new_index,
            group_by=new_group_by,
            series={s.name: s for s in new_series},
        )

    def _aggregate_func(self, func: str, axis, level, numeric_only, *args, **kwargs) -> 'DataFrame':
        """
        Return a copy of this dataframe with the aggregate function applied (but not materialized).
        :param func: sql fragment that will be applied as 'func(column_name)', e.g. 'sum'
        """

        """
        Internals documentation
        Typical execution trace, in this case for calling sum on a DataFrame:
         * df.sum()
         * df._aggregate_func('sum', ...)
         * df.agg('sum', ...)
         * df._apply_func_to_series('sum', ...)
         then per series object:
          * series.apply_func({'column': ['sum']}, ..)
          * series_subclass.sum(...)
          * series._derived_agg_func(partition, 'sum', ...)
          * series.copy_override(..., expression=Expression.construct('sum({})'))
        """
        if level is not None:
            raise NotImplementedError("index levels are currently not implemented")
        return self.agg(func, axis, numeric_only, *args, **kwargs)

    # AGGREGATES
    def count(self, axis=1, level=None, numeric_only=False, **kwargs):
        """
        Count all non-NULL values in each column.

        :param axis: only ``axis=1`` is supported. This means columns are aggregated.
        :param level: not supported.
        :param numeric_only: whether to aggregate numeric series only, or attempt all.
        :returns: a new DataFrame with the aggregation applied to all selected columns.
        """
        return self._aggregate_func('count', axis, level, numeric_only, **kwargs)

    # def kurt(self, axis=None, skipna=True, level=None, numeric_only=False, **kwargs):
    #     return self._aggregate_func('kurt', axis, level, numeric_only,
    #                                 skipna=skipna, **kwargs)
    #
    # def kurtosis(self, axis=None, skipna=True, level=None, numeric_only=False, **kwargs):
    #     return self._aggregate_func('kurtosis', axis, level, numeric_only,
    #                                 skipna=skipna, **kwargs)
    #
    # def mad(self, axis=None, skipna=True, level=None, numeric_only=False, **kwargs):
    #     return self._aggregate_func('mad', axis, level, numeric_only,
    #                                 skipna=skipna, **kwargs)

    def max(self, axis=1, skipna=True, level=None, numeric_only=False, **kwargs):
        """
        Returns the maximum of all values in each column.

        :param axis: only ``axis=1`` is supported. This means columns are aggregated.
        :param skipna: only ``skipna=True`` supported. This means NULL values are ignored.
        :param level: not supported.
        :param numeric_only: whether to aggregate numeric series only, or attempt all.
        :returns: a new DataFrame with the aggregation applied to all selected columns.
        """
        return self._aggregate_func('max', axis, level, numeric_only,
                                    skipna=skipna, **kwargs)

    def min(self, axis=1, skipna=True, level=None, numeric_only=False, **kwargs):
        """
        Returns the minimum of all values in each column.

        :param axis: only ``axis=1`` is supported. This means columns are aggregated.
        :param skipna: only ``skipna=True`` supported. This means NULL values are ignored.
        :param level: not supported.
        :param numeric_only: whether to aggregate numeric series only, or attempt all.
        :returns: a new DataFrame with the aggregation applied to all selected columns.
        """
        return self._aggregate_func('min', axis, level, numeric_only,
                                    skipna=skipna, **kwargs)

    def mean(self, axis=1, skipna=True, level=None, numeric_only=False, **kwargs):
        """
        Returns the mean of all values in each column.

        :param axis: only ``axis=1`` is supported. This means columns are aggregated.
        :param skipna: only ``skipna=True`` supported. This means NULL values are ignored.
        :param level: not supported.
        :param numeric_only: whether to aggregate numeric series only, or attempt all.
        :returns: a new DataFrame with the aggregation applied to all selected columns.
        """
        return self._aggregate_func('mean', axis, level, numeric_only,
                                    skipna=skipna, **kwargs)

    def median(self, axis=1, skipna=True, level=None, numeric_only=False, **kwargs):
        """
        Returns the median of all values in each column.

        :param axis: only ``axis=1`` is supported. This means columns are aggregated.
        :param skipna: only ``skipna=True`` supported. This means NULL values are ignored.
        :param level: not supported.
        :param numeric_only: whether to aggregate numeric series only, or attempt all.
        :returns: a new DataFrame with the aggregation applied to all selected columns.
        """
        return self._aggregate_func('median', axis, level, numeric_only,
                                    skipna=skipna, **kwargs)

    def mode(self, axis=1, skipna=True, level=None, numeric_only=False, **kwargs):
        """
        Returns the mode of all values in each column.

        :param axis: only ``axis=1`` is supported. This means columns are aggregated.
        :param skipna: only ``skipna=True`` supported. This means NULL values are ignored.
        :param level: not supported.
        :param numeric_only: whether to aggregate numeric series only, or attempt all.
        :returns: a new DataFrame with the aggregation applied to all selected columns.
        """
        # slight deviation from pd.mode(axis=0, numeric_only=False, dropna=True)
        return self._aggregate_func('mode', axis, level, numeric_only,
                                    skipna=skipna, **kwargs)

    def quantile(
        self,
        q: Union[float, List[float]] = 0.5,
        axis=1,
        **kwargs,
    ):
        """
        Returns the quantile of all numeric columns.

        :param q: value or list of values between 0 and 1.
        :param axis: only ``axis=1`` is supported. This means columns are aggregated.
        :returns: a new DataFrame with the aggregation applied to all selected columns.
        """
        from bach.series.series_numeric import SeriesAbstractNumeric
        df = self
        if all(not isinstance(s, SeriesAbstractNumeric) for s in df.all_series.values()):
            raise ValueError('Cannot calculate quantiles for dataframe with no numeric columns.')

        if df.group_by is None:
            df = df.groupby()

        quantiles = [q] if isinstance(q, float) else q

        all_quantile_dfs = []
        for qt in quantiles:
            new_series = df._apply_func_to_series(
                func='quantile',
                axis=axis,
                numeric_only=True,
                exclude_non_applied=True,
                partition=df.group_by,
                q=qt,
                **kwargs,
            )
            initial_series = new_series[0]
            quantile_df = df.copy_override(
                base_node=initial_series.base_node,
                series={s.name: s for s in new_series},
                index={},
                group_by=initial_series.group_by,
            )
            if len(quantiles) == 1:
                return quantile_df

            # a hack in order to avoid calling quantile_df.materialized().
            # Currently doing quantile['q'] = qt
            # will raise some errors since the expression is not an instance of AggregateFunctionExpression
            quantile_df['q'] = initial_series.copy_override(
                dtype='float64',
                expression=AggregateFunctionExpression.construct(fmt=f'{qt}'),
            )
            all_quantile_dfs.append(quantile_df)

        from bach.operations.concat import DataFrameConcatOperation
        result = DataFrameConcatOperation(objects=all_quantile_dfs, ignore_index=True)()
        # q column should be in the index when calculating multiple quantiles
        return result.set_index('q')

    def nunique(self, axis=1, skipna=True, **kwargs):
        """
        Returns the number of unique values in each column.

        :param axis: only ``axis=1`` is supported. This means columns are aggregated.
        :param skipna: only ``skipna=True`` supported. This means NULL values are ignored.
        :returns: a new DataFrame with the aggregation applied to all selected columns.
        """
        # deviation from horrible pd.nunique(axis=0, dropna=True)
        return self._aggregate_func('nunique', axis=axis,
                                    level=None, numeric_only=False, skipna=skipna, **kwargs)

    def round(self, decimals: int = 0):
        """
        Returns a DataFrame with rounded numerical values

        :param decimals: number of decimal places to round each numeric column
        :returns: a new DataFrame with rounded numerical columns
        """
        from bach.series import SeriesAbstractNumeric

        df = self.copy_override()
        for col in df.data.values():
            if not isinstance(col, SeriesAbstractNumeric):
                continue
            df._data[col.name] = col.round(decimals)

        return df

    # def skew(self, axis=None, skipna=True, level=None, numeric_only=False, **kwargs):
    #     return self._aggregate_func('skew', axis, level, numeric_only,
    #                                 skipna=skipna, **kwargs)
    #
    # def prod(self, axis=None, skipna=True, level=None, numeric_only=False, min_count=0, **kwargs):
    #     return self._aggregate_func('prod', axis, level, numeric_only,
    #                                 skipna=skipna, min_count=min_count, **kwargs)
    #
    # def product(self, axis=None, skipna=True, level=None, numeric_only=False, min_count=0, **kwargs):
    #     return self._aggregate_func('product', axis, level, numeric_only,
    #                                 skipna=skipna, min_count=min_count, **kwargs)

    def sem(self, axis=1, skipna=True, level=None, ddof: int = 1, numeric_only=False, **kwargs):
        """
        Returns the unbiased standard error of the mean of each column.

        :param axis: only ``axis=1`` is supported. This means columns are aggregated.
        :param skipna: only ``skipna=True`` supported. This means NULL values are ignored.
        :param level: not supported.
        :param ddof: Delta Degrees of Freedom. Only 1 is supported.
        :param numeric_only: whether to aggregate numeric series only, or attempt all.
        :returns: a new DataFrame with the aggregation applied to all selected columns.
        """
        return self._aggregate_func('sem', axis, level, numeric_only,
                                    skipna=skipna, ddof=ddof, **kwargs)

    def std(self, axis=1, skipna=True, level=None, ddof: int = 1, numeric_only=False, **kwargs):
        """
        Returns the sample standard deviation of each column.

        :param axis: only ``axis=1`` is supported. This means columns are aggregated.
        :param skipna: only ``skipna=True`` supported. This means NULL values are ignored.
        :param level: not supported.
        :param ddof: Delta Degrees of Freedom. Only 1 is supported.
        :param numeric_only: whether to aggregate numeric series only, or attempt all.
        :returns: a new DataFrame with the aggregation applied to all selected columns.
        """
        return self._aggregate_func('std', axis, level, numeric_only,
                                    skipna=skipna, ddof=ddof, **kwargs)

    def sum(self, axis=1, skipna=True, level=None, numeric_only=False, min_count=0, **kwargs):
        """
        Returns the sum of all values in each column.

        :param axis: only ``axis=1`` is supported. This means columns are aggregated.
        :param skipna: only ``skipna=True`` supported. This means NULL values are ignored.
        :param level: not supported.
        :param numeric_only: whether to aggregate numeric series only, or attempt all.
        :param min_count: This minimum amount of values (not NULL) to be present before returning a result.
        :returns: a new DataFrame with the aggregation applied to all selected columns.
        """
        return self._aggregate_func('sum', axis, level, numeric_only,
                                    skipna=skipna, min_count=min_count, **kwargs)

    def var(self, axis=1, skipna=True, level=None, ddof: int = 1, numeric_only=False, **kwargs):
        """
        Returns the unbiased variance of each column.

        :param axis: only ``axis=1`` is supported. This means columns are aggregated.
        :param skipna: only ``skipna=True`` supported. This means NULL values are ignored.
        :param level: not supported.
        :param ddof: Delta Degrees of Freedom. Only 1 is supported.
        :param numeric_only: whether to aggregate numeric series only, or attempt all.
        :returns: a new DataFrame with the aggregation applied to all selected columns.
        """
        return self._aggregate_func('var', axis, level, numeric_only,
                                    skipna=skipna, ddof=ddof, **kwargs)

    def describe(
        self,
        percentiles: Optional[Sequence[float]] = None,
        include: Optional[Union[str, Sequence[str]]] = None,
        exclude: Optional[Union[str, Sequence[str]]] = None,
        datetime_is_numeric: bool = False,
    ) -> 'DataFrame':
        """
        Returns descriptive statistics.
        The following statistics are considered: `count`, `mean`, `std`, `min`, `max`, `nunique` and `mode`

        :param percentiles: list of percentiles to be calculated. Values must be between 0 and 1.
        :param include: dtypes to be included, if not provided calculations will be based on numerical columns
        :param exclude: dtypes to be excluded
        :param datetime_is_numeric: not supported
        :returns: a new DataFrame with the descriptive statistics
        """
        from bach.describe import DescribeOperation
        return DescribeOperation(
            obj=self,
            include=include,
            exclude=exclude,
            datetime_is_numeric=datetime_is_numeric,
            percentiles=percentiles,
        )()

    def create_variable(
        self,
        name: str,
        value: Any,
        *,
        dtype: Optional[str] = None,
    ) -> Tuple['DataFrame', 'Series']:
        """
        Create a Series object that can be used as a variable, within the returned DataFrame. The
        DataFrame will have the variable with the given values set in :meth:`DataFrame.variables`.

        The variable value can later be changed using :meth:`DataFrame.set_variable`

        **Multiple variables with the same name**

        For variables the combination (name, dtype) uniquely identifies a variable. That means that there
        can be multiple variables with the same name, if they are of different types. This is counter to
        how a lot of programming languages handle variables. But it prevents a lot of error conditions and
        edge cases around merging DataFrames and Series with the same variables, and building on top of
        SqlModels that already have variables.

        :param name: name of variable to update
        :param value: value of variable
        :param dtype: optional. If not set it will be derived from the value, if set we check that it
            matches the value. If dtype doesn't match the value's dtype, then an Exception is raised.
        :return: Tuple with DataFrame and the Series object that can be used as a variable.
        """
        from bach.series.series import variable_series
        series = variable_series(base=self, value=value, name=name)
        if dtype is not None and dtype != series.dtype:
            raise ValueError(f"Dtype of value ({series.dtype}) and provided dtype ({dtype}) don't match.")
        variables = self.variables
        variables[DtypeNamePair(dtype=series.dtype, name=name)] = value
        df = self.copy_override(variables=variables)
        return df, series

    def set_variable(self, name: str, value: Any, *, dtype: Optional[str] = None) -> 'DataFrame':
        """
        Return a copy of this DataFrame with the variable value updated.

        :param name: name of variable to update
        :param value: new value of variable
        :param dtype: optional. If not set it will be derived from the value, if set we check that it
            matches the value. If dtype doesn't match the value's dtype, then an Exception is raised.
        :return: copy of this DataFrame, with the value updated.
        """
        df, _ = self.create_variable(name, value, dtype=dtype)
        return df

    def get_all_variable_usage(self) -> List[DefinedVariable]:
        """
        Get all variables that influence the values of this DataFrame.
        This includes both variables that are used in the current `self.series`, but also variables that
        were used in earlier steps, i.e. in the SqlModels of `self.base_node`.

        The output of this method can be useful for diagnosing issues with variables. If a variable is used
        multiple times, then it will appear here multiple times. If a variable has conflicting definitions
        then the conflicting dtypes and/or values are all returned.

        **Returned data**

        This method returns a list of DefinedVariable tuples, the fields in the tuples:

        * name: name of the variable
        * dtype: dtype
        * value: value that is currently set in `self.variables`, or None if there is no value
        * ref_path: If the variable is used in an already materialized part of the DataFrame, i.e.
          the usage is in self.base_node, then this is the reference path from self.base_node to the
          SqlModel in which the variable usage occurs. If the variable is used in self.series instead,
          then this is None
        * old_value: If the variable is used in an already materialized part of the DataFrame, then it
          also has a value already. That is this value. Will be None if this variable usage is not in
          self.base_node.

        :return: List with all usages of variables in this DataFrame.
        """
        return self._get_all_used_variables_series() + self._get_all_used_variables_base_node()

    def _get_all_used_variables_series(self) -> List[DefinedVariable]:
        all_tokens = []
        for series in self.all_series.values():
            all_tokens.extend(series.expression.get_all_tokens())
        variable_tokens = [token for token in all_tokens if isinstance(token, VariableToken)]

        result = []
        for vt in variable_tokens:
            dtype_name = DtypeNamePair(dtype=vt.dtype, name=vt.name)
            value = None if dtype_name not in self.variables else self.variables[dtype_name]
            result.append(
                DefinedVariable(name=vt.name, dtype=vt.dtype, value=value, ref_path=None, old_value=None)
            )
        return result

    def _get_all_used_variables_base_node(self) -> List[DefinedVariable]:
        result = []
        all_placeholders = get_all_placeholders(self.base_node)
        for placeholder_name, values_dict in all_placeholders.items():
            token = VariableToken.placeholder_name_to_token(placeholder_name)
            if token is None:
                continue
            for ref_path, old_value in values_dict.items():
                dtype_name = token.dtype_name
                value = None if dtype_name not in self.variables else self.variables[dtype_name]
                result.append(
                    DefinedVariable(
                        name=dtype_name.name, dtype=dtype_name.dtype,
                        value=value, ref_path=ref_path, old_value=old_value)
                )
        return result

    def _assert_all_variables_set(self):
        """
        Asserts that all variables used in the series are set. Raises an Exception if a variable is not set.
        """
        used_variables = self._get_all_used_variables_series()
        for var in used_variables:
            dtype_name = DtypeNamePair(dtype=var.dtype, name=var.name)
            if dtype_name not in self.variables:
                raise Exception(f'Variable {dtype_name.name}, with dtype {dtype_name.dtype} is used, '
                                f'but not set. Use create_variable() to assign a value')

    def append(
        self,
        other: Union['DataFrame', List['DataFrame']],
        ignore_index: bool = False,
        sort: bool = False,
    ) -> 'DataFrame':
        """
        Append rows of other dataframes to the the caller dataframe.
        Non-shared columns between dataframes are added to the caller.

        :param other: objects to be added
        :param ignore_index: if true, drops indexes of all object to be appended
        :param sort: if true, columns are sorted alphanumerically

        :return: a new dataframe with all rows from appended Dataframes.
        """
        from bach.operations.concat import DataFrameConcatOperation
        if isinstance(other, list) and not other:
            raise ValueError('no dataframe or series to append.')

        other_dfs = other if isinstance(other, list) else [other]
        concatenated_df = DataFrameConcatOperation(
            objects=[self] + other_dfs,
            ignore_index=ignore_index,
            sort=sort,
        )()
        return concatenated_df

    def drop_duplicates(
        self,
        subset: Optional[Union[str, Sequence[str]]] = None,
        keep: Union[str, bool] = 'first',
        inplace: bool = False,
        ignore_index: bool = False,
    ) -> Optional['DataFrame']:
        """
        Return a dataframe with duplicated rows removed based on all series labels or a subset of labels.

        :param subset: series label or sequence of labels.
            Duplications to be dropped are based on the combination of the subset of series.
            If not provided, all series labels will be used by default.
        :param keep: Supported values: "first", "last" and False. Determines which duplicates to keep:

            * `first`: drop all occurrences except the first one
            * `last`:  drop all occurrences except the last one
            * False: drops all duplicates

            If no value is provided, first occurrences will be kept by default.
        :param inplace: Perform operation on self if ``inplace=True``, or create a copy.
        :param ignore_index: if true, drops indexes of the result

        :return: a new dataframe with dropped duplicates if inplace = False, otherwise None.
        """
        if keep not in ('first', 'last', False):
            raise ValueError('keep must be either "first", "last" or False.')

        subset = self._get_parsed_subset_of_data_columns(subset)
        df = self.copy()
        if ignore_index:
            df.reset_index(drop=True, inplace=True)

        dedup_on = list(subset or self.data_columns)
        dedup_data = [name for name in df.all_series if name not in dedup_on]

        # dedup_data contains index series if ignore_index = False
        # in this case we should append those as data_columns
        if dedup_data and not ignore_index:
            df.reset_index(drop=False, inplace=True)

        # drop all duplicates
        if keep is False:
            freq_df = df[dedup_on]
            freq_df['freq'] = 1
            freq_df = freq_df.groupby(by=dedup_on).sum()
            freq_df.reset_index(drop=False, inplace=True)

            df = df.merge(freq_df, on=dedup_on)
            df = df[df.freq_sum == 1][dedup_on + dedup_data]
        elif dedup_data:
            from bach.partitioning import WindowFrameBoundary
            if keep == 'last':
                func_to_apply = 'window_last_value'
                # unbounded following is required only when last value is needed
                end_boundary = WindowFrameBoundary.FOLLOWING
            else:
                func_to_apply = 'window_first_value'
                end_boundary = WindowFrameBoundary.CURRENT_ROW

            window = df.groupby(by=dedup_on).window(end_boundary=end_boundary, end_value=None)
            agg_series = df[dedup_data]._apply_func_to_series(func=func_to_apply, window=window)

            for name, new_series in zip(dedup_data, agg_series):
                df._data[name] = new_series.copy_override(name=name)

        # we need to just apply distinct for 'first' and 'last'.
        if keep:
            df.materialize(distinct=True, inplace=True)

        df = df if ignore_index else df.set_index(keys=self.index_columns)
        if not inplace:
            return df

        self._update_self_from_df(df)
        return None

<<<<<<< HEAD
    def value_counts(
        self,
        subset: Optional[List[str]] = None,
        normalize: bool = False,
        sort: bool = True,
        ascending: bool = False,
    ) -> 'Series':
        """
        Returns a series containing counts of each unique row in the DataFrame
        :param subset: a list of series labels to be used when counting. If subset is not provided and
        dataframe has no group_by, all data columns will be used. In case the DataFrame has a group_by,
        series in group_by will be added to subset.
        :param normalize: returns proportions instead of frequencies
        :param sort: sorts result by frequencies
        :param ascending: sorts values in ascending order if true.

        return: a series containing all counts per unique row.
        """
        if not subset:
            subset = self.data_columns
        elif any(s not in self.data_columns for s in subset):
            raise ValueError('subset contains invalid series.')

        if self.group_by:
            # consider groupby series in subset
            subset = list(self.group_by.index.keys()) + subset

        df = self.copy_override(
            series={
                s: self.all_series[s].copy_override(index={}, group_by=None) for s in subset
            },
            index={},
            group_by=None,
        )
        df['value_counts'] = 1
        df = df.groupby(by=list(subset)).sum()

        if normalize:
            df.materialize(inplace=True)
            df._data['value_counts_sum'] /= df['value_counts_sum'].sum()  # type: ignore

        if sort:
            return df._data['value_counts_sum'].sort_values(ascending=ascending)

        return df._data['value_counts_sum']
=======
    def dropna(
        self,
        *,
        axis: int = 0,
        how: str = 'any',
        thresh: Optional[int] = None,
        subset: Optional[Union[str, Sequence[str]]] = None,
        inplace: bool = False
    ) -> Optional['DataFrame']:
        """
        Removes rows with missing values (NaN, None and SQL NULL).

        :param axis: only ``axis=0`` is supported. This means rows that contain missing values are dropped.
        :param how: determines when a row is removed. Supported values:
           - 'any': rows with at least one missing value are removed
           - 'all': rows with all missing values are removed
        :param thresh: determines the least amount of non-missing values a row needs to have
            in order to be kept
        :param subset: series label or sequence of labels to be considered for missing values.
            If subset is None, all DataFrame's series labels will be used.
            In case subset is an empty list, a copy from the DataFrame will
            be returned.
        :param inplace: Perform operation on self if ``inplace=True``, or create a copy.

        :return: a new dataframe with dropped rows if inplace = False, otherwise None.
        """
        if axis:
            raise ValueError('only axis = 0 is supported.')

        if how not in ('any', 'all'):
            raise ValueError(f'{how} is not a valid value for "how" parameter.')

        subset = self._get_parsed_subset_of_data_columns(subset)
        dropna_series = self.data_columns if subset is None else subset

        if not dropna_series:
            return self.copy()

        logical_operator = 'or' if how == 'any' else 'and'

        conditions = []
        for ds in dropna_series:
            main_condition = self.all_series[ds].isnull()
            if self.all_series[ds].dtype in ['float64', 'int64']:
                main_condition = main_condition | (self.all_series[ds] == float('nan'))

            conditions.append(main_condition)

        if not thresh:
            expression_fmt = f' {logical_operator} '.join([f'{{}}'] * len(dropna_series))
        else:
            # we need to add the amount of nullables in the row and compare it to the thresh
            cases_fmt = f' + '.join([f'case when {{}} then 1 else 0 end'] * len(dropna_series))
            expression_fmt = f'{len(self.data_columns)} - ({cases_fmt}) < {thresh}'

        drop_row_series = conditions[0].copy_override(
            expression=Expression.construct(expression_fmt, *conditions),
        )

        dropna_df = self[~drop_row_series]
        assert isinstance(dropna_df, DataFrame)

        if inplace:
            self._update_self_from_df(dropna_df)
            return None

        return dropna_df

    def _get_parsed_subset_of_data_columns(
        self, subset: Optional[Union[str, Sequence[str]]],
    ) -> Optional[Sequence[str]]:
        subset = [subset] if isinstance(subset, str) else subset
        if subset and any(s not in self.data_columns for s in subset):
            raise ValueError(
                f'subset param contains invalid series: {sorted(set(subset) - set(self.data_columns))}'
            )
        return subset
>>>>>>> 56623476


def dict_name_series_equals(a: Dict[str, 'Series'], b: Dict[str, 'Series']):
    """
    Compare two dicts in the format that we use to track series and indices.
    A normal == does not work on these dicts, because Series.equals() is overridden to create SeriesBoolean,
    so we need to call Series.equals instead.
    """
    return (a is None and b is None) or (
            len(a) == len(b) and list(a.keys()) == list(b.keys())
            and all(ai.equals(bi) for (ai, bi) in zip(a.values(), b.values()))
    )


def escape_parameter_characters(conn: Connection, raw_sql: str) -> str:
    """
    Return a modified copy of the given sql with the query-parameter special characters escaped.
    e.g. if the connection uses '%' to mark a parameter, then all occurrences of '%' will be replaced by '%%'
    """
    # for now we'll just assume Postgres and assume the pyformat parameter style is used.
    # When we support more databases we'll need to do something smarter, see
    # https://www.python.org/dev/peps/pep-0249/#paramstyle
    return raw_sql.replace('%', '%%')<|MERGE_RESOLUTION|>--- conflicted
+++ resolved
@@ -2479,7 +2479,6 @@
         self._update_self_from_df(df)
         return None
 
-<<<<<<< HEAD
     def value_counts(
         self,
         subset: Optional[List[str]] = None,
@@ -2525,7 +2524,7 @@
             return df._data['value_counts_sum'].sort_values(ascending=ascending)
 
         return df._data['value_counts_sum']
-=======
+
     def dropna(
         self,
         *,
@@ -2603,7 +2602,6 @@
                 f'subset param contains invalid series: {sorted(set(subset) - set(self.data_columns))}'
             )
         return subset
->>>>>>> 56623476
 
 
 def dict_name_series_equals(a: Dict[str, 'Series'], b: Dict[str, 'Series']):

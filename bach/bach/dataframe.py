"""
Copyright 2021 Objectiv B.V.
"""
from copy import copy

from typing import (
    List, Set, Union, Dict, Any, Optional, Tuple,
    cast, NamedTuple, TYPE_CHECKING, Callable, Hashable, Sequence, overload, Mapping,
)

import numpy
import pandas
from sqlalchemy.engine import Engine

from bach.expression import Expression, SingleValueExpression, VariableToken, AggregateFunctionExpression
from bach.from_database import get_dtypes_from_table, get_dtypes_from_model
from bach.sql_model import BachSqlModel, CurrentNodeSqlModel, get_variable_values_sql
from bach.types import get_series_type_from_dtype, AllSupportedLiteralTypes, StructuredDtype
from bach.utils import escape_parameter_characters
from sql_models.constants import NotSet, not_set, DBDialect
from sql_models.graph_operations import update_placeholders_in_graph, get_all_placeholders
from sql_models.model import SqlModel, Materialization, CustomSqlModelBuilder, RefPath

from sql_models.sql_generator import to_sql
from sql_models.util import quote_identifier, is_bigquery, DatabaseNotSupportedException, is_postgres

if TYPE_CHECKING:
    from bach.partitioning import Window, GroupBy
    from bach.savepoints import Savepoints
    from bach.series import Series, SeriesBoolean

# TODO exclude from docs
DataFrameOrSeries = Union['DataFrame', 'Series']
# ColumnNames: a single column name, or a list of column names
# TODO exclude from docs
ColumnNames = Union[str, List[str]]
# TODO exclude from docs
ColumnFunction = Union[str, Callable, List[Union[str, Callable]]]
# ColumnFunction: Identifier for a function that can be applied to a column, possibly in the context of a
#     window or aggregation.
#     Accepted combinations are:
#     - function
#     - string function name
#     - list of functions and/or function names, e.g. [SeriesInt64.sum, 'mean']
#     - dict of axis labels -> functions, function names or list of such.

Level = Union[int, List[int], str, List[str]]


class SortColumn(NamedTuple):
    expression: Expression
    asc: bool


class DtypeNamePair(NamedTuple):
    dtype: str  # TODO: make 'dtype' a type instead of using str
    name: str


class DefinedVariable(NamedTuple):
    name: str
    dtype: str
    value: Optional[Hashable]
    ref_path: Optional[RefPath]
    old_value: Optional[Hashable]


class DataFrame:
    """
    A mutable DataFrame representing tabular data in a database and enabling operations on that data.

    A Bach DataFrame object can be used to process large amounts of data on a database, while using an api
    that is based on the pandas api. This allows the database to group and aggregate data, sample data and
    do other operations that are not suitable for in memory processing. At any time it is possible to write
    your Bach DataFrame to a pandas DataFrame.

    **Usage**

    It should generally not be required to construct DataFrame instances manually. A DataFrame can be
    constructed using the any of the bach classmethods like :py:meth:`from_table`, :py:meth:`from_model`, or
    :py:meth:`from_pandas`. The returned DataFrame can be thought of as a dict-like container for Bach
    Series objects.

    **Getting & Setting columns**

    Getting data works similar to pandas DataFrame. Single columns can be retrieved with ``df['column_name']``
    as well as ``df.column_name``. This will return a single Bach Series. Multiple columns can be retrieved by
    passing a list of column names like: ``df[['column_name','other_column_name']]``. This returns a Bach
    DataFrame.

    A selection of rows can be selected with python slicing. I.e. ``df[2:5]`` returns row 2 to 5. Only
    positive integers are currently accepted in slices.

    SeriesBoolean can also be used to filter DataFrames, and these Series are easily created using comparison
    operations like equals (`==`), less-than (`<`), not(`~`) on two series, or series with values:
    ``boolean_series = a == b``. Boolean indexing can be done like ``df[df.column == 5]``. Only rows are
    returned for which the condition is true.

    Label-based selection is also supported by using the ``.loc`` attribute. Each label is interpreted
    as a value contained by the index column. Unlike Pandas, if the label is not found,
    no exception will be raised. I.e. ``df.loc['a']`` returns rows where the index series is equal to ``a``.
    Slicing can also be performed (the dataframe must be sorted). I.e. ``df['a':'d', 'col1:col3']``. This will
    return all rows/columns included in the slicing, where the start and stop are inclusive.
    For more information about label-based selection, please take a look to :py:attr:`loc`.


    **Moving Series around**

    Values, Series or DataFrames can be set to another DataFrame. Setting Series or DataFrames to another
    DataFrame is possible if they share the same base node or index dtype. DataFrames and Series share the
    same base node if they originate from the same data source. In most cases this means that the series
    that is to be set to the DataFrame is a result of operations on the DataFrame that is started with.
    If a Series or DataFrame do not share the same base node, the new column is or columns are set using a
    merge on the index. This works for one level indexes where the dtype of the series is the same as the
    DataFrame's index dtype.

    **Examples**

    .. code-block:: python

        df['a'] = df.column_name + 5
        df['b'] = ''


    **Database access**

    The data of this DataFrame is always held in the database and operations on the data are performed
    by the database, not in local memory. Data will only be transferred to local memory when an
    explicit call is made to one of the functions that transfers data:

    * :py:meth:`head`
    * :py:meth:`to_pandas`
    * :py:meth:`to_numpy`
    * :py:meth:`get_sample`
    * The property accessors :py:attr:`Series.value` (Series only), :py:attr:`values`

    Other functions will not transfer data, nor will they trigger any operations to run on the database.
    Operations on the DataFrame are combined and translated to a single SQL query, which is executed
    only when one of the above mentioned data-transfer functions is called.

    The API of this DataFrame is partially compatible with Pandas DataFrames. For more on Pandas
    DataFrames see https://pandas.pydata.org/docs/reference/frame.html
    """
    # todo note on ordering for slices?
    # todo 'meaning that they originate from the same data source' ok, by approximation
    # todo _get_dtypes also queries the database

    # A DataFrame holds the state of a set of operations on it's base node
    #
    # The main components in this are the dicts of Series that it keeps: `index` and `data`
    # The `data` Series represent all data columns, possibly waiting for aggregation.
    # The `index` Series are used as an index in key lookups, but serve no other purpose but for nice
    # visualisation when converting to pandas Dataframes.
    #
    # When a Series is used as an index, it should be free from any pending aggregation (and thus
    # `Series.group_by` should be None, and its `Series.index` should be `{}`.
    #
    # `DataFrame.group_by` should always match the `Series.group_by` for all Series in the `data` dict.
    #  (and `Series.index` should match `Series.group_by.index`, but that's checked in `Series.__init__`)
    #
    # To illustrate (copied verbatim from Series docs):
    # The rule here: If a series needs a `group_by` to be evaluated, then and only then it should carry that
    # `group_by`. This implies that index Series coming from `GroupBy.index`, do not carry that `group_by`.
    # Only the data Series that actually need the aggregation to happen do.
    #
    # Order is also tracked in `order_by`. It can either be None or a list of SortColumns. Ordering is mostly
    # kept throughout operations, but for example materialization resets the sort order.
    def __init__(
            self,
            engine: Engine,
            base_node: BachSqlModel,
            index: Dict[str, 'Series'],
            series: Dict[str, 'Series'],
            group_by: Optional['GroupBy'],
            order_by: List[SortColumn],
            savepoints: 'Savepoints',
            variables: Dict['DtypeNamePair', Hashable] = None
    ):
        """
        Instantiate a new DataFrame.
        There are utility class methods to easily create a DataFrame from existing data such as a
        table (:py:meth:`from_table`), an already instantiated sql-model (:py:meth:`from_model`), or a
        pandas dataframe (:py:meth:`from_pandas`).

        :param engine: db connection
        :param base_node: sql-model of a select statement that must contain all columns/expressions that
            are present in the series parameter.
        :param index: Dictionary mapping the name of each index-column to a Series object representing
            the column.
        :param series: Dictionary mapping the name of each data-column to a Series object representing
            the column.
        :param order_by: Optional list of sort-columns to order the DataFrame by
        """
        self._engine = engine
        self._base_node = base_node
        self._index = copy(index)
        self._data: Dict[str, Series] = {}
        self._group_by = group_by
        self._order_by = order_by if order_by is not None else []
        self._savepoints = savepoints
        self._variables = variables if variables else {}
        for key, value in series.items():
            if key != value.name:
                raise ValueError(f'Keys in `series` should match the name of series. '
                                 f'key: {key}, series.name: {value.name}')
            if not dict_name_series_equals(value.index, index):
                raise ValueError(f'Indices in `series` should match dataframe. '
                                 f'df: {value.index}, series.index: {index}')
            if value.group_by != group_by:
                raise ValueError(f'Group_by in `series` should match dataframe. '
                                 f'df: {group_by}, series.group_by: {value.group_by}')
            if value.base_node != base_node:
                raise ValueError(f'Base_node in `series` should match dataframe. '
                                 f'df: {base_node}, series.base_node: {value.base_node}')

            self._data[key] = value

        for value in index.values():
            if value.index != {}:
                raise ValueError('Index series can not have non-empty index property')
            if value.group_by:
                raise ValueError('Index series can not have a group_by')

        if group_by is not None and not dict_name_series_equals(group_by.index, index):
            raise ValueError('Index should match group_by index')

        if set(index.keys()) & set(series.keys()):
            raise ValueError(f"The names of the index series and data series should not intersect. "
                             f"Index series: {sorted(index.keys())} data series: {sorted(series.keys())}")

    @property
    def engine(self):
        """
        INTERNAL: Get the current engine
        """
        return self._engine

    @property
    def base_node(self) -> BachSqlModel:
        """
        INTERNAL: Get the current base node
        """
        return self._base_node

    @property
    def index(self) -> Dict[str, 'Series']:
        """
        Get the index dictionary `{name: Series}`
        """
        return copy(self._index)

    @property
    def data(self) -> Dict[str, 'Series']:
        """
        Get the data dictionary `{name: Series}`
        """
        return copy(self._data)

    @property
    def order_by(self) -> List[SortColumn]:
        """
        Get the current sort order, if any.
        """
        return copy(self._order_by)

    @property
    def savepoints(self) -> 'Savepoints':
        return self._savepoints

    @property
    def variables(self) -> Dict[DtypeNamePair, Hashable]:
        """
        Get all variables for which values are set, which will be used when querying the database.

        Note that there might also be variables defined earlier in self.base_node, that already have a value.
        Those variables values will not be changed, unless they are listed here. To get an overview of all
        variables on which the values in this DataFrame depend use :meth:`get_all_defined_variables()`
        """
        return copy(self._variables)

    @property
    def all_series(self) -> Dict[str, 'Series']:
        """
        Get all index and data Series in a dictionary `{name: Series}`
        """
        return {**self.index, **self.data}

    @property
    def index_columns(self) -> List[str]:
        """
        Get all the index columns' names in a List
        """
        return list(self.index.keys())

    @property
    def data_columns(self) -> List[str]:
        """
        Get all the data Series' names in a List
        """
        return list(self.data.keys())

    @property
    def index_dtypes(self) -> Dict[str, str]:
        """
        Get the index Series' dtypes in a dictionary `{name: dtype}`
        """
        return {column: data.dtype for column, data in self.index.items()}

    @property
    def dtypes(self) -> Dict[str, str]:
        """
        Get the data Series' dtypes in a dictionary `{name: dtype}`
        """
        return {column: data.dtype for column, data in self.data.items()}

    @property
    def group_by(self) -> Optional['GroupBy']:
        """
        Get this DataFrame's grouping, if any.

        If `group_by` is not None, the DataFrame can be used to perform aggregations on.
        """
        return copy(self._group_by)

    @property
    def is_materialized(self) -> bool:
        """
        Return true if this DataFrame is in a materialized state, i.e. all information about the
        DataFrame's values is encoded in self.base_node.

        A DataFrame that's freshly constructed with :py:meth:`from_table`,
        :py:meth:`from_model`, or :py:meth:`from_pandas` will be in a materialized state. Operations on such
        a DataFrame will change it to be not materialized. Calling :py:meth:`materialize` on a
        non-materialized DataFrame will return a new DataFrame that is materialized.

        TODO: a known problem is that DataFrames with 'json' columns are never in a materialized state, and
         cannot be materialized with materialize()

        :returns: True if this DataFrame is in a materialized state, False otherwise
        """
        if self.group_by or self.order_by:
            return False
        if tuple(self.all_series.keys()) != self.base_node.columns:
            return False
        for name, series in self.all_series.items():
            if series.expression != Expression.column_reference(name):
                return False
        return True

    @property
    def loc(self):
        """
        The ``.loc`` accessor offers different methods for label-based selection. The following are
        valid use-cases:

        **Examples**

        .. testsetup:: loc
           :skipif: engine is None

           import pandas
           data = {'index': ['a', 'b', 'c', 'd'], 'values': [1, 2, 3, 4]}
           pdf = pandas.DataFrame(data)

           df = DataFrame.from_pandas(engine=engine, df=pdf, convert_objects=True)
           df = df.set_index('index')

        .. doctest:: loc
            :skipif: engine is None


            >>> df.to_pandas()
                   values
            index
            a           1
            b           2
            c           3
            d           4

        **Getting Values**

        **Single-label selection**: Returns all rows where the index column is equal to the label.
        This returns a Bach Series, where all selected columns are stacked as a single index column.

        .. doctest:: loc
            :skipif: engine is None


            >>> df.loc['a'].to_pandas()
            __stacked_index
            values    1
            Name: __stacked, dtype: int64


        **List-label selection**: Returns all rows where the index column is equal to any of
        the labels to be selected. Returns a Bach DataFrame.

        .. doctest:: loc
            :skipif: engine is None

            >>> df.loc[['a', 'b']].to_pandas()
                   values
            index
            a           1
            b           2

        **Slicing selection by labels**: Returns all rows between the start and stop of the slice
        (start and stop are inclusive).

        .. doctest:: loc
            :skipif: engine is None

            >>> df = df.sort_index()  # slicing is supported only when frame is sorted
            >>> df.loc['a':'c'].to_pandas()
                   values
            index
            a           1
            b           2
            c           3

        **Slicing by series boolean**: Returns all rows where the series boolean
        is true.

        .. doctest:: loc
            :skipif: engine is None

            >>> df.loc[df['values'] == 2].to_pandas()
                   values
            index
            b           2

        For each of the previous types of selection, column selection is supported,
        this can be by just passing a label, list of labels or a slice. For example:

        .. doctest:: loc
            :skipif: engine is None

            >>> df['extra_col'] = 1
            >>> df.loc['a', 'extra_col'].to_pandas()
            __stacked_index
            extra_col    1
            Name: __stacked, dtype: int64


        **Setting Values**

        **Set values for an entire row**: Will modify all columns where index is matched.

        .. doctest:: loc
            :skipif: engine is None

            >>> df.loc['a'] = 2
            >>> df.to_pandas()
                   values  extra_col
            index
            a           2          2
            b           2          1
            c           3          1
            d           4          1

        **Set values for multiple rows and specific columns**: Modifies only the passed columns.

        .. doctest:: loc
            :skipif: engine is None

            >>> df.loc[['b', 'd'], 'values'] = 10
            >>> df.to_pandas()
                   values  extra_col
            index
            a           2          2
            b          10          1
            c           3          1
            d          10          1

        **Set values for row slice**: Modifies all rows included in the slice.

        .. doctest:: loc
            :skipif: engine is None

            >>> df.loc['a':'c', 'values'] = 3
            >>> df.to_pandas()
                    values   extra_col
            index
            a           3           2
            b           3           1
            c           3           1
            d          10           1

        .. note::
            * .loc supports access-only for first-level index.
            * Slicing rows is supported-only when the dataframe is sorted.
        """
        from bach.indexing import LocIndexer
        return LocIndexer(self)

    @property
    def plot(self):
        """
        The ``.plot`` accessor offers different methods for data visualization. Data is preprocessed based
        on the kind of plot and draws image directly using Pandas ``DataFrame.plot``:

        .. note::
            - See pandas documentation online for more information.
            - Each plotting method queries the database.
        """
        from bach.plotting import PlotHandler
        return PlotHandler(self)

    def __eq__(self, other: Any) -> bool:
        """
        Compares two DataFrames for equality.
        Compares all fields that (potentially) influence the values of the data represented by the DataFrame,
        i.e. all fields except for self.savepoints
        """
        if not isinstance(other, DataFrame):
            return False
        # We cannot just compare the data and index properties, because the Series objects have
        # overridden the __eq__ function in a way that makes normal comparisons not useful. We have to use
        # equals() instead
        return \
            dict_name_series_equals(self.index, other.index) and \
            dict_name_series_equals(self.data, other.data) and \
            self.engine == other.engine and \
            self.base_node == other.base_node and \
            self._group_by == other._group_by and \
            self._order_by == other._order_by and \
            self._variables == other._variables

    @classmethod
    def from_table(
            cls,
            engine: Engine,
            table_name: str,
            index: List[str],
            all_dtypes: Optional[Mapping[str, StructuredDtype]] = None,
            *,
            bq_dataset: Optional[str] = None,
            bq_project_id: Optional[str] = None
    ) -> 'DataFrame':
        """
        Instantiate a new DataFrame based on the content of an existing table in the database.

        If all_dtypes is not specified, the column dtypes are queried from the database's information
        schema.

        :param engine: an sqlalchemy engine for the database.
        :param table_name: the table name that contains the data to instantiate as DataFrame.
        :param index: list of column names that make up the index. At least one column needs to be
            selected for the index.
        :param all_dtypes: Optional. Mapping from column name to dtype.
            Must contain all index and data columns.
            Must be in same order as the columns appear in the the sql-model.
        :param bq_dataset: BigQuery-only. Dataset in which the table resides, if different from engine.url
        :param bq_project_id: BigQuery-only. Project of dataset, if different from engine.url
        :returns: A DataFrame based on a sql table.

        .. note::
            If all_dtypes is not set, then this will query the database.
        """
        if bq_project_id and not bq_dataset:
            raise ValueError('Cannot specify bq_project_id without setting bq_dataset.')
        if bq_dataset and not is_bigquery(engine):
            raise ValueError('bq_dataset is a BigQuery-only option.')

        if all_dtypes is not None:
            dtypes = all_dtypes
        else:
            dtypes = get_dtypes_from_table(
                engine=engine,
                table_name=table_name,
                bq_dataset=bq_dataset,
                bq_project_id=bq_project_id
            )

        # For postgres we just generate:    'SELECT * FROM "table_name"'
        # For BQ we might need to generate: 'SELECT * FROM `project_id`.`data_set`.`table_name`'

        sql_table_name_template = '{table_name}'
        sql_params = {'table_name': quote_identifier(engine.dialect, table_name)}
        if bq_dataset:
            sql_table_name_template = f'{{bq_dataset}}.{sql_table_name_template}'
            sql_params['bq_dataset'] = quote_identifier(engine.dialect, bq_dataset)
        if bq_project_id:
            sql_table_name_template = f'{{bq_project_id}}.{sql_table_name_template}'
            sql_params['bq_project_id'] = quote_identifier(engine.dialect, bq_project_id)

        sql = f'SELECT * FROM {sql_table_name_template}'
        model_builder = CustomSqlModelBuilder(sql=sql, name='from_table')
        sql_model = model_builder(**sql_params)

        return cls._from_node(
            engine=engine,
            model=sql_model,
            index=index,
            all_dtypes=dtypes
        )

    @classmethod
    def from_model(
            cls,
            engine: Engine,
            model: SqlModel,
            index: List[str],
            all_dtypes: Optional[Mapping[str, StructuredDtype]] = None
    ) -> 'DataFrame':
        """
        Instantiate a new DataFrame based on the result of the query defined in `model`.

        If all_dtypes is not specified, then a transaction scoped temporary table will be created with
        0 result rows from the model. The meta data of this table will be used to deduce the dtypes.

        :param engine: a sqlalchemy engine for the database.
        :param model: an SqlModel that specifies the queries to instantiate as DataFrame.
        :param index: list of column names that make up the index. At least one column needs to be
            selected for the index.
        :param all_dtypes: Optional. Mapping from column name to dtype.
            Must contain all index and data columns.
            Must be in same order as the columns appear in the the sql-model.
        :returns: A DataFrame based on an SqlModel

        .. note::
            If all_dtypes is not set, then this will query the database and create and remove a temporary
            table.
        """
        if all_dtypes is not None:
            dtypes = all_dtypes
        else:
            dtypes = get_dtypes_from_model(engine=engine, node=model)
        return cls._from_node(
            engine=engine,
            model=model,
            index=index,
            all_dtypes=dtypes
        )

    @classmethod
    def _from_node(
            cls,
            engine,
            model: SqlModel,
            index: List[str],
            all_dtypes: Mapping[str, StructuredDtype]
    ) -> 'DataFrame':
        """
        INTERNAL: Instantiate a new DataFrame based on the result of the query defined in `model`.
        :param engine: an sqlalchemy engine for the database.
        :param model: an SqlModel that specifies the queries to instantiate as DataFrame.
        :param index: list of column names that make up the index. At least one column needs to be
            selected for the index.
        :param all_dtypes: Dictionary mapping column name to dtype.
            Must contain all index and data columns.
            Must be in same order as the columns appear in the the sql-model.
        :returns: A DataFrame based on an SqlModel

        """
        missing_index_keys = {k for k in index if k not in all_dtypes}
        if missing_index_keys:
            raise ValueError(f'Specified index keys ({missing_index_keys} not found in'
                             f' all_dtypes: {all_dtypes.keys()}')

        index_dtypes = {k: all_dtypes[k] for k in index}
        series_dtypes = {k: all_dtypes[k] for k in all_dtypes.keys() if k not in index}

        bach_model = BachSqlModel.from_sql_model(
            sql_model=model,
            column_expressions={c: Expression.column_reference(c) for c in all_dtypes.keys()},
        )

        from bach.savepoints import Savepoints
        df = cls.get_instance(
            engine=engine,
            base_node=bach_model,
            index_dtypes=index_dtypes,
            dtypes=series_dtypes,
            group_by=None,
            order_by=[],
            savepoints=Savepoints(),
            variables={}
        )
        if not df.is_materialized:
            # This happens when the columns in the model are in a different order than the columns in the
            # dataframe.
            df = df.materialize(node_name='column_reorder')
        return df

    @classmethod
    def from_pandas(
            cls,
            engine: Engine,
            df: pandas.DataFrame,
            convert_objects: bool,
            name: str = 'loaded_data',
            materialization: str = 'cte',
            if_exists: str = 'fail'
    ) -> 'DataFrame':
        """
        Instantiate a new DataFrame based on the content of a Pandas DataFrame.

        The index of the Pandas DataFrame is set to the index of the DataFrame. Only single level index is
        supported. Supported dtypes are 'int32', 'int64', 'float64', 'string', 'datetime64[ns]', 'bool'. If
        convert_objects is set to True, other columns are converted to supported data types if possible.

        How the data is loaded depends on the chosen materialization:

        1. 'table': This will first write the data to a database table using pandas
           :py:meth:`pandas.DataFrame.to_sql` method.
        2. 'cte': The data will be represented using a common table expression of the form
           ``select * from values`` in future queries.

        The 'table' method requires database write access. The 'cte' method is side-effect free and doesn't
        interact with the database at all. However the 'cte' method is only suitable for small quantities
        of data. For anything over a dozen kilobytes of data it is recommended to store the data in a table
        in the database first (e.g. by specifying 'table').

        There are some small differences between how the different materializations handle NaN values. e.g.
        'cte' does not support those for non-numeric columns, whereas 'table' converts them to 'NULL'.

        :param engine: an sqlalchemy engine for the database.
        :param df: Pandas DataFrame to instantiate as DataFrame.
        :param convert_objects: If True, the data in the columns with dtypes not in the list of supported
            dtypes are checked they contain supported data types. 'Object' columns that contain strings are
            converted to the 'string' dtype and loaded accordingly. Other types can only be loaded if
            materialization is 'cte' and the type is supported as Bach Series.
        :param name:
            * For 'table' materialization: name of the table that Pandas will write the data to.
            * For 'cte' materialization: name of the node in the underlying SqlModel graph.
        :param materialization: {'cte', 'table'}. How to materialize the data.
        :param if_exists: {'fail', 'replace', 'append'}. Only applies to `materialization='table'`
            How to behave if the table already exists:

            * fail: Raise a ValueError.
            * replace: Drop the table before inserting new values.
            * append: Insert new values to the existing table.
        :returns: A DataFrame based on a pandas DataFrame

        .. warning::
            This method is only suited for small quantities of data.
        """
        # todo link to pandas does not link
        # todo materialzation is 'cte' by default, add warning for large dataframe?
        from bach.from_pandas import from_pandas
        return from_pandas(
            engine=engine,
            df=df,
            convert_objects=convert_objects,
            materialization=materialization,
            name=name,
            if_exists=if_exists
        )

    @classmethod
    def get_instance(
<<<<<<< HEAD
            cls,
            engine,
            base_node: BachSqlModel,
            index_dtypes: Mapping[str, StructuredDtype],
            dtypes: Mapping[str, StructuredDtype],
            group_by: Optional['GroupBy'],
            order_by: List[SortColumn],
            savepoints: 'Savepoints',
            variables: Dict['DtypeNamePair', Hashable]
=======
        cls,
        engine,
        base_node: BachSqlModel,
        index_dtypes: Dict[str, str],
        dtypes: Dict[str, str],
        group_by: Optional['GroupBy'],
        order_by: List[SortColumn],
        savepoints: 'Savepoints',
        variables: Dict['DtypeNamePair', Hashable]
>>>>>>> d79ee013
    ) -> 'DataFrame':
        """
        INTERNAL: Get an instance with the right series instantiated based on the dtypes array.

        This assumes that base_node has a column for all names in index_dtypes and dtypes.
        If single_value is True, SingleValueExpression is used as the class for the series expressions
        """
<<<<<<< HEAD
        index: Dict[str, Series] = {}
        for name, dtype in index_dtypes.items():
            index_type = get_series_type_from_dtype(dtype)
            index[name] = index_type(
                engine=engine,
                base_node=base_node,
                index={},  # Empty index for index series
                name=name,
                expression=Expression.column_reference(name),
                group_by=group_by,
                sorted_ascending=None,
                index_sorting=[],
                instance_dtype=dtype
            )
        series: Dict[str, Series] = {}
        for name, dtype in dtypes.items():
            series_type = get_series_type_from_dtype(dtype)
            series[name] = series_type(
                engine=engine,
                base_node=base_node,
                index=index,
                name=name,
                expression=Expression.column_reference(name),
                group_by=group_by,
                sorted_ascending=None,
                index_sorting=[],
                instance_dtype=dtype
=======
        base_params = {
            'engine': engine,
            'base_node': base_node,
            'group_by': group_by,
            'sorted_ascending': None,
            'index_sorting': [],
        }
        index: Dict[str, Series] = {
            key: get_series_type_from_dtype(value).get_class_instance(
                index={},  # Empty index for index series
                name=key,
                expression=Expression.column_reference(key),
                **base_params
            )
            for key, value in index_dtypes.items()
        }

        series: Dict[str, Series] = {
            key: get_series_type_from_dtype(value).get_class_instance(
                index=index,
                name=key,
                expression=Expression.column_reference(key),
                **base_params,
>>>>>>> d79ee013
            )
            for key, value in dtypes.items()
        }

        return cls(
            engine=engine,
            base_node=base_node,
            index=index,
            series=series,
            group_by=group_by,
            order_by=order_by,
            savepoints=savepoints,
            variables=variables
        )

    def copy_override(
        self,
        engine: Optional[Engine] = None,
        base_node: Optional[BachSqlModel] = None,
        index: Optional[Mapping[str, 'Series']] = None,
        series: Optional[Mapping[str, 'Series']] = None,
        group_by: Optional[Union['GroupBy', NotSet]] = not_set,
        order_by: Optional[List[SortColumn]] = None,
        variables: Optional[Dict[DtypeNamePair, Hashable]] = None,
        index_dtypes: Optional[Mapping[str, StructuredDtype]] = None,
        series_dtypes: Optional[Mapping[str, StructuredDtype]] = None,
        single_value: bool = False,
        savepoints: Optional['Savepoints'] = None,
        **kwargs
    ) -> 'DataFrame':
        """
        INTERNAL

        Create a copy of self, with the given arguments overridden

        There are three special parameters: index_dtypes, series_dtypes and single_value. These are used to
        create new index and data series iff index and/or series are not given. `single_value` determines
        whether the Expressions for those newly created series should be SingleValueExpressions or not.
        All other arguments are passed through to `__init__`, filled with current instance values if None is
        given in the parameters.
        """

        if index_dtypes and index:
            raise ValueError("Can not set both index and index_dtypes")

        if series_dtypes and series:
            raise ValueError("Can not set both series and series_dtypes")

        args = {
            'engine': engine if engine is not None else self.engine,
            'base_node': base_node if base_node is not None else self._base_node,
            'index': index if index is not None else self._index,
            'series': series if series is not None else self._data,
            'group_by': self._group_by if group_by is not_set else group_by,
            'order_by': order_by if order_by is not None else self._order_by,
            'savepoints': savepoints if savepoints is not None else self.savepoints,
            'variables': variables if variables is not None else self.variables
        }

        expression_class = SingleValueExpression if single_value else Expression

        if index_dtypes:
            new_index: Dict[str, Series] = {}
            for name, dtype in index_dtypes.items():
                index_type = get_series_type_from_dtype(dtype)
                new_index[name] = index_type(
                    engine=args['engine'],
                    base_node=args['base_node'],
                    index={},  # Empty index for index series
                    name=name,
                    expression=expression_class.column_reference(name),
                    group_by=args['group_by'],
                    sorted_ascending=None,
                    index_sorting=[],
                    instance_dtype=dtype
                )
            args['index'] = new_index

        if series_dtypes:
            from bach.series import SeriesAbstractMultiLevel
            new_series: Dict[str, Series] = {}
<<<<<<< HEAD
            for name, dtype in series_dtypes.items():
                series_type = get_series_type_from_dtype(dtype)
                new_series[name] = series_type(
                    engine=args['engine'],
                    base_node=args['base_node'],
                    index=args['index'],
                    name=name,
                    expression=expression_class.column_reference(name),
                    group_by=args['group_by'],
                    sorted_ascending=None,
                    index_sorting=[],
                    instance_dtype=dtype
=======
            for key, value in series_dtypes.items():
                series_type = get_series_type_from_dtype(value)
                extra_params = copy(args)

                if issubclass(series_type, SeriesAbstractMultiLevel):
                    if key not in self._data:
                        raise Exception(
                            f'cannot instantiate {series_type.__name__} class without level information.'
                        )
                    multi_level_series = cast(SeriesAbstractMultiLevel, self.all_series[key])
                    extra_params.update(
                        {
                            lvl_name: lvl.copy_override(
                                expression=expression_class.column_reference(f'_{key}_{lvl_name}')
                            )
                            for lvl_name, lvl in multi_level_series.levels.items()
                        }
                    )

                new_series[key] = series_type.get_class_instance(
                    name=key,
                    expression=expression_class.column_reference(key),
                    sorted_ascending=None,
                    index_sorting=[],
                    **extra_params
>>>>>>> d79ee013
                )
                args['series'] = new_series

        return self.__class__(**args, **kwargs)

    def copy_override_base_node(self, base_node: BachSqlModel) -> 'DataFrame':
        """
        INTERNAL

        Create a copy of self, with the base_node overridden in both the returned DataFrame and the Series
        that are part of that DataFrame. If self.group_by is not None, then it's base_node is updated as
        well.
        This is different from :py:meth:`copy_override()`, which when provided with a new base_node only
        overrides the base_node of the DataFrame and not of the Series that make up the DataFrame nor of
        the GroupBy.
        """
        index = {name: series.copy_override(base_node=base_node) for name, series in self.index.items()}

        group_by = self.group_by
        if group_by is not None:
            group_by = group_by.copy_override_base_node(base_node=base_node)

        series = {
            name: series.copy_override(
                base_node=base_node,
                group_by=group_by,
                index=index,
                index_sorting=[]
            )
            for name, series in self.data.items()
        }

        return self.copy_override(base_node=base_node, index=index, series=series, group_by=group_by)

    def copy(self):
        """
        Return a copy of this DataFrame.

        As this dataframe only represents data in the backing SQL store, and does not contain any data,
        this is a metadata copy only, no actual data is duplicated and changes to the underlying data
        will represented in both copy and original.
        Changes to data, index, sorting, grouping etc. on the copy will not affect the original.
        The savepoints on the other hand will be shared by the original and the copy.

        If you want to create a snapshot of the data, have a look at :py:meth:`get_sample()`

        Calling `copy(df)` will invoke this copy function, i.e. `copy(df)` is implemented as df.copy()

        :returns: a copy of the dataframe
        """
        return self.copy_override()

    def __copy__(self):
        return self.copy()

    def _update_self_from_df(self, df: 'DataFrame') -> 'DataFrame':
        """
        INTERNAL: Modify self by copying all properties of 'df' to self. Returns self.
        """
        self._engine = df.engine
        self._base_node = df.base_node
        self._index = df.index
        self._data = df.data
        self._group_by = df.group_by
        self._order_by = df.order_by
        self._savepoints = df.savepoints
        self._variables = df.variables
        return self

    def materialize(
        self,
        node_name='manual_materialize',
        inplace=False,
        limit: Any = None,
        distinct: bool = False,
    ) -> 'DataFrame':
        """
        Create a copy of this DataFrame with as base_node the current DataFrame's state.

        This effectively adds a node to the underlying SqlModel graph. Generally adding nodes increases
        the size of the generated SQL query. But this can be useful if the current DataFrame contains
        expressions that you want to evaluate before further expressions are build on top of them. This might
        make sense for very large expressions, or for non-deterministic expressions (e.g. see
        :py:meth:`SeriesUuid.sql_gen_random_uuid`).

        TODO: a known problem is that DataFrames with 'json' columns cannot be fully materialized.

        :param node_name: The name of the node that's going to be created
        :param inplace: Perform operation on self if ``inplace=True``, or create a copy.
        :param limit: The limit (slice, int) to apply.
        :param distinct: Apply distinct statement if ``distinct=True``
        :returns: DataFrame with the current DataFrame's state as base_node

        .. note::
            Calling materialize() resets the order of the dataframe. Call :py:meth:`sort_values()` again on
            the result if order is important.
        """
        index_dtypes = {k: v.instance_dtype for k, v in self.index.items()}
        series_dtypes = {k: v.instance_dtype for k, v in self.data.items()}
        node = self.get_current_node(name=node_name, limit=limit, distinct=distinct)

        df = self.get_instance(
            engine=self.engine,
            base_node=node,
            index_dtypes=index_dtypes,
            dtypes=series_dtypes,
            group_by=None,
            order_by=[],
            savepoints=self.savepoints,
            variables=self.variables
        )

        if not inplace:
            return df
        return self._update_self_from_df(df)

    def set_savepoint(self, name: str, materialization: Union[Materialization, str] = Materialization.CTE):
        """
        Set the current state as a savepoint in `self.savepoints`.

        :param save_points: Savepoints object that's responsible for tracking all savepoints.
        :param name: Name for the savepoint. This will be the name of the table or view if that's set as
            materialization. Must be unique both within the Savepoints and within the base_node.
        :param materialization: Optional materialization of the savepoint in the database. This doesn't do
            anything unless self.savepoints.write_to_db() gets called and the savepoints are actually
            materialized into the database.
        """
        if not self.is_materialized:
            self.materialize(node_name=name, inplace=True, limit=None)
        materialization = Materialization.normalize(materialization)
        self.savepoints.add_savepoint(name=name, df=self, materialization=materialization)
        return self

    def get_sample(self,
                   table_name: str,
                   filter: 'SeriesBoolean' = None,
                   sample_percentage: int = None,
                   overwrite: bool = False,
                   seed: int = None) -> 'DataFrame':
        """
        Returns a DataFrame whose data is a sample of the current DataFrame object.

        For the sample Dataframe to be created, all data is queried once and a persistent table is created to
        store the sample data used for the sampled DataFrame.

        Use :py:meth:`get_unsampled` to switch back to the unsampled data later on. This returns a new
        DataFrame with all operations that have been done on the sample, applied to that DataFrame.

        :param table_name: the name of the underlying sql table that stores the sampled data.
        :param filter: a filter to apply to the dataframe before creating the sample. If a filter is applied,
            sample_percentage is ignored and thus the bernoulli sample creation is skipped.
        :param sample_percentage: the approximate size of the sample as a proportion of all rows.
            Between 0-100.
        :param overwrite: if True, the sample data is written to table_name, even if that table already
            exists.
        :param seed: optional seed number used to generate the sample.
        :returns: a sampled DataFrame of the current DataFrame.

        .. note::
            All data in the DataFrame to be sampled is queried to create the sample.
        """
        # todo if_exists and overwrite are two different syntax for the same thing. should we align?
        from bach.sample import get_sample
        return get_sample(
            df=self,
            table_name=table_name,
            filter=filter,
            sample_percentage=sample_percentage,
            overwrite=overwrite,
            seed=seed
        )

    def get_unsampled(self) -> 'DataFrame':
        """
        Return a copy of the current sampled DataFrame, that undoes calling :py:meth:`get_sample` earlier.

        All other operations that have been done on the sample DataFrame will be applied on the DataFrame
        that is returned. This does not remove the table that was written to the database by
        :py:meth:`get_sample`, the new DataFrame just does not query that table anymore.

        Will raise an error if the current DataFrame is not sample data of another DataFrame, i.e.
        :py:meth:`get_sample` has not been called.

        :returns: an unsampled copy of the current sampled DataFrame.
        """
        from bach.sample import get_unsampled
        return get_unsampled(df=self)

    @overload
    def __getitem__(self, key: str) -> 'Series':
        ...

    @overload
    def __getitem__(self, key: Union[List[str], Set[str], slice, 'SeriesBoolean']) -> 'DataFrame':
        ...

    def __getitem__(self, key):
        """
        For usage see general introduction DataFrame class.
        """
        from bach.series import SeriesBoolean

        if isinstance(key, str):
            return self.data[key]
        if isinstance(key, (set, list)):
            key_set = set(key)
            if not key_set.issubset(set(self.data_columns)):
                raise KeyError(f"Keys {key_set.difference(set(self.data_columns))} not in data_columns")

            if isinstance(key, set):
                selected_data = {col: data for col, data in self.data.items() if col in key_set}
            else:
                # should change order of columns in select
                selected_data = {col: self.data[col] for col in key}

            return self.copy_override(series=selected_data)

        if isinstance(key, (SeriesBoolean, slice, int)):
            if isinstance(key, int):
                raise NotImplementedError("index key lookups not supported, use slices instead.")
            if isinstance(key, slice):
                node = self.get_current_node(name='getitem_slice', limit=key)
                single_value = (
                    # This is our best guess, there can always be zero results, but at least we tried.
                    # Negative slices are not supported, Exceptions was raised in get_current_node()
                    (key.stop is not None and key.start is None and key.stop == 1)
                    or
                    (key.start is not None and key.stop is not None and (key.stop - key.start) == 1)
                )
            else:
                single_value = False  # there is no way for us to know. User has to slice the result first

                if key.base_node != self.base_node:
                    raise ValueError('Cannot apply Boolean series with a different base_node to DataFrame. '
                                     'Hint: make sure the Boolean series is derived from this DataFrame and '
                                     'that is has the same group by or use df.merge(series) to merge the '
                                     'series with the df first, and then create a new Boolean series on the '
                                     'resulting merged data.')

                # window functions do not have group_by set, but they can't be used without materialization
                if key.expression.has_windowed_aggregate_function:
                    raise ValueError('Cannot apply a Boolean series containing a window function to '
                                     'DataFrame. Hint: materialize() the DataFrame before creating the '
                                     'Boolean series')

                # If the key has no group_by but the df has, this is a filter before aggregation. This is
                # supported but it can change the aggregated results.
                # (A common case is a filter on the columns in the group_by e.g. the index of this df.)
                # We might come back to this when we keep conditions (where/having) as state.

                # We don't support using aggregated series to filter on a non-aggregated df though:
                if key.group_by and not self._group_by:
                    raise ValueError('Can not apply aggregated BooleanSeries to a non-grouped df.'
                                     'Please merge() the selector df with this df first.')

                # If a group_by is set on both, they have to match.
                if key.group_by and key.group_by != self._group_by:
                    raise ValueError('Can not apply aggregated BooleanSeries with non matching group_by.'
                                     'Please merge() the selector df with thisdf first.')

                if key.group_by is not None and key.expression.has_aggregate_function:
                    # Create a having-condition if the key is aggregated
                    node = self.get_current_node(
                        name='getitem_having_boolean',
                        having_clause=Expression.construct("having {}", key.expression))
                else:
                    # A normal where-condition will do
                    node = self.get_current_node(
                        name='getitem_where_boolean',
                        where_clause=Expression.construct("where {}", key.expression))

            return self.copy_override(
                base_node=node,
                group_by=None,
                index_dtypes={name: series.dtype for name, series in self.index.items()},
                series_dtypes={name: series.dtype for name, series in self.data.items()},
                single_value=single_value
            )
        raise NotImplementedError(f"Only str, (set|list)[str], slice or SeriesBoolean are supported, "
                                  f"but got {type(key)}")

    def __getattr__(self, attr):
        """
        After regular attribute access, try looking up the name. This allows simpler access to columns for
        interactive use.
        """
        return self._data[attr]

    def __setitem__(self,
                    key: Union[str, List[str]],
                    value: Union[AllSupportedLiteralTypes, 'Series', pandas.Series]):
        """
        For usage see general introduction DataFrame class.
        """
<<<<<<< HEAD
        from bach.series import Series, value_to_series
=======
        # TODO: all types from types.TypeRegistry are supported.
        from bach.series import Series, const_to_series, SeriesAbstractMultiLevel
>>>>>>> d79ee013
        if isinstance(key, str):
            if key in self.index:
                # Cannot set an index column, and cannot have a column name both in self.index and self.data
                raise ValueError(f'Column name "{key}" already exists as index.')

            if any(
                key in [level.name for level in series.levels.values()]
                for series in self.all_series.values() if isinstance(series, SeriesAbstractMultiLevel)
            ):
                raise ValueError(f'Column name "{key}" already exists as a level in a series multilevel')

            if isinstance(value, DataFrame):
                raise ValueError("Can't set a DataFrame as a single column")
            if isinstance(value, pandas.Series):
                df = pandas.DataFrame(value)
                df.columns = [key]
                bt = DataFrame.from_pandas(self.engine,
                                           df,
                                           convert_objects=True)
                value = bt[key]
            if not isinstance(value, Series):
                series = value_to_series(base=self, value=value, name=key)
                self._data[key] = series
            else:
                if value.base_node == self.base_node and self._group_by == value.group_by:
                    self._data[key] = value.copy_override(name=key, index=self._index)
                elif value.expression.is_constant:
                    self._data[key] = value.copy_override(
                        name=key, index=self._index, group_by=self._group_by,
                    )
                elif value.expression.is_independent_subquery:
                    self._data[key] = value.copy_override(
                        name=key, index=self._index, group_by=self._group_by,
                    )
                elif value.expression.is_single_value:
                    self._data[key] = Series.as_independent_subquery(value).copy_override(
                        name=key, index=self._index, group_by=self._group_by,
                    )
                else:
                    if value.group_by and not value.expression.has_aggregate_function:
                        raise ValueError('Setting a grouped Series to a DataFrame is only supported if '
                                         'the Series is aggregated.')
                    if (
                        self.group_by
                        and not all(_s.expression.has_aggregate_function for _s in self.data.values())
                    ):
                        raise ValueError('Setting new columns to grouped DataFrame is only supported if '
                                         'the DataFrame has aggregated columns.')
                    self.__set_item_with_merge(key=key, value=value)

        elif isinstance(key, list):
            if len(key) == 0:
                return
            if len(key) == 1:
                return self.__setitem__(key[0], value)
            # len(key) > 1
            if not isinstance(value, DataFrame):
                raise ValueError(f'Assigned value should be a bach.DateFrame, provided: {type(value)}')
            if len(value.data_columns) != len(key):
                raise ValueError(f'Number of columns in key and value should match. '
                                 f'Key: {len(key)}, value: {len(value.data_columns)}')
            series_list = [value.data[col_name] for col_name in value.data_columns]
            for i, sub_key in enumerate(key):
                self.__setitem__(sub_key, series_list[i])
        else:
            raise ValueError(f'Key should be either a string or a list of strings, value: {key}')

    def __set_item_with_merge(self, key: str, value: 'Series'):
        """"
        Internal method used by __setitem__ to set a series using a merge on index. Modifies the DataFrame
        with the added column. The DataFrames index name is the same as the original DataFrame's.

        :param key: name of the column to set.
        :param value: Series that is set.
        """

        if not (len(value.index) == 1 and len(self.index) == 1):
            raise ValueError(
                'setting with different base nodes only supported for one level index'
            )

        from bach.partitioning import GroupBy
        index_name = self.index_columns[0]
        value_index_name = list(value.index.keys())[0]
        if self.index[index_name].dtype != value.index[value_index_name].dtype:
            raise ValueError('dtypes of indexes should be the same')

        # align index names, this way we have all matched indexes in a single series after merge
        # TODO: replace with value.rename(index={value_index_name: index_name})
        #  when index renaming is supported
        aligned_index = {index_name: value.index[value_index_name].copy_override(name=index_name)}
        other = value.copy_override(
            index=aligned_index,
            name=key,
            group_by=GroupBy(list(aligned_index.values())) if value.group_by else None,
        )

        df = self.merge(
            other,
            left_index=True,
            right_index=True,
            how='left',
            suffixes=('', '__remove'),
        )

        # remove conflicts in case self already has a value for series key
        if key in self.data_columns:
            df[key] = df[key + '__remove']
            df = df.drop(columns=[key + '__remove'])
        self._update_self_from_df(df)

    def rename(
        self,
        mapper: Union[Dict[str, str], Callable[[str], str]] = None,
        index: Union[Dict[str, str], Callable[[str], str]] = None,
        columns: Union[Dict[str, str], Callable[[str], str]] = None,
        axis: int = 0,
        level: int = None,
        errors: str = 'ignore',
    ) -> 'DataFrame':
        """
        Rename columns.

        The interface is similar to Panda's :py:meth:`pandas.DataFrame.rename`. However we don't support
        renaming indexes, so recommended usage is ``rename(columns=...)``.

        :param mapper: dict to apply to that axis' values. Use mapper and axis to specify the axis to target
            with mapper. Currently mapper is only supported with ``axis=1``, which is similar to using
            columns.
        :param index: not supported.
        :param columns: dict str:str to rename columns, or a function that takes column names as an argument
            and returns the new one. The new column names must not clash with other column names in either
            `self.`:py:attr:`data` or `self.`:py:attr:`index`, after renaming is complete.
        :param axis: ``axis=1`` is supported, rest is not.
        :param level: not supported
        :param errors: Either 'ignore' or 'raise'. When set to 'ignore' KeyErrors about non-existing
            column names in `columns` or `mapper` are ignored. Errors thrown in the mapper function or
            about invalid target column names are not suppressed.
        :returns: DataFrame with the renamed axis labels.

        .. note::
            The copy parameter is not supported since it makes very little sense for db backed series.
        """
        # todo should we support arguments of unsupported functionality?
        # todo note is not visible in docstring do we want that?
        if level is not None or \
                index is not None or \
                (mapper is not None and axis == 0):
            raise NotImplementedError("index renames not supported")

        if mapper is not None:
            columns = mapper

        df = self.copy_override()

        if callable(columns):
            columns = {source: columns(source) for source in df.data_columns}

        if not isinstance(columns, dict):
            raise TypeError(f'unsupported argument type for columns or mappers: {type(columns)}')

        non_existing_columns = set(columns.keys()) - set(df.data.keys())
        if errors == 'raise' and non_existing_columns:
            raise KeyError(f'No such column(s): {non_existing_columns}')

        from bach.series import Series
        new_data: Dict[str, 'Series'] = {}
        for column_name in df.data_columns:
            new_name = columns.get(column_name, column_name)
            if new_name in df.index or new_name in new_data:
                # This error doesn't happen in Pandas, as Pandas allows duplicate column names, but we don't.
                raise ValueError(f'Cannot set {column_name} as {new_name}. New column name already exists.')
            series = df.data[column_name]
            if new_name != series.name:
                series = series.copy_override(name=new_name)
            new_data[new_name] = series
        df._data = new_data
        return df

    def reset_index(
        self,
        level: Optional[Union[str, Sequence[str]]] = None,
        drop: bool = False,
    ) -> 'DataFrame':
        """
        Drops the current index.

        With reset_index, all indexes are removed from the DataFrame, so that the DataFrame does not have any
        index Series. A new index can be set with :py:meth:`set_index`.

        :param level: Removes given levels from index. Removes all levels by default
        :param drop: if False, the dropped index is added to the data columns of the DataFrame. If True it
            is removed.
        :returns: DataFrame with the index dropped.
        """
        df = self.copy()
        if self._group_by:
            df = df.materialize(node_name='reset_index')

        new_index = {}
        series = df._data if drop else df.all_series
        if level is not None:
            series = df._data
            levels_to_remove = [level] if isinstance(level, str) else level

            for lvl in levels_to_remove:
                if lvl not in df._index:
                    raise ValueError(f'\'{lvl}\' level not found in index')

                if not drop:
                    series[lvl] = df.index[lvl]

            new_index = {idx: series for idx, series in df.index.items() if idx not in levels_to_remove}

        df._data = {n: s.copy_override(index=new_index, index_sorting=[]) for n, s in series.items()}
        df._index = new_index
        return df

    def set_index(
        self,
        keys: Union[str, 'Series', Sequence[Union[str, 'Series']]],
        drop: bool = True,
        append: bool = False,
    ) -> 'DataFrame':
        """
        Set this dataframe's index to the the index given in keys

        :param keys: the keys of the new index. Can be a column name str, a Series, or a list of those. If
            Series are passed, they should have the same base node as the DataFrame they are set on.
        :param drop: delete columns to be used as the new index.
        :param append: whether to append to the existing index or replace.
        :returns: a DataFrame with the new index.
        """
        from bach.series import Series

        df = self.copy()
        if self._group_by:
            df = df.materialize(node_name='groupby_setindex')

        # build the new index, appending if necessary
        new_index = {} if not append else copy(df._index)
        for k in (keys if isinstance(keys, list) else [keys]):
            idx_series: Series
            if isinstance(k, Series):
                if k.base_node != df.base_node or k.group_by != df.group_by:
                    raise ValueError('index series should have same base_node and group_by as df')
                idx_series = k
            else:
                if k not in df.all_series:
                    raise ValueError(f'series \'{k}\' not found')
                idx_series = df.all_series[k]

            new_index[idx_series.name] = idx_series.copy_override(index={}, index_sorting=[])

            if not drop and idx_series.name not in df._index and idx_series.name in df._data:
                raise ValueError('When adding existing series to the index, drop must be True'
                                 ' because duplicate column names are not supported.')

        new_series = {
            n: s.copy_override(index=new_index, index_sorting=[]) for n, s in df._data.items()
            if n not in new_index
        }

        df._index = new_index
        df._data = new_series
        return df

    def __delitem__(self, key: str):
        """
        Deletes columns from the DataFrame.
        """
        if isinstance(key, str):
            del (self._data[key])
            return
        else:
            raise TypeError(f'Unsupported type {type(key)}')

    def drop(
        self,
        labels: List[str] = None,
        index: List[str] = None,
        columns: List[str] = None,
        level: int = None,
        errors: str = 'raise',
    ) -> 'DataFrame':
        """
        Drop columns from the DataFrame

        :param labels: not supported
        :param index: not supported
        :param columns: the list of columns to drop.
        :param level: not supported
        :param errors: 'raise' or 'ignore' missing key errors.
        :returns: DataFrame without the removed columns.

        """
        if labels or index is not None:
            # TODO we could do this using a boolean __series__
            raise NotImplementedError('dropping labels from index not supported.')

        if level is not None:
            raise NotImplementedError('dropping index levels not supported.')

        if columns is None:
            raise ValueError("columns needs to be a list of strings.")

        df = self.copy_override()

        try:
            for key in columns:
                del (df[key])
        except Exception as e:
            if errors == "raise":
                raise e

        return df

    def astype(self, dtype: Union[str, Dict[str, str]]) -> 'DataFrame':
        """
        Cast all or some of the data columns to a certain dtype.

        Only data columns can be cast, index columns cannot be cast.

        This does not modify the current DataFrame, instead it returns a new DataFrame.

        :param dtype: either:

            * A single str, in which case all data columns are cast to this dtype.
            * A dictionary mapping column labels to dtype.
        :returns: New DataFrame with the specified column(s) cast to the specified dtype
        """
        # Check and/or convert parameters
        if not isinstance(dtype, dict):
            dtype = {column: dtype for column in self.data_columns}
        not_existing_columns = set(dtype.keys()) - set(self.data_columns)
        if not_existing_columns:
            raise ValueError(f'Specified columns do not exist: {not_existing_columns}')

        # Construct new dataframe with converted columns
        new_data = {}
        for column, series in self.data.items():
            new_dtype = dtype.get(column)
            if new_dtype:
                new_data[column] = series.astype(dtype=new_dtype)
            else:
                new_data[column] = series

        return self.copy_override(series=new_data)

    # Some typing help required here.
    _GroupBySingleType = Union[str, 'Series']
    # TODO exclude from docs

    def _partition_by_series(self,
                             by: Union[_GroupBySingleType,
                                       Union[List[_GroupBySingleType], Tuple[_GroupBySingleType, ...]],
                                       None]) -> List['Series']:
        """
        Helper method to check and compile a partitioning list
        """
        from bach.series import Series
        group_by_columns: List['Series'] = []
        if isinstance(by, str):
            group_by_columns.append(self.all_series[by])
        elif isinstance(by, Series):
            group_by_columns.append(by)
        elif isinstance(by, list):
            for by_item in by:
                if isinstance(by_item, str):
                    group_by_columns.append(self.all_series[by_item])
                if isinstance(by_item, Series):
                    group_by_columns.append(by_item)
        elif by is None:
            pass
        else:
            raise ValueError(f'Value of "by" should be either None, a string, or a Series.')

        return group_by_columns

    @classmethod
    def _groupby_to_frame(cls, df: 'DataFrame', group_by: 'GroupBy'):
        """
        Given a group_by, and a df create a new DataFrame that has all the right stuff set.
        It will not materialize, just prepared for more operations
        """
        new_series = {s.name: s.copy_override(group_by=group_by, index=group_by.index, index_sorting=[])
                      for n, s in df.all_series.items() if n not in group_by.index.keys()}
        return df.copy_override(
            index=group_by.index,
            series=new_series,
            group_by=group_by,
        )

    def groupby(
            self,
            by: Union[_GroupBySingleType,  # single series group_by
                      # for GroupingSets
                      Tuple[Union[_GroupBySingleType, Tuple[_GroupBySingleType, ...]], ...],
                      Sequence[Union[_GroupBySingleType,  # multi series
                                     List[_GroupBySingleType],  # for grouping lists
                                     Tuple[_GroupBySingleType, ...]]],  # for grouping lists
                      None] = None) -> 'DataFrame':
        """
        Group by any of the series currently in this DataDrame, both from index as well as data.

        :param by: The series to group by. Supported are:

            * a string containing a columnn name.
            * a series.
            * a list of strings or series. A normal group by will be created.
            * a list of (strings, series, lists). In this case a grouping list is created.
            * a tuple of (strings, series, lists). In this case a grouping set is created.
        :returns: a new DataFrame object with the :py:attr:`group_by` attribute set.

        .. note::
            If the dataframe is already grouped, we'll create a grouping list from the initial
            grouping combined with this one.
        """
        # todo the grouping set / list relevant?
        # todo format bullet points: text does not start on same line as parameter
        from bach.partitioning import GroupBy, GroupingList, GroupingSet

        df = self
        if df._group_by:
            # We need to materialize this node first, we can't stack aggregations (yet)
            df = df.materialize(node_name='nested_groupby')

        group_by: GroupBy
        if isinstance(by, tuple):
            if not is_postgres(self.engine):
                raise DatabaseNotSupportedException(
                    self.engine,
                    f'GroupingSets are not supported for this SQL dialect. Only grouping by one or more '
                    f'Series is supported. To use this functionality: specify a Series, a list of Series, a '
                    f'Series name, or a list of Series names. Dialect: {self.engine.name}')
            # by is a list containing at least one other list. We're creating a grouping set
            # aka "Yo dawg, I heard you like GroupBys, ..."
            group_by = GroupingSet(
                [GroupBy(group_by_columns=df._partition_by_series(b)) for b in by]
            )
            return DataFrame._groupby_to_frame(df, group_by)

        if isinstance(by, list) and len([b for b in by if isinstance(b, (tuple, list))]) > 0:
            if not is_postgres(self.engine):
                raise DatabaseNotSupportedException(
                    self.engine,
                    f'GroupingLists are not supported for this SQL dialect. Only grouping by one or more '
                    f'Series is supported. To use this functionality: specify a Series, a list of Series, a '
                    f'Series name, or a list of Series names. Dialect: {self.engine.name}')
            group_by = GroupingList(
                [GroupBy(group_by_columns=df._partition_by_series(b)) for b in by])
            return DataFrame._groupby_to_frame(df, group_by)

        # This is the normal group-by case
        by_mypy = cast(Union[str, 'Series',
                             List[DataFrame._GroupBySingleType], None], by)
        group_by_columns = df._partition_by_series(by_mypy)

        has_group_by_expressions = any(
            gbc.expression != Expression.column_reference(gbc.name) for gbc in group_by_columns
        )
        if not (is_bigquery(self.engine) and has_group_by_expressions):
            # normal path
            group_by = GroupBy(group_by_columns=group_by_columns)
            return DataFrame._groupby_to_frame(df, group_by)

        # Remaining case, handled by the code below:
        #  * a regular groupby on one or more columns and/or expressions
        #  * is_bigquery(self.engine) is True
        #  * has_group_by_expressions is True, i.e. at least one of the `by` is an expression
        #
        # BigQuery allows grouping by an expression (other than just a column-reference), but then that
        # expression cannot be in the select (unless all columns that are in the expression are also
        # grouped on). However, we always include all expressions that are grouped on in the result, as
        # that is the new index. So this presents a problem.
        # To prevent problems with this we add the group-by expressions to the frame, materialize them,
        # and then create the group-by.
        # TODO: situations with more than one expression that refers the same column (for all databases)
        #   e.g. df.groupby([df.x >= 0, df.x == 0])
        #   See https://github.com/objectiv/objectiv-analytics/issues/616
        df_new = df.copy()
        gbc_names = []
        for gbc in group_by_columns:
            gbc_names.append(gbc.name)
            df_new[gbc.name] = gbc

        df_new = df_new.materialize(node_name='bq_materialize_before_groupby')
        group_by_columns = df_new._partition_by_series(gbc_names)
        group_by = GroupBy(group_by_columns=group_by_columns)

        # grouped dataframe should contain original order by property,
        # else it will cause conflicts with window functions
        grouped_df = DataFrame._groupby_to_frame(df_new, group_by)
        grouped_df._order_by = df._order_by
        return grouped_df

    def window(self, **frame_args) -> 'DataFrame':
        """
        Create a window on the current dataframe grouping and its sorting.

        .. warning::
            This is an expert method. Use :py:meth:`rolling` or :py:meth:`expanding` if possible.

        see :py:class:`bach.partitioning.Window` for parameters.
        """
        # TODO Better argument typing, needs fancy import logic
        from bach.partitioning import Window
        index = list(self._group_by.index.values()) if self._group_by else []
        group_by = Window(group_by_columns=index,
                          order_by=self._order_by,
                          **frame_args)
        return DataFrame._groupby_to_frame(self, group_by)

    def cube(self,
             by: Union[str, 'Series', List[Union[str, 'Series']], None],
             ) -> 'DataFrame':
        """
        Group by and cube over the column(s) `by`.

        :param by: the series to group by and cube. Can be a column or index name str, a Series or a list
            of any of those. If Series are passed, they should have the same base node as the DataFrame.
        :returns: a new DataFrame object with the :py:attr:`group_by` attribute set.
        """
        from bach.partitioning import Cube
        index = self._partition_by_series(by)
        group_by = Cube(group_by_columns=index)
        return DataFrame._groupby_to_frame(self, group_by)

    def rollup(self,
               by: Union[str, 'Series', List[Union[str, 'Series']], None],
               ) -> 'DataFrame':
        """
        Group by and roll up over the column(s) `by`, replacing any current grouping.

        :param by: the series to group by and roll up. Can be a column or index name str, a Series or a list
            of any of those. If Series are passed, they should have the same base node as the DataFrame.
        :returns: a new DataFrame object with the :py:attr:`group_by` attribute set.
        """
        # todo update tests?
        from bach.partitioning import Rollup
        index = self._partition_by_series(by)
        group_by = Rollup(group_by_columns=index)
        return DataFrame._groupby_to_frame(self, group_by)

    def rolling(self, window: int,
                min_periods: int = None,
                center: bool = False,
                closed: str = 'right') -> 'DataFrame':
        """
        A rolling window of size 'window', by default right aligned.

        To use grouping as well, first call :py:meth:`group_by` on this frame and call rolling on the result.

        :param window: the window size.
        :param min_periods: the min amount of rows included in the window before an actual value is returned.
        :param center: center the result, or align the result on the right.
        :param closed: make the interval closed on the ‘right’, ‘left’, ‘both’ or ‘neither’ endpoints.
            Defaults to ‘right’, and the rest is currently unsupported.
        :returns: a new DataFrame object with the :py:attr:`group_by` attribute set with a
            :py:class:`bach.partitioning.Window`.

        .. note::
            The `win_type`, `axis` and `method` parameters as supported by pandas, are currently not
            implemented.
        """
        from bach.partitioning import WindowFrameBoundary, WindowFrameMode, Window

        if min_periods is None:
            min_periods = window

        if min_periods > window:
            raise ValueError(f'min_periods {min_periods} must be <= window {window}')

        if closed != 'right':
            raise NotImplementedError("Only closed=right is supported")

        mode = WindowFrameMode.ROWS
        end_value: Optional[int]
        if center:
            end_value = (window - 1) // 2
        else:
            end_value = 0

        start_boundary = WindowFrameBoundary.PRECEDING
        start_value = (window - 1) - end_value

        if end_value == 0:
            end_boundary = WindowFrameBoundary.CURRENT_ROW
            end_value = None
        else:
            end_boundary = WindowFrameBoundary.FOLLOWING

        index = list(self._group_by.index.values()) if self._group_by else []
        group_by = Window(group_by_columns=index,
                          order_by=self._order_by,
                          mode=mode,
                          start_boundary=start_boundary, start_value=start_value,
                          end_boundary=end_boundary, end_value=end_value,
                          min_values=min_periods)
        return DataFrame._groupby_to_frame(self, group_by)

    def expanding(self,
                  min_periods: int = 1,
                  center: bool = False,
                  ) -> 'DataFrame':
        """
        Create an expanding window starting with the first row in the group, with at least `min_period`
        observations. The result will be right-aligned in the window.

        To use grouping as well, first call :py:meth:`group_by` on this frame and call rolling on the result.

        :param min_periods: the minimum amount of observations in the window before a value is reported.
        :param center: whether to center the result, currently not supported.
        """
        # TODO We could move the partitioning to GroupBy
        from bach.partitioning import WindowFrameBoundary, WindowFrameMode, \
            Window

        if center:
            # Will never be implemented probably, as it's also deprecated in pandas
            raise NotImplementedError("centering is not implemented.")

        mode = WindowFrameMode.ROWS
        start_boundary = WindowFrameBoundary.PRECEDING
        start_value = None
        end_boundary = WindowFrameBoundary.CURRENT_ROW
        end_value = None

        index = list(self._group_by.index.values()) if self._group_by else []
        group_by = Window(group_by_columns=index,
                          order_by=self._order_by,
                          mode=mode,
                          start_boundary=start_boundary, start_value=start_value,
                          end_boundary=end_boundary, end_value=end_value,
                          min_values=min_periods)

        return DataFrame._groupby_to_frame(self, group_by)

    def sort_values(
            self,
            by: Union[str, List[str]],
            ascending: Union[bool, List[bool]] = True
    ) -> 'DataFrame':
        """
        Create a new DataFrame with the specified sorting order.

        This does not modify the current DataFrame, instead it returns a new DataFrame.

        The sorting will remain in the returned DataFrame as long as no operations are performed on that
        frame that materially change the selected data. Operations that materially change the selected data
        are for example :py:meth:`groupby`, :py:meth:`merge`, :py:meth:`materialize`, and filtering out rows.
        Adding or removing a column does not materially change the selected data.

        :param by: column label or list of labels to sort by.
        :param ascending: Whether to sort ascending (True) or descending (False). If this is a list, then the
            `by` must also be a list and ``len(ascending) == len(by)``.
        :returns: a new DataFrame with the specified ordering.
        """
        if isinstance(by, str):
            by = [by]
        elif not isinstance(by, list) or not all(isinstance(by_item, str) for by_item in by):
            raise TypeError('by should be a str, or a list of str')
        if isinstance(ascending, bool):
            ascending = [ascending] * len(by)
        if len(by) != len(ascending):
            raise ValueError(f'Length of ascending ({len(ascending)}) != length of by ({len(by)})')
        missing = set(by) - set(self.all_series.keys())
        if len(missing) > 0:
            raise KeyError(f'Some series could not be found in current frame: {missing}')

        by_series_list = [self.all_series[by_name] for by_name in by]
        order_by = [SortColumn(expression=by_series.expression, asc=asc_item)
                    for by_series, asc_item in zip(by_series_list, ascending)]
        return self.copy_override(order_by=order_by)

    def sort_index(
        self,
        level: Optional[Level] = None,
        ascending: Union[bool, List[bool]] = True,
    ) -> 'DataFrame':
        """
        Sort dataframe by index levels.

        :param level: int or level name or list of ints or level names.
            If not specified, all index series are used
        :param ascending: Whether to sort ascending (True) or descending (False). If this is a list, then the
            `level` must also be a list and ``len(ascending) == len(level)``.
        :returns: a new DataFrame with the specified ordering,
         otherwise it updates the original and returns None.
        """
        sort_by = self.index_columns if level is None else self._get_indexes_by_level(level)
        df = self.sort_values(by=sort_by, ascending=ascending)
        return df

    def _get_indexes_by_level(self, level: Level) -> List[str]:
        selected_indexes = []
        nlevels = len(self.index_columns)

        for idx_l in level if isinstance(level, list) else [level]:
            if isinstance(idx_l, int) and nlevels < idx_l:
                raise ValueError(f'dataframe has only {nlevels} levels.')

            if isinstance(idx_l, str) and idx_l not in self.index_columns:
                raise ValueError(f'dataframe has no {idx_l} index level.')

            level_name = idx_l if isinstance(idx_l, str) else self.index_columns[idx_l]
            selected_indexes.append(level_name)

        return selected_indexes

    def to_pandas(self, limit: Union[int, slice] = None) -> pandas.DataFrame:
        """
        Run a SQL query representing the current state of this DataFrame against the database and return the
        resulting data as a Pandas DataFrame.

        :param limit: the limit to apply, either as a max amount of rows or a slice of the data.
        :returns: a pandas DataFrame.

        .. note::
            This function queries the database.
        """
        sql = self.view_sql(limit=limit)

        series_name_to_dtype = {}
        for series in self.all_series.values():
            pandas_info = series.to_pandas_info()
            if pandas_info is not None:
                series_name_to_dtype[series.name] = pandas_info.dtype

        with self.engine.connect() as conn:
            # read_sql_query expects a parameterized query, so we need to escape the parameter characters
            sql = escape_parameter_characters(conn, sql)
            pandas_df = pandas.read_sql_query(sql, conn, dtype=series_name_to_dtype)

        # Post-process any columns if needed. e.g. in BigQuery we represent UUIDs as text, so we convert
        # the strings that the query gives us into UUID objects
<<<<<<< HEAD
        for name, series in self.data.items():
            to_pandas_info = series.to_pandas_info()
=======
        for name, series in self.all_series.items():
            to_pandas_info = series.to_pandas_info.get(db_dialect)
>>>>>>> d79ee013
            if to_pandas_info is not None and to_pandas_info.function is not None:
                pandas_df[name] = pandas_df[name].apply(to_pandas_info.function)

        if self.index:
            pandas_df = pandas_df.set_index(list(self.index.keys()))
        return pandas_df

    def head(self, n: int = 5) -> pandas.DataFrame:
        """
        Similar to :py:meth:`to_pandas` but only returns the first `n` rows.

        :param n: number of rows to query from database.
        :returns: a pandas DataFrame.

        .. note::
            This function queries the database.
        """
        return self.to_pandas(limit=n)

    def to_numpy(self) -> numpy.ndarray:
        """
        Return a Numpy representation of the DataFrame akin :py:attr:`pandas.Dataframe.to_numpy`

        :returns: Returns the values of the DataFrame as numpy.ndarray.

        .. note::
            This function queries the database.
        """
        return self.to_pandas().to_numpy()

    def _get_order_by_clause(self) -> Expression:
        """
        Get a properly formatted order by expression based on this df's order_by.
        Will return an empty Expression in case ordering is not requested.
        """
        if self._order_by:
            exprs = []
            fmtstr = []

            for sc in self._order_by:
                fmt = f"{{}} {'asc' if sc.asc else 'desc'}"
                if not sc.expression.has_multi_level_expressions:
                    exprs.append(sc.expression)
                    fmtstr.append(fmt)
                    continue

                multi_lvl_exprs = [
                    level_expr for level_expr in sc.expression.data if isinstance(level_expr, Expression)
                ]
                exprs.extend(multi_lvl_exprs)
                fmtstr.extend([fmt] * len(multi_lvl_exprs))

            return Expression.construct(f'order by {", ".join(fmtstr)}', *exprs)
        else:
            return Expression.construct('')

    def get_current_node(
        self,
        name: str,
        limit: Union[int, slice] = None,
        distinct: bool = False,
        where_clause: Expression = None,
        having_clause: Expression = None,
        construct_multi_levels: bool = False,
    ) -> BachSqlModel:
        """
        INTERNAL: Translate the current state of this DataFrame into a SqlModel.

        :param name: The name of the new node
        :param limit: The limit to use
        :param distinct: if distinct statement needs to be applied
        :param where_clause: The where-clause to apply, if any
        :param having_clause: The having-clause to apply in case group_by is set, if any
        :param construct_multi_levels: if False, each level from a multi-level series will be treated as an
            individual column, else the column expression from the parent series will be used instead.
        :returns: SQL query as a SqlModel that represents the current state of this DataFrame.
        """
        from bach.series import SeriesAbstractMultiLevel
        self._assert_all_variables_set()

        if isinstance(limit, int):
            limit = slice(0, limit)

        limit_str: Optional[str] = None
        if limit is not None:
            if limit.step is not None:
                raise NotImplementedError("Step size not supported in slice")
            if (limit.start is not None and limit.start < 0) or \
                    (limit.stop is not None and limit.stop < 0):
                raise NotImplementedError("Negative start or stop not supported in slice")

            if limit.start is not None:
                if limit.stop is not None:
                    if limit.stop <= limit.start:
                        raise ValueError('limit.stop <= limit.start')
                    limit_str = f'limit {limit.stop - limit.start} offset {limit.start}'
                else:
                    limit_str = f'limit all offset {limit.start}'
            else:
                if limit.stop is not None:
                    limit_str = f'limit {limit.stop}'

        limit_clause = Expression.construct('' if limit_str is None else f'{limit_str}')
        where_clause = where_clause if where_clause else Expression.construct('')
        group_by_clause = None

        column_exprs = []
        column_names = []

        non_group_by_series = self.all_series
        if self.group_by:
            not_aggregated = [
                s.name for s in self._data.values()
                if not s.expression.has_aggregate_function
            ]
            if len(not_aggregated) > 0:
                raise ValueError(
                    f'The df has groupby set, but contains Series that have no aggregation '
                    f'function yet. Please make sure to first: remove these from the frame, '
                    f'setup aggregation through agg(), or on all individual series.'
                    f'Unaggregated series: {not_aggregated}'
                )

            group_by_clause = Expression.construct('')
            having_clause = having_clause if having_clause else Expression.construct('')
            group_by_column_expr = self.group_by.get_group_by_column_expression()

            if group_by_column_expr:
                group_by_clause = Expression.construct('group by {}', group_by_column_expr)
                column_exprs = self.group_by.get_index_column_expressions(construct_multi_levels)
                column_names = list(self.group_by.index.keys())

                non_group_by_series = self.data

        for s in non_group_by_series.values():
            if not construct_multi_levels and isinstance(s, SeriesAbstractMultiLevel):
                column_names += [s.name for s in s.levels.values()]
                column_exprs += [s.get_column_expression() for s in s.levels.values()]
            else:
                column_names.append(s.name)
                column_exprs.append(s.get_column_expression())

        return CurrentNodeSqlModel.get_instance(
            dialect=self.engine.dialect,
            name=name,
            column_names=tuple(column_names),
            column_exprs=column_exprs,
            distinct=distinct,
            where_clause=where_clause,
            group_by_clause=group_by_clause,
            having_clause=having_clause,
            order_by_clause=self._get_order_by_clause(),
            limit_clause=limit_clause,
            previous_node=self.base_node,
            variables=self.variables
        )

    def view_sql(self, limit: Union[int, slice] = None) -> str:
        """
        Translate the current state of this DataFrame into a SQL query.

        This includes setting all variable values that are in self.variables.

        :param limit: the limit to apply, either as a max amount of rows or a slice of the data.
        :returns: SQL query
        """

        # we need to construct each multi-level series, since it should resemble the final result
        model = self.get_current_node('view_sql', limit=limit, construct_multi_levels=True)
        placeholder_values = get_variable_values_sql(
            dialect=self.engine.dialect,
            variable_values=self.variables
        )
        model = update_placeholders_in_graph(start_node=model, placeholder_values=placeholder_values)
        return to_sql(dialect=self.engine.dialect, model=model)

    def merge(
        self,
        right: DataFrameOrSeries,
        how: str = 'inner',
        on: Union[str, 'SeriesBoolean', List[Union[str, 'SeriesBoolean']]] = None,
        left_on: ColumnNames = None,
        right_on: ColumnNames = None,
        left_index: bool = False,
        right_index: bool = False,
        suffixes: Tuple[str, str] = ('_x', '_y'),
    ) -> 'DataFrame':
        """
        Join the right Dataframe or Series on self. This will return a new DataFrame that contains the
        combined columns of both dataframes, and the rows that result from joining on the specified columns.
        The columns that are joined on can consist (partially or fully) out of index columns.

        The interface of this function is similar to pandas' merge, but the following parameters are not
        supported: `sort`, `copy`, `indicator`, and `validate`.
        Additionally, when merging two frames that have conflicting columns names, and joining on indices,
        then the resulting columns/column names can differ slightly from Pandas.

        If variables are set (see :meth:`DataFrame.variables`), then values from self will be used in cases
        where a variable name/dtype combination has been defined in both the `self` and `right`
        DataFramesOrSeries.

        :param right: DataFrame or Series to join on self
        :param how: supported values: {‘left’, ‘right’, ‘outer’, ‘inner’, ‘cross’}
        :param on: optional, column(s) to join left and right on.
        :param left_on: optional, column(s) from the left df to join on
        :param right_on: optional, column(s) from the right df/series to join on
        :param left_index: If true uses the index of the left df as columns to join on
        :param right_index: If true uses the index of the right df/series as columns to join on
        :param suffixes: Tuple of two strings. Will be used to suffix duplicate column names. Must make
            column names unique
        :return: A new Dataframe. The original frames are not modified.
        """
        from bach.merge import merge
        return merge(
            left=self,
            right=right,
            how=how,
            on=on,
            left_on=left_on,
            right_on=right_on,
            left_index=left_index,
            right_index=right_index,
            suffixes=suffixes
        )

    def _apply_func_to_series(
        self,
        func: Union[ColumnFunction, Dict[str, ColumnFunction]],
        axis: int = 1,
        numeric_only: bool = False,
        exclude_non_applied: bool = False,
        *args,
        **kwargs,
    ) -> List['Series']:
        """
        :param func: function, str, list or dict to apply to all series
            Function to use on the data. If a function, must work when passed a
            Series.

            Accepted combinations are:
            - function
            - string function name
            - list of functions and/or function names, e.g. [SeriesInt64.sum, 'mean']
            - dict of axis labels -> functions, function names or list of such.
        :param axis: the axis
        :param numeric_only: Whether to apply to numeric series only, or attempt all.
        :param exclude_non_applied: Exclude series where applying was not attempted / failed
        :param args: Positional arguments to pass through to the aggregation function
        :param kwargs: Keyword arguments to pass through to the aggregation function

        .. note::
            Pandas has numeric_only=None to attempt all columns but ignore failing ones
            silently. This is currently not implemented.

        .. note::
            The `axis` parameter defaults to 1, because 0 is currently unsupported.
        """
        from bach.series import SeriesAbstractNumeric
        if axis == 0:
            raise NotImplementedError("Only axis=1 is currently implemented")

        if numeric_only is None:
            raise NotImplementedError("numeric_only=None to attempt all columns but ignore "
                                      "failing ones silently is currently not implemented.")

        apply_dict: Dict[str, ColumnFunction] = {}
        if isinstance(func, dict):
            # make sure the keys are series we know
            for k, v in func.items():
                if k not in self._data:
                    raise KeyError(f'{k} not found in group by series')
                if not isinstance(v, (str, list)) and not callable(v):
                    raise TypeError(f'Unsupported value type {type(v)} in func dict for key {k}')
                apply_dict[k] = v
        elif isinstance(func, (str, list)) or callable(func):
            # check whether we need to exclude non-numeric
            for name, series in self.data.items():
                if not numeric_only or isinstance(series, SeriesAbstractNumeric):
                    apply_dict[name] = func
        else:
            raise TypeError(f'Unsupported type for func: {type(func)}')

        new_series = {}
        for name, apply_func in apply_dict.items():
            for applied in self._data[name].apply_func(apply_func, *args, **kwargs):
                if applied.name in new_series:
                    raise ValueError(f'duplicate result series: {applied.name}')
                new_series[applied.name] = applied

        applied_series = list(new_series.values())
        if exclude_non_applied:
            return applied_series

        non_applied_series = [
            series.copy_override() for name, series in self._data.items() if name not in apply_dict
        ]
        return applied_series + non_applied_series

    def aggregate(self,
                  func: Union[ColumnFunction, Dict[str, ColumnFunction]],
                  axis: int = 1,
                  numeric_only: bool = False,
                  *args, **kwargs) -> 'DataFrame':
        """
        Alias for :py:meth:`agg`
        """
        return self.agg(func, axis, numeric_only, *args, **kwargs)

    def agg(
        self,
        func: Union[ColumnFunction, Dict[str, ColumnFunction]],
        axis: int = 1,
        numeric_only: bool = False,
        *args,
        **kwargs,
    ) -> 'DataFrame':
        """
        Aggregate using one or more operations over the specified axis.

        :param func: the aggregations to apply on all series. Accepted combinations are:

            * function, e.g. `SeriesInt64.sum`
            * function name
            * list of functions and/or function names, e.g. [`SeriesInt64.sum`, 'mean']
            * dict of axis labels -> functions, function names or list of such.
        :param axis: the aggregation axis. If ``axis=1`` the index is aggregated as well. Only ``axis=1``
            supported at the moment.
        :param numeric_only: whether to aggregate numeric series only, or attempt all.
        :param args: Positional arguments to pass through to the aggregation function
        :param kwargs: Keyword arguments to pass through to the aggregation function

        .. note::
            Pandas has ``numeric_only=None`` to attempt all columns but ignore failing ones
            silently. This is currently not implemented.

        .. note::
            The `axis` parameter defaults to 1, because 0 is currently unsupported
        """
        # todo do we want standard aggregation of index (pandas doesn't have this)?
        # todo numeric_only is a kwarg of the called func (like pandas)? ie now it breaks for nunique
        df = self
        if df.group_by is None:
            df = df.groupby()

        new_series = df._apply_func_to_series(func, axis, numeric_only,
                                              True,  # exclude_non_applied, must be positional arg.
                                              df.group_by, *args, **kwargs)

        # If the new series have a different group_by or index, we need to copy that
        if new_series:
            new_index = new_series[0].index
            new_group_by = new_series[0].group_by

        if not all(dict_name_series_equals(s.index, new_index)
                   and s.group_by == new_group_by
                   for s in new_series):
            raise ValueError("series do not agree on new index / group_by")

        return df.copy_override(
            index=new_index,
            group_by=new_group_by,
            series={s.name: s for s in new_series},
        )

    def _aggregate_func(self, func: str, axis, level, numeric_only, *args, **kwargs) -> 'DataFrame':
        """
        Return a copy of this dataframe with the aggregate function applied (but not materialized).
        :param func: sql fragment that will be applied as 'func(column_name)', e.g. 'sum'
        """

        """
        Internals documentation
        Typical execution trace, in this case for calling sum on a DataFrame:
         * df.sum()
         * df._aggregate_func('sum', ...)
         * df.agg('sum', ...)
         * df._apply_func_to_series('sum', ...)
         then per series object:
          * series.apply_func({'column': ['sum']}, ..)
          * series_subclass.sum(...)
          * series._derived_agg_func(partition, 'sum', ...)
          * series.copy_override(..., expression=Expression.construct('sum({})'))
        """
        if level is not None:
            raise NotImplementedError("index levels are currently not implemented")
        return self.agg(func, axis, numeric_only, *args, **kwargs)

    # AGGREGATES
    def count(self, axis=1, level=None, numeric_only=False, **kwargs):
        """
        Count all non-NULL values in each column.

        :param axis: only ``axis=1`` is supported. This means columns are aggregated.
        :param level: not supported.
        :param numeric_only: whether to aggregate numeric series only, or attempt all.
        :returns: a new DataFrame with the aggregation applied to all selected columns.
        """
        return self._aggregate_func('count', axis, level, numeric_only, **kwargs)

    # def kurt(self, axis=None, skipna=True, level=None, numeric_only=False, **kwargs):
    #     return self._aggregate_func('kurt', axis, level, numeric_only,
    #                                 skipna=skipna, **kwargs)
    #
    # def kurtosis(self, axis=None, skipna=True, level=None, numeric_only=False, **kwargs):
    #     return self._aggregate_func('kurtosis', axis, level, numeric_only,
    #                                 skipna=skipna, **kwargs)
    #
    # def mad(self, axis=None, skipna=True, level=None, numeric_only=False, **kwargs):
    #     return self._aggregate_func('mad', axis, level, numeric_only,
    #                                 skipna=skipna, **kwargs)

    def max(self, axis=1, skipna=True, level=None, numeric_only=False, **kwargs):
        """
        Returns the maximum of all values in each column.

        :param axis: only ``axis=1`` is supported. This means columns are aggregated.
        :param skipna: only ``skipna=True`` supported. This means NULL values are ignored.
        :param level: not supported.
        :param numeric_only: whether to aggregate numeric series only, or attempt all.
        :returns: a new DataFrame with the aggregation applied to all selected columns.
        """
        return self._aggregate_func('max', axis, level, numeric_only,
                                    skipna=skipna, **kwargs)

    def min(self, axis=1, skipna=True, level=None, numeric_only=False, **kwargs):
        """
        Returns the minimum of all values in each column.

        :param axis: only ``axis=1`` is supported. This means columns are aggregated.
        :param skipna: only ``skipna=True`` supported. This means NULL values are ignored.
        :param level: not supported.
        :param numeric_only: whether to aggregate numeric series only, or attempt all.
        :returns: a new DataFrame with the aggregation applied to all selected columns.
        """
        return self._aggregate_func('min', axis, level, numeric_only,
                                    skipna=skipna, **kwargs)

    def mean(self, axis=1, skipna=True, level=None, numeric_only=False, **kwargs):
        """
        Returns the mean of all values in each column.

        :param axis: only ``axis=1`` is supported. This means columns are aggregated.
        :param skipna: only ``skipna=True`` supported. This means NULL values are ignored.
        :param level: not supported.
        :param numeric_only: whether to aggregate numeric series only, or attempt all.
        :returns: a new DataFrame with the aggregation applied to all selected columns.
        """
        return self._aggregate_func('mean', axis, level, numeric_only,
                                    skipna=skipna, **kwargs)

    def median(self, axis=1, skipna=True, level=None, numeric_only=False, **kwargs):
        """
        Returns the median of all values in each column.

        :param axis: only ``axis=1`` is supported. This means columns are aggregated.
        :param skipna: only ``skipna=True`` supported. This means NULL values are ignored.
        :param level: not supported.
        :param numeric_only: whether to aggregate numeric series only, or attempt all.
        :returns: a new DataFrame with the aggregation applied to all selected columns.
        """
        return self._aggregate_func('median', axis, level, numeric_only,
                                    skipna=skipna, **kwargs)

    def mode(self, axis=1, skipna=True, level=None, numeric_only=False, **kwargs):
        """
        Returns the mode of all values in each column.

        :param axis: only ``axis=1`` is supported. This means columns are aggregated.
        :param skipna: only ``skipna=True`` supported. This means NULL values are ignored.
        :param level: not supported.
        :param numeric_only: whether to aggregate numeric series only, or attempt all.
        :returns: a new DataFrame with the aggregation applied to all selected columns.
        """
        # slight deviation from pd.mode(axis=0, numeric_only=False, dropna=True)
        return self._aggregate_func('mode', axis, level, numeric_only,
                                    skipna=skipna, **kwargs)

    def quantile(
        self,
        q: Union[float, List[float]] = 0.5,
        axis=1,
        **kwargs,
    ):
        """
        Returns the quantile per numeric/timedelta column.

        :param q: value or list of values between 0 and 1.
        :param axis: only ``axis=1`` is supported. This means columns are aggregated.
        :returns: a new DataFrame with the aggregation applied to all selected columns.
        """
        valid_index = (
            {s.name: s for s in self._index.values() if hasattr(s, 'quantile')}
            if self.group_by is None else {}
        )
        valid_series = {
            s.name: s.copy_override(index=valid_index) for s in self._data.values() if hasattr(s, 'quantile')
        }
        if not valid_series and not valid_index:
            raise ValueError('DataFrame has no series supporting "quantile" operation.')

        df = self.copy_override(series=valid_series, index=valid_index)
        if df.group_by is None:
            df = df.groupby()

        quantiles = [q] if isinstance(q, float) else q

        all_quantile_dfs = []
        for qt in quantiles:
            new_series = df._apply_func_to_series(
                func='quantile',
                axis=axis,
                numeric_only=False,
                exclude_non_applied=True,
                partition=df.group_by,
                q=qt,
                **kwargs,
            )
            initial_series = new_series[0]
            quantile_df = df.copy_override(
                base_node=initial_series.base_node,
                series={s.name: s for s in new_series},
                index={},
                group_by=initial_series.group_by,
            )
            if len(quantiles) == 1:
                return quantile_df

            # a hack in order to avoid calling quantile_df.materialized().
            # Currently doing quantile['quantile'] = qt
            # will raise some errors since the expression is not an instance of AggregateFunctionExpression
            quantile_df['quantile'] = initial_series\
                .copy_override_dtype(dtype='float64')\
                .copy_override(expression=AggregateFunctionExpression.construct(fmt=f'{qt}'))
            all_quantile_dfs.append(quantile_df)

        from bach.operations.concat import DataFrameConcatOperation
        result = DataFrameConcatOperation(objects=all_quantile_dfs, ignore_index=True)()
        # q column should be in the index when calculating multiple quantiles
        return result.set_index('quantile')

    def nunique(self, axis=1, skipna=True, **kwargs):
        """
        Returns the number of unique values in each column.

        :param axis: only ``axis=1`` is supported. This means columns are aggregated.
        :param skipna: only ``skipna=True`` supported. This means NULL values are ignored.
        :returns: a new DataFrame with the aggregation applied to all selected columns.
        """
        # deviation from horrible pd.nunique(axis=0, dropna=True)
        return self._aggregate_func('nunique', axis=axis,
                                    level=None, numeric_only=False, skipna=skipna, **kwargs)

    def round(self, decimals: int = 0):
        """
        Returns a DataFrame with rounded numerical values

        :param decimals: number of decimal places to round each numeric column
        :returns: a new DataFrame with rounded numerical columns
        """
        from bach.series import SeriesAbstractNumeric

        df = self.copy_override()
        for col in df.data.values():
            if not isinstance(col, SeriesAbstractNumeric):
                continue
            df._data[col.name] = col.round(decimals)

        return df

    # def skew(self, axis=None, skipna=True, level=None, numeric_only=False, **kwargs):
    #     return self._aggregate_func('skew', axis, level, numeric_only,
    #                                 skipna=skipna, **kwargs)
    #
    # def prod(self, axis=None, skipna=True, level=None, numeric_only=False, min_count=0, **kwargs):
    #     return self._aggregate_func('prod', axis, level, numeric_only,
    #                                 skipna=skipna, min_count=min_count, **kwargs)
    #
    # def product(self, axis=None, skipna=True, level=None, numeric_only=False, min_count=0, **kwargs):
    #     return self._aggregate_func('product', axis, level, numeric_only,
    #                                 skipna=skipna, min_count=min_count, **kwargs)

    def sem(self, axis=1, skipna=True, level=None, ddof: int = 1, numeric_only=False, **kwargs):
        """
        Returns the unbiased standard error of the mean of each column.

        :param axis: only ``axis=1`` is supported. This means columns are aggregated.
        :param skipna: only ``skipna=True`` supported. This means NULL values are ignored.
        :param level: not supported.
        :param ddof: Delta Degrees of Freedom. Only 1 is supported.
        :param numeric_only: whether to aggregate numeric series only, or attempt all.
        :returns: a new DataFrame with the aggregation applied to all selected columns.
        """
        return self._aggregate_func('sem', axis, level, numeric_only,
                                    skipna=skipna, ddof=ddof, **kwargs)

    def std(self, axis=1, skipna=True, level=None, ddof: int = 1, numeric_only=False, **kwargs):
        """
        Returns the sample standard deviation of each column.

        :param axis: only ``axis=1`` is supported. This means columns are aggregated.
        :param skipna: only ``skipna=True`` supported. This means NULL values are ignored.
        :param level: not supported.
        :param ddof: Delta Degrees of Freedom. Only 1 is supported.
        :param numeric_only: whether to aggregate numeric series only, or attempt all.
        :returns: a new DataFrame with the aggregation applied to all selected columns.
        """
        return self._aggregate_func('std', axis, level, numeric_only,
                                    skipna=skipna, ddof=ddof, **kwargs)

    def std_pop(self, axis=1, skipna=True, level=None, ddof: int = 1, numeric_only=False, **kwargs):
        """
        Returns the population standard deviation of each column.

        :param axis: only ``axis=1`` is supported. This means columns are aggregated.
        :param skipna: only ``skipna=True`` supported. This means NULL values are ignored.
        :param level: not supported.
        :param ddof: Delta Degrees of Freedom. Only 1 is supported.
        :param numeric_only: whether to aggregate numeric series only, or attempt all.
        :returns: a new DataFrame with the aggregation applied to all selected columns.
        """
        return self._aggregate_func('std_pop', axis, level, numeric_only,
                                    skipna=skipna, ddof=ddof, **kwargs)

    def sum(self, axis=1, skipna=True, level=None, numeric_only=False, min_count=0, **kwargs):
        """
        Returns the sum of all values in each column.

        :param axis: only ``axis=1`` is supported. This means columns are aggregated.
        :param skipna: only ``skipna=True`` supported. This means NULL values are ignored.
        :param level: not supported.
        :param numeric_only: whether to aggregate numeric series only, or attempt all.
        :param min_count: This minimum amount of values (not NULL) to be present before returning a result.
        :returns: a new DataFrame with the aggregation applied to all selected columns.
        """
        return self._aggregate_func('sum', axis, level, numeric_only,
                                    skipna=skipna, min_count=min_count, **kwargs)

    def var(self, axis=1, skipna=True, level=None, ddof: int = 1, numeric_only=False, **kwargs):
        """
        Returns the unbiased variance of each column.

        :param axis: only ``axis=1`` is supported. This means columns are aggregated.
        :param skipna: only ``skipna=True`` supported. This means NULL values are ignored.
        :param level: not supported.
        :param ddof: Delta Degrees of Freedom. Only 1 is supported.
        :param numeric_only: whether to aggregate numeric series only, or attempt all.
        :returns: a new DataFrame with the aggregation applied to all selected columns.
        """
        return self._aggregate_func('var', axis, level, numeric_only,
                                    skipna=skipna, ddof=ddof, **kwargs)

    def describe(
        self,
        percentiles: Optional[Sequence[float]] = None,
        include: Optional[Union[str, Sequence[str]]] = None,
        exclude: Optional[Union[str, Sequence[str]]] = None,
        datetime_is_numeric: bool = False,
    ) -> 'DataFrame':
        """
        Returns descriptive statistics.
        The following statistics are considered: `count`, `mean`, `std`, `min`, `max`, `nunique` and `mode`

        :param percentiles: list of percentiles to be calculated. Values must be between 0 and 1.
        :param include: dtypes to be included.
            Either a sequence of dtypes, a single dtype, or the special value 'all'.
            By default calculations will be based on numerical columns, if there are any
            numerical columns and on all columns if there are no numerical columns.
        :param exclude: dtypes to be excluded. Either a sequence of dtypes, a single dtype, or None.
        :param datetime_is_numeric: not supported
        :returns: a new DataFrame with the descriptive statistics
        """
        from bach.operations.describe import DescribeOperation
        return DescribeOperation(
            obj=self,
            include=include,
            exclude=exclude,
            datetime_is_numeric=datetime_is_numeric,
            percentiles=percentiles,
        )()

    def create_variable(
        self,
        name: str,
        value: Any,
        *,
        dtype: Optional[str] = None,
    ) -> Tuple['DataFrame', 'Series']:
        """
        Create a Series object that can be used as a variable, within the returned DataFrame. The
        DataFrame will have the variable with the given values set in :meth:`DataFrame.variables`.

        The variable value can later be changed using :meth:`DataFrame.set_variable`

        **Multiple variables with the same name**

        For variables the combination (name, dtype) uniquely identifies a variable. That means that there
        can be multiple variables with the same name, if they are of different types. This is counter to
        how a lot of programming languages handle variables. But it prevents a lot of error conditions and
        edge cases around merging DataFrames and Series with the same variables, and building on top of
        SqlModels that already have variables.

        :param name: name of variable to update
        :param value: value of variable
        :param dtype: optional. If not set it will be derived from the value, if set we check that it
            matches the value. If dtype doesn't match the value's dtype, then an Exception is raised.
        :return: Tuple with DataFrame and the Series object that can be used as a variable.
        """
        from bach.series.series import variable_series
        series = variable_series(base=self, value=value, name=name)
        if dtype is not None and dtype != series.dtype:
            raise ValueError(f"Dtype of value ({series.dtype}) and provided dtype ({dtype}) don't match.")
        variables = self.variables
        variables[DtypeNamePair(dtype=series.dtype, name=name)] = value
        df = self.copy_override(variables=variables)
        return df, series

    def set_variable(self, name: str, value: Any, *, dtype: Optional[str] = None) -> 'DataFrame':
        """
        Return a copy of this DataFrame with the variable value updated.

        :param name: name of variable to update
        :param value: new value of variable
        :param dtype: optional. If not set it will be derived from the value, if set we check that it
            matches the value. If dtype doesn't match the value's dtype, then an Exception is raised.
        :return: copy of this DataFrame, with the value updated.
        """
        df, _ = self.create_variable(name, value, dtype=dtype)
        return df

    def get_all_variable_usage(self) -> List[DefinedVariable]:
        """
        Get all variables that influence the values of this DataFrame.
        This includes both variables that are used in the current `self.series`, but also variables that
        were used in earlier steps, i.e. in the SqlModels of `self.base_node`.

        The output of this method can be useful for diagnosing issues with variables. If a variable is used
        multiple times, then it will appear here multiple times. If a variable has conflicting definitions
        then the conflicting dtypes and/or values are all returned.

        **Returned data**

        This method returns a list of DefinedVariable tuples, the fields in the tuples:

        * name: name of the variable
        * dtype: dtype
        * value: value that is currently set in `self.variables`, or None if there is no value
        * ref_path: If the variable is used in an already materialized part of the DataFrame, i.e.
          the usage is in self.base_node, then this is the reference path from self.base_node to the
          SqlModel in which the variable usage occurs. If the variable is used in self.series instead,
          then this is None
        * old_value: If the variable is used in an already materialized part of the DataFrame, then it
          also has a value already. That is this value. Will be None if this variable usage is not in
          self.base_node.

        :return: List with all usages of variables in this DataFrame.
        """
        return self._get_all_used_variables_series() + self._get_all_used_variables_base_node()

    def _get_all_used_variables_series(self) -> List[DefinedVariable]:
        all_tokens = []
        for series in self.all_series.values():
            all_tokens.extend(series.expression.get_all_tokens())
        variable_tokens = [token for token in all_tokens if isinstance(token, VariableToken)]

        result = []
        for vt in variable_tokens:
            dtype_name = DtypeNamePair(dtype=vt.dtype, name=vt.name)
            value = None if dtype_name not in self.variables else self.variables[dtype_name]
            result.append(
                DefinedVariable(name=vt.name, dtype=vt.dtype, value=value, ref_path=None, old_value=None)
            )
        return result

    def _get_all_used_variables_base_node(self) -> List[DefinedVariable]:
        result = []
        all_placeholders = get_all_placeholders(self.base_node)
        for placeholder_name, values_dict in all_placeholders.items():
            token = VariableToken.placeholder_name_to_token(placeholder_name)
            if token is None:
                continue
            for ref_path, old_value in values_dict.items():
                dtype_name = token.dtype_name
                value = None if dtype_name not in self.variables else self.variables[dtype_name]
                result.append(
                    DefinedVariable(
                        name=dtype_name.name, dtype=dtype_name.dtype,
                        value=value, ref_path=ref_path, old_value=old_value)
                )
        return result

    def _assert_all_variables_set(self):
        """
        Asserts that all variables used in the series are set. Raises an Exception if a variable is not set.
        """
        used_variables = self._get_all_used_variables_series()
        for var in used_variables:
            dtype_name = DtypeNamePair(dtype=var.dtype, name=var.name)
            if dtype_name not in self.variables:
                raise Exception(f'Variable {dtype_name.name}, with dtype {dtype_name.dtype} is used, '
                                f'but not set. Use create_variable() to assign a value')

    def append(
        self,
        other: Union['DataFrame', List['DataFrame']],
        ignore_index: bool = False,
        sort: bool = False,
    ) -> 'DataFrame':
        """
        Append rows of other dataframes to the the caller dataframe.
        Non-shared columns between dataframes are added to the caller.

        :param other: objects to be added
        :param ignore_index: if true, drops indexes of all object to be appended
        :param sort: if true, columns are sorted alphanumerically

        :return: a new dataframe with all rows from appended Dataframes.
        """
        from bach.operations.concat import DataFrameConcatOperation
        if isinstance(other, list) and not other:
            raise ValueError('no dataframe or series to append.')

        other_dfs = other if isinstance(other, list) else [other]
        concatenated_df = DataFrameConcatOperation(
            objects=[self] + other_dfs,
            ignore_index=ignore_index,
            sort=sort,
        )()
        return concatenated_df

    def drop_duplicates(
        self,
        subset: Optional[Union[str, Sequence[str]]] = None,
        keep: Union[str, bool] = 'first',
        ignore_index: bool = False,
        sort_by: Optional[Union[str, Sequence[str]]] = None,
        ascending: Union[bool, List[bool]] = True,
    ) -> 'DataFrame':
        """
        Return a dataframe with duplicated rows removed based on all series labels or a subset of labels.

        :param subset: series label or sequence of labels.
            Duplications to be dropped are based on the combination of the subset of series.
            If not provided, all series labels will be used by default.
        :param keep: Supported values: "first", "last" and False. Determines which duplicates to keep:

            * `first`: drop all occurrences except the first one
            * `last`:  drop all occurrences except the last one
            * False: drops all duplicates

            If no value is provided, first occurrences will be kept by default.
        :param ignore_index: if true, drops indexes of the result
        :param sort_by: series label or sequence of labels used to sort values.
            Sorting of values is needed since result might be non-deterministic
            when keep == "first" or keep == "last". If not provided:
            1. If dataframe has already an order_by, first and last values will be performed based on it
            2. Else all series not considered in duplication will be used instead.
        :param ascending: Whether to sort ascending (True) or descending (False). If this is a list, then the
            `by` must also be a list and ``len(ascending) == len(by)``.

        :return: a new dataframe with dropped duplicates.
        """
        if keep not in ('first', 'last', False):
            raise ValueError('keep must be either "first", "last" or False.')

        subset = self._get_parsed_subset_of_data_columns(subset)
        sort_by = self._get_parsed_subset_of_data_columns(sort_by)

        df = self.copy() if not ignore_index else self.reset_index(drop=True)

        dedup_on = list(subset or self.data_columns)
        dedup_data = [name for name in df.all_series if name not in dedup_on]

        # in case df has no order_by and no sort_by was provided
        # it will use the series that are not included in dedup_on
        dedup_sort = list(sort_by or dedup_data) if sort_by or not self.order_by else []

        # dedup_data contains index series if ignore_index = False
        # in this case we should append those as data_columns
        if dedup_data and not ignore_index:
            df = df.reset_index(drop=False)

        # drop all duplicates
        if keep is False:
            freq_df = df[dedup_on]
            freq_df['freq'] = 1
            freq_df = freq_df.groupby(by=dedup_on).sum()
            freq_df = freq_df.reset_index(drop=False)

            df = df.merge(freq_df, on=dedup_on)
            df = df[df.freq_sum == 1][dedup_on + dedup_data]
        elif dedup_data:
            from bach.partitioning import WindowFrameBoundary
            if keep == 'last':
                func_to_apply = 'window_last_value'
                # unbounded following is required only when last value is needed
                end_boundary = WindowFrameBoundary.FOLLOWING
            else:
                func_to_apply = 'window_first_value'
                end_boundary = WindowFrameBoundary.CURRENT_ROW

            if dedup_sort:
                df = df.sort_values(by=dedup_sort, ascending=ascending)
            window = df.groupby(by=dedup_on).window(end_boundary=end_boundary, end_value=None)
            agg_series = df[dedup_data]._apply_func_to_series(func=func_to_apply, window=window)

            for name, new_series in zip(dedup_data, agg_series):
                df._data[name] = new_series.copy_override(name=name)

        # we need to just apply distinct for 'first' and 'last'.
        if keep:
            df = df.materialize(distinct=True)

        df = df if ignore_index else df.set_index(keys=self.index_columns)
        return df

    def value_counts(
        self,
        subset: Optional[List[str]] = None,
        normalize: bool = False,
        sort: bool = True,
        ascending: bool = False,
    ) -> 'Series':
        """
        Returns a series containing counts of each unique row in the DataFrame

        :param subset: a list of series labels to be used when counting. If subset is not provided and
            dataframe has no group_by, all data columns will be used. In case the DataFrame has a group_by,
            series in group_by will be added to subset.
        :param normalize: returns proportions instead of frequencies
        :param sort: sorts result by frequencies
        :param ascending: sorts values in ascending order if true.

        :return: a series containing all counts per unique row.
        """
        if not subset:
            subset = self.data_columns
        elif any(s not in self.data_columns for s in subset):
            raise ValueError('subset contains invalid series.')

        if self.group_by:
            # consider groupby series in subset
            subset = list(self.group_by.index.keys()) + subset

        df = self.copy_override(
            series={
                s: self.all_series[s].copy_override(index={}, group_by=None) for s in subset
            },
            index={},
            group_by=None,
        )
        df['value_counts'] = 1
        df = df.groupby(by=list(subset)).sum()

        if normalize:
            df = df.materialize()
            df._data['value_counts_sum'] /= df['value_counts_sum'].sum()  # type: ignore

        df = df.rename(columns={'value_counts_sum': 'value_counts'})

        if sort:
            return df._data['value_counts'].sort_values(ascending=ascending)

        return df._data['value_counts']

    def dropna(
        self,
        *,
        axis: int = 0,
        how: str = 'any',
        thresh: Optional[int] = None,
        subset: Optional[Union[str, Sequence[str]]] = None,
    ) -> 'DataFrame':
        """
        Removes rows with missing values (NaN, None and SQL NULL).

        :param axis: only ``axis=0`` is supported. This means rows that contain missing values are dropped.
        :param how: determines when a row is removed. Supported values:
           - 'any': rows with at least one missing value are removed
           - 'all': rows with all missing values are removed
        :param thresh: determines the least amount of non-missing values a row needs to have
            in order to be kept
        :param subset: series label or sequence of labels to be considered for missing values.
            If subset is None, all DataFrame's series labels will be used.
            In case subset is an empty list, a copy from the DataFrame will
            be returned.

        :return: a new dataframe with dropped rows.
        """
        if axis:
            raise ValueError('only axis = 0 is supported.')

        if how not in ('any', 'all'):
            raise ValueError(f'{how} is not a valid value for "how" parameter.')

        subset = self._get_parsed_subset_of_data_columns(subset)
        dropna_series = self.data_columns if subset is None else subset

        if not dropna_series:
            return self.copy()

        logical_operator = 'or' if how == 'any' else 'and'

        conditions = []
        for ds in dropna_series:
            main_condition = self.all_series[ds].isnull()
            if self.all_series[ds].dtype in ['float64', 'int64']:
                main_condition = main_condition | (self.all_series[ds] == float('nan'))

            conditions.append(main_condition)

        if not thresh:
            expression_fmt = f' {logical_operator} '.join([f'{{}}'] * len(dropna_series))
        else:
            # we need to add the amount of nullables in the row and compare it to the thresh
            cases_fmt = f' + '.join([f'case when {{}} then 1 else 0 end'] * len(dropna_series))
            expression_fmt = f'{len(self.data_columns)} - ({cases_fmt}) < {thresh}'

        drop_row_series = conditions[0].copy_override(
            expression=Expression.construct(expression_fmt, *conditions),
        )

        dropna_df = self[~drop_row_series]
        assert isinstance(dropna_df, DataFrame)

        return dropna_df

    def fillna(
        self,
        *,
        value: Union[
            Union['Series', AllSupportedLiteralTypes],
            Dict[str, Union[AllSupportedLiteralTypes, 'Series']]
        ] = None,
        method: Optional[str] = None,
        axis: int = 0,
        sort_by: Optional[Union[str, Sequence[str]]] = None,
        ascending: Union[bool, List[bool]] = True,
    ) -> 'DataFrame':
        """
        Fill any NULL value using a method or with a given value.

        :param value: A literal/series to fill all NULL values on each series
            or a dictionary specifying which literal/series to use for each series.
        :param method: Method to use for filling NULL values on all DataFrame series. Supported values:
           - "ffill"/"pad": Fill missing values by propagating the last non-nullable value in the series.
           - "bfill"/"backfill": Fill missing values with the next non-nullable value in the series.
        :param axis: only ``axis=0`` is supported.
        :param sort_by: series label or sequence of labels used to sort values.
            Sorting of values is needed since result might be non-deterministic, as rows with NULLs might
            yield different results affecting the values to be propagated when using a filling method.
        :param ascending: Whether to sort ascending (True) or descending (False). If this is a list, then the
            `sort_by` must also be a list and ``len(ascending) == len(sort_by)``.

        :return: a new dataframe with filled missing values.

        .. note::
            sort_by is required if method is specified and the DataFrame has no order_by.

        .. warning::
            If sort_by is non-deterministic, this operation might yield different results after
            performing other operations over the resultant dataframe.
        """
        df = self.copy()
        if method and value is not None:
            raise ValueError('cannot specify both "method" and "value".')

        if method and method not in ('ffill', 'pad', 'bfill', 'backfill'):
            raise ValueError(f'"{method}" is not a valid method.')

        if method in ('ffill', 'pad'):
            df = df.ffill(sort_by=sort_by, ascending=ascending)

        elif method in ('bfill', 'backfill'):
            df = df.bfill(sort_by=sort_by, ascending=ascending)

        if value is not None:
            series_to_fill = list(value.keys()) if isinstance(value, dict) else self.data_columns
            for s in series_to_fill:
                fill_with = value[s] if isinstance(value, dict) else value
                df[s] = df.all_series[s].fillna(fill_with)

        return df

    def ffill(
        self,
        sort_by: Optional[Union[str, Sequence[str]]] = None,
        ascending: Union[bool, List[bool]] = True,
    ) -> 'DataFrame':
        """
        Fill missing values by propagating the last non-nullable value in each series.

        :param sort_by: series label or sequence of labels used to sort values.
            Sorting of values is needed since result might be non-deterministic, as rows with NULLs might
            yield different results affecting the values to be propagated when using a filling method.
        :param ascending: Whether to sort ascending (True) or descending (False). If this is a list, then the
            `sort_by` must also be a list and ``len(ascending) == len(sort_by)``.

        :return: a new dataframe with filled missing values.

        .. note::
            sort_by is required if DataFrame has no order_by.

        .. warning::
            If sort_by is non-deterministic, this operation might yield different results after
            performing other operations over the resultant dataframe.
        """
        from bach.partitioning import Window, WindowFrameMode
        from bach.series.series_numeric import SeriesInt64

        df = self.copy()

        if sort_by:
            df = df.sort_values(by=sort_by, ascending=ascending)

        if not sort_by and not df.order_by:
            raise Exception('dataframe must be sorted in order to apply forward or backward fill.')

        # create a partition column for each series to be filled
        # this column contains the cumulative sum of the total amount of observed non-nullable values
        # till the current row. Based on these values, NULL records can be grouped by the partition and
        # be filled with the non-nullable value respective to the partition
        # Example:
        # |   A  | __partition_A | filled_A |
        # |:----:|:-------------:|:--------:|
        # |   1  |       1       |     1    |
        # | NULL |       1       |     1    |
        # | NULL |       1       |     1    |
        # |   3  |       2       |     3    |
        # | NULL |       2       |     3    |
        # |   4  |       3       |     4    |
        for series_name, series in self._data.items():
            partition_name = f'__partition_{series.name}'
            partition_expr = Expression.construct(f'case when {{}} is null then 0 else 1 end', series)

            df[partition_name] = (
                series.copy_override(expression=partition_expr, name=partition_name)
                .copy_override_type(SeriesInt64)
                .sum(partition=Window([], mode=WindowFrameMode.ROWS, order_by=df.order_by))
            )
        df.materialize(node_name='fillna_partitioning', inplace=True)

        # fill gaps with the first_value per partition
        for series_name in self.data_columns:
            df[series_name] = df.all_series[series_name].window_first_value(
                window=Window([df.all_series[f'__partition_{series_name}']], order_by=df.order_by),
            )

        return df.copy_override(series={s: df.all_series[s] for s in self.data_columns})

    def bfill(
        self,
        sort_by: Optional[Union[str, Sequence[str]]] = None,
        ascending: Union[bool, List[bool]] = True,
    ) -> 'DataFrame':
        """
        Fill missing values by using the next non-nullable value in each series.

        :param sort_by: series label or sequence of labels used to sort values.
            Sorting of values is needed since result might be non-deterministic, as rows with NULLs might
            yield different results affecting the values to be propagated when using a filling method.
        :param ascending: Whether to sort ascending (True) or descending (False). If this is a list, then the
            `sort_by` must also be a list and ``len(ascending) == len(sort_by)``.

        :return: a new dataframe with filled missing values.

        .. note::
            sort_by is required if DataFrame has no order_by.

        .. warning::
            If sort_by is non-deterministic, this operation might yield different results after
            performing other operations over the resultant dataframe.
        """
        df = self.copy()

        if sort_by:
            df = df.sort_values(by=sort_by, ascending=ascending)

        main_order_by = copy(df._order_by)
        # bfill is similar to ffill, the difference is that the order is reversed.
        reverse_order_by = [
            SortColumn(expression=ob.expression, asc=not ob.asc)
            for ob in main_order_by
        ]
        return df.copy_override(order_by=reverse_order_by).ffill().copy_override(order_by=main_order_by)

    def _get_parsed_subset_of_data_columns(
        self, subset: Optional[Union[str, Sequence[str]]],
    ) -> Optional[Sequence[str]]:
        subset = [subset] if isinstance(subset, str) else subset
        if subset and any(s not in self.data_columns for s in subset):
            raise ValueError(
                f'subset param contains invalid series: {sorted(set(subset) - set(self.data_columns))}'
            )
        return subset

    def stack(self, dropna: bool = True) -> 'Series':
        """
        Stacks all data_columns into a single index series.

        :param dropna: Whether to drop rows that contain missing values. If the caller has
            at least an index series, this might generate different combinations between
            the index and the stacked values.

        :return: a reshaped series that includes a new index (named "__stacked_index")
            containing the caller's column labels as values.

        .. note::
            ``level`` parameter is not supported since multilevel columns are not allowed.
        """
        df = self.copy()
        if df.group_by:
            df = df.materialize('stack')

        dc_dfs = []
        # convert each data column series to DataFrame and use series name as new index value
        for series_name, series in df.data.items():
            dc_df = series.copy_override(name='__stacked').to_frame()
            dc_df['__stacked_index'] = series_name
            dc_dfs.append(dc_df)

        # concat all dataframes to get new_index and stacked values in two single series
        from bach.operations.concat import DataFrameConcatOperation
        stacked_df = DataFrameConcatOperation(dc_dfs)()

        # append the stacked index to the initial indexes
        stacked_df = stacked_df.set_index(list(self.index_columns + ['__stacked_index']))
        stacked_df = stacked_df.dropna() if dropna else stacked_df

        return stacked_df.all_series['__stacked']

    def scale(self, with_mean: bool = True, with_std: bool = True) -> 'DataFrame':
        """
        Standardizes all numeric series based on mean and population standard deviation.

        :param with_mean: if true, each feature value will be centered before scaling
        :param with_std: if true, each feature value will be scaled to unit variance

        :return: DataFrame

        Each transformation per feature is performed as follows:

        .. testsetup:: scale
           :skipif: engine is None

           import pandas
           data = {'index': ['a', 'b', 'c', 'd'], 'feature': [1, 2, 3, 4]}
           pdf = pandas.DataFrame(data)
           df = DataFrame.from_pandas(engine=engine, df=pdf, convert_objects=True)
           df = df.set_index('index')
           agg_df = df.agg(['mean', 'std_pop'], numeric_only=True)

           feature = df['feature']
           mean_feature = agg_df['feature_mean']
           std_feature = agg_df['feature_std_pop']
           with_mean = True
           with_std = True

        .. doctest:: scale
            :skipif: engine is None

            >>> scaled_feature = feature.copy()
            >>> if with_mean:
            ...     scaled_feature -= mean_feature


            >>> if with_std:
            ...     scaled_feature /= std_feature

        Where:
            * ``feature`` is the series to be scaled
            * ``mean_feature`` is the mean of ``feature``
            * ``std_feature`` is the (population-based) stardard deviation of ``feature``

        """
        from bach.preprocessing.scalers import StandardScaler
        return StandardScaler(training_df=self, with_mean=with_mean, with_std=with_std).transform()

    def minmax_scale(self, feature_range: Tuple[int, int] = (0, 1)) -> 'DataFrame':
        """
        Scales all numeric series based on a given range.

        :param feature_range: ``tuple(min, max)`` desired range to use for scaling.
        :return: DataFrame

        Each transformation per feature is performed as follows:

        .. testsetup:: minmax_scale
           :skipif: engine is None

           import pandas
           data = {'index': ['a', 'b', 'c', 'd'], 'feature': [1, 2, 3, 4]}
           pdf = pandas.DataFrame(data)

           df = DataFrame.from_pandas(engine=engine, df=pdf, convert_objects=True)
           df = df.set_index('index')
           agg_df = df.agg(['min', 'max'], numeric_only=True)
           agg_df = agg_df.merge(df, how='cross')

           feature = df['feature']
           min_feature = agg_df['feature_min']
           max_feature = agg_df['feature_max']

        .. doctest:: minmax_scale
            :skipif: engine is None

            >>> range_min,  = (0, 1)
            >>> feature_std = (feature - min_feature) / (max_feature - min_feature)
            >>> scaled_feature = feature_std * (range_max - range_min) + range_min

        Where:
            * ``feature`` is the series to be scaled
            * ``feature_min`` is the minimum value of ``feature``
            * ``feature_max`` is the maximum value of ``feature``
            * ``range_min, range_max`` = ``feature_range``
        """
        from bach.preprocessing.scalers import MinMaxScaler
        return MinMaxScaler(training_df=self, feature_range=feature_range).transform()

    def unstack(
        self,
        level: Union[str, int] = -1,
        fill_value: Optional[AllSupportedLiteralTypes] = None,
        aggregation: str = 'max'
    ) -> 'DataFrame':
        """
        Pivot a level of the index labels.

        Returns a(n unsorted) DataFrame with the values of the unstacked index as columns. In case of
        duplicate index values that are unstacked, `aggregation` is used to aggregate the values.

        DataFrame's index should be of at least two levels to unstack.

        :param level: selects the level of the index that is unstacked.
        :param fill_value: replace missing values resulting from unstacking. Should be of same type as the
            series that is unstacked.
        :param aggregation: method of aggregation, in case of duplicate index values. Supports all aggregation
            methods that :py:meth:`aggregate` supports.

        :return: DataFrame

        .. note::
            This function queries the database.
        """
        if len(self.index) <= 1:
            raise NotImplementedError('index must be a multi level index to unstack')

        if isinstance(level, int) and level >= len(self.index):
            raise IndexError(f'Too many levels. DataFrame/Series has only {len(self.index)} levels.')

        if isinstance(level, str) and level not in self.index:
            raise IndexError(f'"{level}" does not exist in DataFrame/Series index')

        if type(aggregation) != str:
            raise TypeError('invalid aggregation method')

        level_index = level if isinstance(level, int) else self.index_columns.index(level)
        index_to_unstack = self.index_columns[level_index]

        from bach.series import SeriesAbstractMultiLevel
        if isinstance(self.index[index_to_unstack], SeriesAbstractMultiLevel):
            raise IndexError(f'"{level}" cannot be unstacked, since it is a MultiLevel series.')

        values = self.index[index_to_unstack].unique().to_numpy()

        if None in values or numpy.nan in values:
            raise ValueError("index contains empty values, cannot be unstacked")

        remaining_indexes = [idx_col for idx_col in self.index_columns if idx_col != index_to_unstack]
        df = self.reset_index(level=index_to_unstack, drop=False)

        new_columns = []
        for column in values:
            for curr_col in self.data_columns:
                new_column_name = f'{column}__{curr_col}'
                new_columns.append(new_column_name)

                df[new_column_name] = None
                # previous statement will change dtype to string because value is None
                df[new_column_name] = df[new_column_name].astype(df[curr_col].dtype)
                df.loc[df[index_to_unstack] == column, new_column_name] = df[curr_col]

        df = df.groupby(remaining_indexes).aggregate(aggregation)
        df = df.rename(columns={col: col.replace(f'_{aggregation}', '') for col in df.data_columns})

        # materialization is needed since df might be sorted by columns that no longer exist
        df = df.materialize('unstack')
        df = df[new_columns]

        return df.fillna(value=fill_value)

    def get_dummies(
        self,
        prefix: Optional[Union[str, List[str], Dict[str, str]]] = None,
        prefix_sep: str = '_',
        dummy_na: bool = False,
        columns: Optional[List[str]] = None,
        dtype: str = 'int64',
    ) -> 'DataFrame':
        """
        Convert each unique category/value from a string series into a dummy/indicator variable.

        :param prefix: String to append to each new column name. By default, the prefix will be the name of
            the series the category is originated from.
        :param prefix_sep: Separated between the prefix and label.
        :param dummy_na: If true, it will include ``nan`` as a variable.
        :param columns: List of string series to be converted.
        :param dtype: dtype of all new columns
        :return: DataFrame

        .. note::
            DataFrame should contain at least one index level.
        """
        if not self.index:
            raise IndexError('DataFrame/Series should have at least one index level.')

        if columns:
            columns_to_encode = columns
        else:
            columns_to_encode = [s.name for s in self.data.values() if s.dtype == 'string']

        if not columns_to_encode:
            return self.copy()

        invalid_columns = [
            col for col in columns_to_encode
            if col not in self.data or self.data[col].dtype != 'string'
        ]
        if invalid_columns:
            raise ValueError(f'{invalid_columns} are not valid columns.')

        prefix_per_col = {}
        if isinstance(prefix, dict):
            prefix_per_col = prefix
        elif prefix is not None:
            prefix_per_col = {
                col: prefix
                for col, prefix in zip(columns_to_encode, (prefix if isinstance(prefix, list) else [prefix]))
            }

        categorical_series = []
        from bach.series.series import value_to_series
        df_cp = self.copy()

        # prepare each series, add prefix to each value (variable identifiers)
        for col in columns_to_encode:
            if dummy_na:
                df_cp.loc[df_cp[col].isnull(), col] = 'nan'

            text_series = df_cp[col]
            prefix_val = f'{prefix_per_col.get(col, col)}{prefix_sep}'
            prefix_series = value_to_series(text_series, value=prefix_val, name=col)
            text_series = prefix_series + text_series

            categorical_series.append(text_series)

        from bach.operations.concat import SeriesConcatOperation
        # concat all categorical series into a single series, this way we avoid unstacking per each series
        categorical_df = SeriesConcatOperation(categorical_series)().to_frame()
        categorical_df = categorical_df.dropna()
        categorical_df['values'] = 1
        categorical_df = categorical_df.set_index(categorical_df.data_columns[0], append=True)
        dummies_df = categorical_df['values'].unstack()

        remaining_columns = [dc for dc in self.data_columns if dc not in columns_to_encode]
        dummy_columns = dummies_df.data_columns

        # merge the encoded variables with the rest of series, replace null values
        encoded_df = self[remaining_columns].merge(dummies_df, how='left', left_index=True, right_index=True)
        encoded_df = encoded_df.fillna(value=dict(zip(dummy_columns, [0] * len(dummy_columns))))
        encoded_df[dummy_columns] = encoded_df[dummy_columns].astype(dtype)
        return encoded_df


def dict_name_series_equals(a: Dict[str, 'Series'], b: Dict[str, 'Series']):
    """
    Compare two dicts in the format that we use to track series and indices.
    A normal == does not work on these dicts, because Series.equals() is overridden to create SeriesBoolean,
    so we need to call Series.equals instead.
    """
    return (a is None and b is None) or (
            len(a) == len(b) and list(a.keys()) == list(b.keys())
            and all(ai.equals(bi) for (ai, bi) in zip(a.values(), b.values()))
    )<|MERGE_RESOLUTION|>--- conflicted
+++ resolved
@@ -750,27 +750,15 @@
 
     @classmethod
     def get_instance(
-<<<<<<< HEAD
-            cls,
-            engine,
-            base_node: BachSqlModel,
-            index_dtypes: Mapping[str, StructuredDtype],
-            dtypes: Mapping[str, StructuredDtype],
-            group_by: Optional['GroupBy'],
-            order_by: List[SortColumn],
-            savepoints: 'Savepoints',
-            variables: Dict['DtypeNamePair', Hashable]
-=======
         cls,
         engine,
         base_node: BachSqlModel,
-        index_dtypes: Dict[str, str],
-        dtypes: Dict[str, str],
+        index_dtypes: Mapping[str, StructuredDtype],
+        dtypes: Mapping[str, StructuredDtype],
         group_by: Optional['GroupBy'],
         order_by: List[SortColumn],
         savepoints: 'Savepoints',
         variables: Dict['DtypeNamePair', Hashable]
->>>>>>> d79ee013
     ) -> 'DataFrame':
         """
         INTERNAL: Get an instance with the right series instantiated based on the dtypes array.
@@ -778,35 +766,6 @@
         This assumes that base_node has a column for all names in index_dtypes and dtypes.
         If single_value is True, SingleValueExpression is used as the class for the series expressions
         """
-<<<<<<< HEAD
-        index: Dict[str, Series] = {}
-        for name, dtype in index_dtypes.items():
-            index_type = get_series_type_from_dtype(dtype)
-            index[name] = index_type(
-                engine=engine,
-                base_node=base_node,
-                index={},  # Empty index for index series
-                name=name,
-                expression=Expression.column_reference(name),
-                group_by=group_by,
-                sorted_ascending=None,
-                index_sorting=[],
-                instance_dtype=dtype
-            )
-        series: Dict[str, Series] = {}
-        for name, dtype in dtypes.items():
-            series_type = get_series_type_from_dtype(dtype)
-            series[name] = series_type(
-                engine=engine,
-                base_node=base_node,
-                index=index,
-                name=name,
-                expression=Expression.column_reference(name),
-                group_by=group_by,
-                sorted_ascending=None,
-                index_sorting=[],
-                instance_dtype=dtype
-=======
         base_params = {
             'engine': engine,
             'base_node': base_node,
@@ -815,24 +774,25 @@
             'index_sorting': [],
         }
         index: Dict[str, Series] = {
-            key: get_series_type_from_dtype(value).get_class_instance(
+            name: get_series_type_from_dtype(dtype).get_class_instance(
                 index={},  # Empty index for index series
-                name=key,
-                expression=Expression.column_reference(key),
+                name=name,
+                expression=Expression.column_reference(name),
+                instance_dtype=dtype,
                 **base_params
             )
-            for key, value in index_dtypes.items()
+            for name, dtype in index_dtypes.items()
         }
 
         series: Dict[str, Series] = {
-            key: get_series_type_from_dtype(value).get_class_instance(
+            name: get_series_type_from_dtype(dtype).get_class_instance(
                 index=index,
-                name=key,
-                expression=Expression.column_reference(key),
-                **base_params,
->>>>>>> d79ee013
+                name=name,
+                expression=Expression.column_reference(name),
+                instance_dtype=dtype,
+                **base_params
             )
-            for key, value in dtypes.items()
+            for name, dtype in dtypes.items()
         }
 
         return cls(
@@ -912,46 +872,32 @@
         if series_dtypes:
             from bach.series import SeriesAbstractMultiLevel
             new_series: Dict[str, Series] = {}
-<<<<<<< HEAD
             for name, dtype in series_dtypes.items():
                 series_type = get_series_type_from_dtype(dtype)
-                new_series[name] = series_type(
-                    engine=args['engine'],
-                    base_node=args['base_node'],
-                    index=args['index'],
-                    name=name,
-                    expression=expression_class.column_reference(name),
-                    group_by=args['group_by'],
-                    sorted_ascending=None,
-                    index_sorting=[],
-                    instance_dtype=dtype
-=======
-            for key, value in series_dtypes.items():
-                series_type = get_series_type_from_dtype(value)
                 extra_params = copy(args)
 
                 if issubclass(series_type, SeriesAbstractMultiLevel):
-                    if key not in self._data:
+                    if name not in self._data:
                         raise Exception(
                             f'cannot instantiate {series_type.__name__} class without level information.'
                         )
-                    multi_level_series = cast(SeriesAbstractMultiLevel, self.all_series[key])
+                    multi_level_series = cast(SeriesAbstractMultiLevel, self.all_series[name])
                     extra_params.update(
                         {
                             lvl_name: lvl.copy_override(
-                                expression=expression_class.column_reference(f'_{key}_{lvl_name}')
+                                expression=expression_class.column_reference(f'_{name}_{lvl_name}')
                             )
                             for lvl_name, lvl in multi_level_series.levels.items()
                         }
                     )
 
-                new_series[key] = series_type.get_class_instance(
-                    name=key,
-                    expression=expression_class.column_reference(key),
+                new_series[name] = series_type.get_class_instance(
+                    name=name,
+                    expression=expression_class.column_reference(name),
                     sorted_ascending=None,
                     index_sorting=[],
+                    instance_dtype=dtype,
                     **extra_params
->>>>>>> d79ee013
                 )
                 args['series'] = new_series
 
@@ -1246,12 +1192,7 @@
         """
         For usage see general introduction DataFrame class.
         """
-<<<<<<< HEAD
-        from bach.series import Series, value_to_series
-=======
-        # TODO: all types from types.TypeRegistry are supported.
-        from bach.series import Series, const_to_series, SeriesAbstractMultiLevel
->>>>>>> d79ee013
+        from bach.series import Series, value_to_series, SeriesAbstractMultiLevel
         if isinstance(key, str):
             if key in self.index:
                 # Cannot set an index column, and cannot have a column name both in self.index and self.data
@@ -1988,13 +1929,8 @@
 
         # Post-process any columns if needed. e.g. in BigQuery we represent UUIDs as text, so we convert
         # the strings that the query gives us into UUID objects
-<<<<<<< HEAD
-        for name, series in self.data.items():
+        for name, series in self.all_series.items():
             to_pandas_info = series.to_pandas_info()
-=======
-        for name, series in self.all_series.items():
-            to_pandas_info = series.to_pandas_info.get(db_dialect)
->>>>>>> d79ee013
             if to_pandas_info is not None and to_pandas_info.function is not None:
                 pandas_df[name] = pandas_df[name].apply(to_pandas_info.function)
 

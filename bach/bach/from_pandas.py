--- conflicted
+++ resolved
@@ -92,18 +92,7 @@
     # todo add dtypes argument that explicitly let's you set the supported dtypes for pandas columns
     df_copy, index_dtypes, all_dtypes = _from_pd_shared(df, convert_objects, cte=True)
 
-<<<<<<< HEAD
-    # Only support case where we have a single index column for now
-    if len(index_dtypes) != 1:
-        raise NotImplementedError("We only support dataframes with a single column index.")  # for now
-
     column_series_type = [get_series_type_from_dtype(dtype) for dtype in all_dtypes.values()]
-=======
-    column_series_type = [
-        get_series_type_from_dtype(dtype)
-        for dtype in list(index_dtypes.values()) + list(dtypes.values())
-    ]
->>>>>>> 6d826f50
 
     per_row_expr = []
     for row in df_copy.itertuples():
@@ -158,12 +147,7 @@
         else:
             name = f'_index_{name}'
 
-<<<<<<< HEAD
-    index_dtypes = {}
-    all_dtypes = {}
-=======
         index.append(name)
->>>>>>> 6d826f50
 
     if len(set(index)) != len(index):
         raise KeyError("index with duplicate names not supported")
@@ -174,7 +158,7 @@
     df_copy.reset_index(inplace=True)
 
     supported_pandas_dtypes = ['int64', 'float64', 'string', 'datetime64[ns]', 'bool', 'int32']
-    dtypes = {}
+    all_dtypes = {}
     for column in df_copy.columns:
         dtype = df_copy[column].dtype.name
 
@@ -199,10 +183,5 @@
 
         all_dtypes[str(column)] = dtype
 
-<<<<<<< HEAD
-    index_dtypes[index] = all_dtypes[index]
-    return df_copy, index_dtypes, all_dtypes
-=======
-    index_dtypes = {index_name: dtypes.pop(index_name) for index_name in index}
-    return df_copy, index_dtypes, dtypes
->>>>>>> 6d826f50
+    index_dtypes = {index_name: all_dtypes[index_name] for index_name in index}
+    return df_copy, index_dtypes, all_dtypes
"""
Copyright 2021 Objectiv B.V.
"""
from typing import Tuple, Dict, List

import pandas
from sqlalchemy.engine import Engine

from bach import DataFrame, get_series_type_from_dtype
from bach.types import value_to_dtype
from bach.expression import Expression, join_expressions
from sql_models.model import CustomSqlModelBuilder
from sql_models.util import quote_identifier
from bach.sql_model import BachSqlModel


def from_pandas(engine: Engine,
                df: pandas.DataFrame,
                convert_objects: bool,
                name: str,
                materialization: str,
                if_exists: str = 'fail') -> DataFrame:
    """
    See DataFrame.from_pandas() for docstring.
    """
    if materialization == 'cte':
        return from_pandas_ephemeral(engine=engine, df=df, convert_objects=convert_objects, name=name)
    if materialization == 'table':
        return from_pandas_store_table(
            engine=engine,
            df=df,
            convert_objects=convert_objects,
            table_name=name,
            if_exists=if_exists
        )
    raise ValueError(f'Materialization should either be "cte" or "table", value: {materialization}')


def from_pandas_store_table(engine: Engine,
                            df: pandas.DataFrame,
                            convert_objects: bool,
                            table_name: str,
                            if_exists: str = 'fail') -> DataFrame:
    """
    Instantiate a new DataFrame based on the content of a Pandas DataFrame. This will first write the
    data to a database table using pandas' df.to_sql() method.
    Supported dtypes are 'int64', 'float64', 'string', 'datetime64[ns]', 'bool'


    :param engine: db connection
    :param df: Pandas DataFrame to instantiate as DataFrame
    :param convert_objects: If True, columns of type 'object' are converted to 'string' using the
        pd.convert_dtypes() method where possible.
    :param table_name: name of the sql table the Pandas DataFrame will be written to
    :param if_exists: {'fail', 'replace', 'append'}, default 'fail'
        How to behave if the table already exists:
        * fail: Raise a ValueError.
        * replace: Drop the table before inserting new values.
        * append: Insert new values to the existing table.
    """
    # todo add dtypes argument that explicitly let's you set the supported dtypes for pandas columns
    df_copy, index_dtypes, dtypes = _from_pd_shared(df, convert_objects, cte=False)

    conn = engine.connect()
    df_copy.to_sql(name=table_name, con=conn, if_exists=if_exists, index=False)
    conn.close()

    # Todo, this should use from_table from here on.
<<<<<<< HEAD
    model_builder = BachSqlModel(sql='select * from {table_name}', name=table_name)
    model = model_builder(table_name=quote_identifier(engine, table_name))
=======
    columns = tuple(index_dtypes.keys()) + tuple(dtypes.keys())
    model_builder = CustomSqlModelBuilder(sql='select * from {table_name}', name=table_name)
    sql_model = model_builder(table_name=quote_identifier(table_name))
    bach_model = BachSqlModel.from_sql_model(sql_model, columns=columns)
>>>>>>> 0f7a9d42

    # Should this also use _df_or_series?
    from bach.savepoints import Savepoints
    return DataFrame.get_instance(
        engine=engine,
        base_node=bach_model,
        index_dtypes=index_dtypes,
        dtypes=dtypes,
        group_by=None,
        order_by=[],
        savepoints=Savepoints(),
        variables={}
    )


def from_pandas_ephemeral(
        engine: Engine,
        df: pandas.DataFrame,
        convert_objects: bool,
        name: str
) -> DataFrame:
    """
    Instantiate a new DataFrame based on the content of a Pandas DataFrame. The data will be represented
    using a `select * from values()` query.

    Warning: This method is only suited for small quantities of data.
    For anything over a dozen kilobytes of data it is recommended to store the data in a table in
    the database, e.g. by using the from_pd_store_table() function.

    Supported dtypes are 'int64', 'float64', 'string', 'datetime64[ns]', 'bool'

    :param engine: db connection
    :param df: Pandas DataFrame to instantiate as DataFrame
    :param convert_objects: If True, columns of type 'object' are converted to 'string' using the
        pd.convert_dtypes() method where possible.
    """
    # todo add dtypes argument that explicitly let's you set the supported dtypes for pandas columns
    df_copy, index_dtypes, dtypes = _from_pd_shared(df, convert_objects, cte=True)

    # Only support case where we have a single index column for now
    if len(index_dtypes) != 1:
        raise NotImplementedError("We only support dataframes with a single column index.")  # for now

    column_series_type = [
        get_series_type_from_dtype(dtype)
        for dtype in list(index_dtypes.values()) + list(dtypes.values())
    ]

    per_row_expr = []
    for row in df_copy.itertuples():
        per_column_expr = []
        # Access the columns in `row` by index rather than by name. Because if a name starts with an
        # underscore (e.g. _index_skating_order) it will not be available as attribute.
        # so we use `row[i]` instead of getattr(row, column_name).
        # start=1 is to account for the automatic index that pandas adds
        for i, series_type in enumerate(column_series_type, start=1):
            val = row[i]
            per_column_expr.append(series_type.value_to_expression(val))
        row_expr = Expression.construct('({})', join_expressions(per_column_expr))
        per_row_expr.append(row_expr)
    all_values_str = join_expressions(per_row_expr, join_str=',\n').to_sql()

    column_names = list(index_dtypes.keys()) + list(dtypes.keys())
<<<<<<< HEAD
    column_names_expr = _combine_expression(
        [Expression.raw(quote_identifier(engine, column_name)) for column_name in column_names]
    )
=======
    column_names_str = join_expressions(
        [Expression.raw(quote_identifier(column_name)) for column_name in column_names]
    ).to_sql()

    sql = f'select * from (values \n{all_values_str}\n) as t({column_names_str})\n'
>>>>>>> 0f7a9d42

    model_builder = CustomSqlModelBuilder(sql=sql, name=name)
    sql_model = model_builder()
    bach_model = BachSqlModel.from_sql_model(sql_model, columns=tuple(column_names))

    from bach.savepoints import Savepoints
    return DataFrame.get_instance(
        engine=engine,
        base_node=bach_model,
        index_dtypes=index_dtypes,
        dtypes=dtypes,
        group_by=None,
        order_by=[],
        savepoints=Savepoints(),
        variables={}
    )


def _from_pd_shared(
        df: pandas.DataFrame,
        convert_objects: bool,
        cte: bool
) -> Tuple[pandas.DataFrame, Dict[str, str], Dict[str, str]]:
    """
    Pre-processes the given Pandas DataFrame:
    1)  Add index if missing
    2a) Convert string columns to string dtype (if convert_objects)
    2b) Set content of columns of dtype other than `supported_pandas_dtypes` to supported types
        (if convert_objects & cte)
    3)  Check that the dtypes are supported
    4)  extract index_dtypes and dtypes dictionaries

    :return: Tuple:
        * Modified copy of Pandas DataFrame
        * index_dtypes dict
        * dtypes dict
    """
    if isinstance(df.index, pandas.MultiIndex):
        raise ValueError("pandas.MultiIndex not supported")

    if df.index.name is None:
        index = '_index_0'
    else:
        index = f'_index_{df.index.name}'
    # set the index as a normal column, this makes it easier to convert the dtype
    df_copy = df.rename_axis(index).reset_index()

    index_dtypes = {}
    dtypes = {}

    supported_pandas_dtypes = ['int64', 'float64', 'string', 'datetime64[ns]', 'bool', 'int32']

    for column in df_copy.columns:
        dtype = df_copy[column].dtype.name

        if dtype in supported_pandas_dtypes:
            dtypes[str(column)] = dtype
            continue

        if convert_objects:
            df_copy[column] = df_copy[column].convert_dtypes(
                convert_integer=False, convert_boolean=False, convert_floating=False,
            )
            dtype = df_copy[column].dtype.name

        if dtype not in supported_pandas_dtypes and not(cte and convert_objects):
            raise TypeError(f'unsupported dtype for {column}: {dtype}')

        if cte and convert_objects:
            types = df_copy[column].apply(type).unique()
            if len(types) != 1:
                raise TypeError(f'multiple types found in column {column}: {types}')
            dtype = value_to_dtype(df_copy[column][0])

        dtypes[str(column)] = dtype

    index_dtypes[index] = dtypes.pop(index)
    return df_copy, index_dtypes, dtypes<|MERGE_RESOLUTION|>--- conflicted
+++ resolved
@@ -66,15 +66,10 @@
     conn.close()
 
     # Todo, this should use from_table from here on.
-<<<<<<< HEAD
-    model_builder = BachSqlModel(sql='select * from {table_name}', name=table_name)
-    model = model_builder(table_name=quote_identifier(engine, table_name))
-=======
     columns = tuple(index_dtypes.keys()) + tuple(dtypes.keys())
     model_builder = CustomSqlModelBuilder(sql='select * from {table_name}', name=table_name)
-    sql_model = model_builder(table_name=quote_identifier(table_name))
+    sql_model = model_builder(table_name=quote_identifier(engine, table_name))
     bach_model = BachSqlModel.from_sql_model(sql_model, columns=columns)
->>>>>>> 0f7a9d42
 
     # Should this also use _df_or_series?
     from bach.savepoints import Savepoints
@@ -138,17 +133,11 @@
     all_values_str = join_expressions(per_row_expr, join_str=',\n').to_sql()
 
     column_names = list(index_dtypes.keys()) + list(dtypes.keys())
-<<<<<<< HEAD
-    column_names_expr = _combine_expression(
+    column_names_str = join_expressions(
         [Expression.raw(quote_identifier(engine, column_name)) for column_name in column_names]
-    )
-=======
-    column_names_str = join_expressions(
-        [Expression.raw(quote_identifier(column_name)) for column_name in column_names]
     ).to_sql()
 
     sql = f'select * from (values \n{all_values_str}\n) as t({column_names_str})\n'
->>>>>>> 0f7a9d42
 
     model_builder = CustomSqlModelBuilder(sql=sql, name=name)
     sql_model = model_builder()

--- conflicted
+++ resolved
@@ -1,7 +1,7 @@
 """
 Copyright 2021 Objectiv B.V.
 """
-from typing import Tuple, Dict, List
+from typing import Tuple, Dict
 
 import pandas
 from sqlalchemy.engine import Engine
@@ -11,7 +11,6 @@
 from bach.expression import Expression, join_expressions
 from sql_models.model import CustomSqlModelBuilder
 from sql_models.util import quote_identifier
-from bach.sql_model import BachSqlModel
 
 
 def from_pandas(engine: Engine,
@@ -65,13 +64,7 @@
     df_copy.to_sql(name=table_name, con=conn, if_exists=if_exists, index=False)
     conn.close()
 
-<<<<<<< HEAD
-    # Todo, this should use from_table from here on.
     index = list(index_dtypes.keys())
-    all_dtypes = {**index_dtypes, **dtypes}
-=======
-    index = list(index_dtypes.keys())
->>>>>>> 3c5dc7c4
     return DataFrame.from_table(engine=engine, table_name=table_name, index=index, all_dtypes=all_dtypes)
 
 
@@ -120,11 +113,7 @@
     all_values_str = join_expressions(per_row_expr, join_str=',\n').to_sql()
 
     column_names_str = join_expressions(
-<<<<<<< HEAD
-        [Expression.raw(quote_identifier(engine, column_name)) for column_name in column_names]
-=======
         [Expression.raw(quote_identifier(column_name)) for column_name in all_dtypes.keys()]
->>>>>>> 3c5dc7c4
     ).to_sql()
 
     sql = f'select * from (values \n{all_values_str}\n) as t({column_names_str})\n'

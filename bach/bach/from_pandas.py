"""
Copyright 2021 Objectiv B.V.
"""
from typing import Tuple, Dict

import pandas
from sqlalchemy.engine import Engine

from bach import DataFrame, get_series_type_from_dtype
from bach.types import value_to_dtype
from bach.expression import Expression, join_expressions
from sql_models.model import CustomSqlModelBuilder
from sql_models.util import quote_identifier


def from_pandas(engine: Engine,
                df: pandas.DataFrame,
                convert_objects: bool,
                name: str,
                materialization: str,
                if_exists: str = 'fail') -> DataFrame:
    """
    See DataFrame.from_pandas() for docstring.
    """
    if materialization == 'cte':
        return from_pandas_ephemeral(engine=engine, df=df, convert_objects=convert_objects, name=name)
    if materialization == 'table':
        return from_pandas_store_table(
            engine=engine,
            df=df,
            convert_objects=convert_objects,
            table_name=name,
            if_exists=if_exists
        )
    raise ValueError(f'Materialization should either be "cte" or "table", value: {materialization}')


def from_pandas_store_table(engine: Engine,
                            df: pandas.DataFrame,
                            convert_objects: bool,
                            table_name: str,
                            if_exists: str = 'fail') -> DataFrame:
    """
    Instantiate a new DataFrame based on the content of a Pandas DataFrame. This will first write the
    data to a database table using pandas' df.to_sql() method.
    Supported dtypes are 'int64', 'float64', 'string', 'datetime64[ns]', 'bool'


    :param engine: db connection
    :param df: Pandas DataFrame to instantiate as DataFrame
    :param convert_objects: If True, columns of type 'object' are converted to 'string' using the
        pd.convert_dtypes() method where possible.
    :param table_name: name of the sql table the Pandas DataFrame will be written to
    :param if_exists: {'fail', 'replace', 'append'}, default 'fail'
        How to behave if the table already exists:
        * fail: Raise a ValueError.
        * replace: Drop the table before inserting new values.
        * append: Insert new values to the existing table.
    """
    # todo add dtypes argument that explicitly let's you set the supported dtypes for pandas columns
    df_copy, index_dtypes, all_dtypes = _from_pd_shared(df, convert_objects, cte=False)

    conn = engine.connect()
    df_copy.to_sql(name=table_name, con=conn, if_exists=if_exists, index=False)
    conn.close()

<<<<<<< HEAD
    # Todo, this should use from_table from here on.
    columns = tuple(index_dtypes.keys()) + tuple(dtypes.keys())
    column_expressions = {
        col: Expression.column_reference(col)
        for col in columns
    }
    model_builder = CustomSqlModelBuilder(sql='select * from {table_name}', name=table_name)
    sql_model = model_builder(table_name=quote_identifier(table_name))
    bach_model = BachSqlModel.from_sql_model(sql_model, column_expressions=column_expressions)
    # Should this also use _df_or_series?
    from bach.savepoints import Savepoints
    return DataFrame.get_instance(
        engine=engine,
        base_node=bach_model,
        index_dtypes=index_dtypes,
        dtypes=dtypes,
        group_by=None,
        order_by=[],
        savepoints=Savepoints(),
        variables={}
    )
=======
    index = list(index_dtypes.keys())
    return DataFrame.from_table(engine=engine, table_name=table_name, index=index, all_dtypes=all_dtypes)
>>>>>>> 408f0f4b


def from_pandas_ephemeral(
        engine: Engine,
        df: pandas.DataFrame,
        convert_objects: bool,
        name: str
) -> DataFrame:
    """
    Instantiate a new DataFrame based on the content of a Pandas DataFrame. The data will be represented
    using a `select * from values()` query.

    Warning: This method is only suited for small quantities of data.
    For anything over a dozen kilobytes of data it is recommended to store the data in a table in
    the database, e.g. by using the from_pd_store_table() function.

    Supported dtypes are 'int64', 'float64', 'string', 'datetime64[ns]', 'bool'

    :param engine: db connection
    :param df: Pandas DataFrame to instantiate as DataFrame
    :param convert_objects: If True, columns of type 'object' are converted to 'string' using the
        pd.convert_dtypes() method where possible.
    """
    # todo add dtypes argument that explicitly let's you set the supported dtypes for pandas columns
    df_copy, index_dtypes, all_dtypes = _from_pd_shared(df, convert_objects, cte=True)

    column_series_type = [get_series_type_from_dtype(dtype) for dtype in all_dtypes.values()]

    per_row_expr = []
    for row in df_copy.itertuples():
        per_column_expr = []
        # Access the columns in `row` by index rather than by name. Because if a name starts with an
        # underscore (e.g. _index_skating_order) it will not be available as attribute.
        # so we use `row[i]` instead of getattr(row, column_name).
        # start=1 is to account for the automatic index that pandas adds
        for i, series_type in enumerate(column_series_type, start=1):
            val = row[i]
            per_column_expr.append(series_type.value_to_expression(val))
        row_expr = Expression.construct('({})', join_expressions(per_column_expr))
        per_row_expr.append(row_expr)
    all_values_str = join_expressions(per_row_expr, join_str=',\n').to_sql(engine.dialect)

<<<<<<< HEAD
    column_names = list(index_dtypes.keys()) + list(dtypes.keys())
    column_expressions = {
        column_name: Expression.raw(quote_identifier(column_name)) for column_name in column_names
    }
    column_names_str = join_expressions(list(column_expressions.values())).to_sql()
=======
    column_names_expr = join_expressions(
        [Expression.raw(quote_identifier(engine.dialect, column_name)) for column_name in all_dtypes.keys()]
    )
    column_names_str = column_names_expr.to_sql(engine.dialect)
>>>>>>> 408f0f4b

    sql = f'select * from (values \n{all_values_str}\n) as t({column_names_str})\n'

    model_builder = CustomSqlModelBuilder(sql=sql, name=name)
    sql_model = model_builder()
<<<<<<< HEAD
    bach_model = BachSqlModel.from_sql_model(sql_model, column_expressions=column_expressions)

    from bach.savepoints import Savepoints
    return DataFrame.get_instance(
        engine=engine,
        base_node=bach_model,
        index_dtypes=index_dtypes,
        dtypes=dtypes,
        group_by=None,
        order_by=[],
        savepoints=Savepoints(),
        variables={}
    )
=======
    index = list(index_dtypes.keys())
    return DataFrame.from_model(engine=engine, model=sql_model, index=index, all_dtypes=all_dtypes)
>>>>>>> 408f0f4b


def _from_pd_shared(
        df: pandas.DataFrame,
        convert_objects: bool,
        cte: bool
) -> Tuple[pandas.DataFrame, Dict[str, str], Dict[str, str]]:
    """
    Pre-processes the given Pandas DataFrame:
    1)  Add index if missing
    2a) Convert string columns to string dtype (if convert_objects)
    2b) Set content of columns of dtype other than `supported_pandas_dtypes` to supported types
        (if convert_objects & cte)
    3)  Check that the dtypes are supported
    4)  extract index_dtypes and dtypes dictionaries

    :return: Tuple:
        * Modified copy of Pandas DataFrame
        * index_dtypes dict
        * all_dtypes dict. containing index dtypes and data dtypes
    """
    index = []

    for idx, name in enumerate(df.index.names):
        if name is None:
            name = f'_index_{idx}'
        else:
            name = f'_index_{name}'

        index.append(name)

    if len(set(index)) != len(index):
        raise KeyError("index with duplicate names not supported")

    df_copy = df.copy()
    df_copy.index.set_names(index, inplace=True)
    # set the index as normal columns, this makes it easier to convert the dtype
    df_copy.reset_index(inplace=True)

    supported_pandas_dtypes = ['int64', 'float64', 'string', 'datetime64[ns]', 'bool', 'int32']
    all_dtypes = {}
    for column in df_copy.columns:
        dtype = df_copy[column].dtype.name

        if dtype in supported_pandas_dtypes:
            all_dtypes[str(column)] = dtype
            continue

        if convert_objects:
            df_copy[column] = df_copy[column].convert_dtypes(
                convert_integer=False, convert_boolean=False, convert_floating=False,
            )
            dtype = df_copy[column].dtype.name

        if dtype not in supported_pandas_dtypes and not(cte and convert_objects):
            raise TypeError(f'unsupported dtype for {column}: {dtype}')

        if cte and convert_objects:
            types = df_copy[column].apply(type).unique()
            if len(types) != 1:
                raise TypeError(f'multiple types found in column {column}: {types}')
            dtype = value_to_dtype(df_copy[column][0])

        all_dtypes[str(column)] = dtype

    index_dtypes = {index_name: all_dtypes[index_name] for index_name in index}
    return df_copy, index_dtypes, all_dtypes<|MERGE_RESOLUTION|>--- conflicted
+++ resolved
@@ -64,32 +64,8 @@
     df_copy.to_sql(name=table_name, con=conn, if_exists=if_exists, index=False)
     conn.close()
 
-<<<<<<< HEAD
-    # Todo, this should use from_table from here on.
-    columns = tuple(index_dtypes.keys()) + tuple(dtypes.keys())
-    column_expressions = {
-        col: Expression.column_reference(col)
-        for col in columns
-    }
-    model_builder = CustomSqlModelBuilder(sql='select * from {table_name}', name=table_name)
-    sql_model = model_builder(table_name=quote_identifier(table_name))
-    bach_model = BachSqlModel.from_sql_model(sql_model, column_expressions=column_expressions)
-    # Should this also use _df_or_series?
-    from bach.savepoints import Savepoints
-    return DataFrame.get_instance(
-        engine=engine,
-        base_node=bach_model,
-        index_dtypes=index_dtypes,
-        dtypes=dtypes,
-        group_by=None,
-        order_by=[],
-        savepoints=Savepoints(),
-        variables={}
-    )
-=======
     index = list(index_dtypes.keys())
     return DataFrame.from_table(engine=engine, table_name=table_name, index=index, all_dtypes=all_dtypes)
->>>>>>> 408f0f4b
 
 
 def from_pandas_ephemeral(
@@ -132,41 +108,18 @@
         per_row_expr.append(row_expr)
     all_values_str = join_expressions(per_row_expr, join_str=',\n').to_sql(engine.dialect)
 
-<<<<<<< HEAD
-    column_names = list(index_dtypes.keys()) + list(dtypes.keys())
-    column_expressions = {
-        column_name: Expression.raw(quote_identifier(column_name)) for column_name in column_names
-    }
-    column_names_str = join_expressions(list(column_expressions.values())).to_sql()
-=======
     column_names_expr = join_expressions(
         [Expression.raw(quote_identifier(engine.dialect, column_name)) for column_name in all_dtypes.keys()]
     )
     column_names_str = column_names_expr.to_sql(engine.dialect)
->>>>>>> 408f0f4b
 
     sql = f'select * from (values \n{all_values_str}\n) as t({column_names_str})\n'
 
     model_builder = CustomSqlModelBuilder(sql=sql, name=name)
     sql_model = model_builder()
-<<<<<<< HEAD
-    bach_model = BachSqlModel.from_sql_model(sql_model, column_expressions=column_expressions)
 
-    from bach.savepoints import Savepoints
-    return DataFrame.get_instance(
-        engine=engine,
-        base_node=bach_model,
-        index_dtypes=index_dtypes,
-        dtypes=dtypes,
-        group_by=None,
-        order_by=[],
-        savepoints=Savepoints(),
-        variables={}
-    )
-=======
     index = list(index_dtypes.keys())
     return DataFrame.from_model(engine=engine, model=sql_model, index=index, all_dtypes=all_dtypes)
->>>>>>> 408f0f4b
 
 
 def _from_pd_shared(

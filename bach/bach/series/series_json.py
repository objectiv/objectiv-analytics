--- conflicted
+++ resolved
@@ -510,21 +510,13 @@
         if '"' in key:
             raise ValueError(f'key values containing double quotes are not supported. key: {key}')
 
-<<<<<<< HEAD
-        expression = Expression.construct(
-=======
         json_expression = Expression.construct(
->>>>>>> 4ec985a0
             '''JSON_QUERY({}, '$."{}"')''',
             self._series_object,
             Expression.raw(key)
         )
 
         if not as_str:
-<<<<<<< HEAD
-            return self._series_object.copy_override(expression=expression)
-        from bach.series import SeriesString
-=======
             return self._series_object.copy_override(expression=json_expression)
         from bach.series import SeriesString
         value_expression = Expression.construct(
@@ -533,7 +525,6 @@
             Expression.raw(key)
         )
         expression = Expression.construct('COALESCE({}, {})', value_expression, json_expression)
->>>>>>> 4ec985a0
         return self._series_object.copy_override(expression=expression).copy_override_type(SeriesString)
 
     def get_array_length(self) -> 'SeriesInt64':

--- conflicted
+++ resolved
@@ -24,11 +24,7 @@
 from bach.sql_model import BachSqlModel
 
 from bach.types import value_to_dtype, DtypeOrAlias
-<<<<<<< HEAD
 from sql_models.constants import NotSet, not_set, DBDialect
-=======
-from sql_models.constants import NotSet, not_set
->>>>>>> 2d6bcc58
 
 if TYPE_CHECKING:
     from bach.partitioning import GroupBy, Window
@@ -87,17 +83,10 @@
     Subclasses can override this value to indicate what strings they consider aliases for their dtype.
     """
 
-<<<<<<< HEAD
     supported_db_dtype: Mapping[DBDialect, str] = {}
     """
     INTERNAL: Per supported database, the database's data type that can be expressed using this Series type.
     Example: {DBDialect.POSTGRES: 'double precision'} for a float in Postgres
-=======
-    supported_db_dtype: Optional[str] = None
-    """
-    INTERNAL: Database level data type, that can be expressed using this Series type.
-    Example: 'double precision' for a float in Postgres
->>>>>>> 2d6bcc58
 
     Subclasses should override this value if they intend to be the default class to handle such types.
     When creating a DataFrame from existing data in a database, this field will be used to
@@ -831,16 +820,11 @@
         if dtype == self.dtype or dtype in self.dtype_aliases:
             return self
         series_type = get_series_type_from_dtype(dtype)
-<<<<<<< HEAD
-        # TODO: pass dialect to dtype_to_expression
         expression = series_type.dtype_to_expression(
             dialect=self.engine.dialect,
             source_dtype=self.dtype,
             expression=self.expression
         )
-=======
-        expression = series_type.dtype_to_expression(self.dtype, self.expression)
->>>>>>> 2d6bcc58
         new_dtype = series_type.dtype
         return self.copy_override_dtype(dtype=new_dtype).copy_override(expression=expression)
 

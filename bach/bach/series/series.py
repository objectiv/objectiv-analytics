--- conflicted
+++ resolved
@@ -802,16 +802,12 @@
         the size of the generated SQL query. But this can be useful if the current Series contains
         expressions that you want to evaluate before further expressions are build on top of them. This might
         make sense for very large expressions, or for non-deterministic expressions (e.g. see
-<<<<<<< HEAD
-        :py:meth:`SeriesUuid.sql_gen_random_uuid`). Additionally, materializing as a temporary table can
+        :py:meth:`SeriesUuid.random`). Additionally, materializing as a temporary table can
         improve performance in some instances.
 
         Note this function does NOT query the database or materializes any data in the database. It merely
         changes the underlying SqlModel graph, which gets executed by data transfer functions (e.g.
         :meth:`to_pandas()`)
-=======
-        :py:meth:`SeriesUuid.random`).
->>>>>>> 5d49a391
 
         :param node_name: The name of the node that's going to be created
         :param limit: The limit (slice, int) to apply.

"""
Copyright 2021 Objectiv B.V.
"""
from abc import ABC, abstractmethod
from copy import copy, deepcopy
from typing import Optional, Dict, Tuple, Union, Type, Any, List, cast, TYPE_CHECKING, Callable, Mapping, \
    TypeVar, Sequence, NamedTuple
from uuid import UUID

import numpy
import pandas
from sqlalchemy.engine import Dialect, Engine

from bach import DataFrame, SortColumn, DataFrameOrSeries, get_series_type_from_dtype

from bach.dataframe import ColumnFunction, dict_name_series_equals
from bach.expression import Expression, NonAtomicExpression, ConstValueExpression, \
    IndependentSubqueryExpression, SingleValueExpression, AggregateFunctionExpression

from bach.sql_model import BachSqlModel

from bach.types import DtypeOrAlias, AllSupportedLiteralTypes, value_to_series_type, StructuredDtype, \
    Dtype, validate_instance_dtype
from bach.utils import is_valid_column_name
from sql_models.constants import NotSet, not_set, DBDialect
from sql_models.util import is_bigquery, DatabaseNotSupportedException

if TYPE_CHECKING:
    from bach.partitioning import GroupBy, Window, WindowFunction
    from bach.series import SeriesBoolean

T = TypeVar('T', bound='Series')

WrappedPartition = Union['GroupBy', 'DataFrame']
WrappedWindow = Union['Window', 'DataFrame']


class ToPandasInfo(NamedTuple):
    """
    INTERNAL: Used to encode how to go from raw database result to pandas object, see Series.to_pandas_info.
    """
    dtype: str
    function: Optional[Callable[[Any], Any]]


class Series(ABC):
    """
    Series is an abstract class. An instance of Series represents a column of data. Specific subclasses are
    used to represent specific types of data and enable operations on that data.

    It can be used as a separate object to just deal with a single list of values. There are many standard
    operations on Series available to do operations like add or subtract, to create aggregations like
    :py:meth:`nunique()` or :py:meth:`count()`, or to create new sub-Series, like :py:meth:`unique()`.
    """
    # A series is defined by an expression and a name, and it exists within the scope of the base_node.
    # Its index can be a simple (dict of) Series in case of an already materialised base_node.
    #
    # If group_by has been set, Series.index represents the future index of this Series. The series is now
    # part of the aggregation as defined by the GroupBy and base_node and can only be evaluated as such.
    # If no group_by is set, the expression can be used as is, as is the case for normal column expressions
    # as well as correctly setup window expressions.
    #
    # The rule here: If a series needs a `group_by` to be evaluated, then and only then it should carry that
    # `group_by`. This implies that index Series coming from `GroupBy.index`, do not carry that `group_by`.
    # Only the data Series that actually need the aggregation to happen do.
    #
    # When a Series is used as an index, it should be free from any pending aggregation (and thus group_by
    # should be None, and its index should be {}.
    #
    # * Mostly immutable *
    # The attributes of this class are either immutable, or this class is guaranteed not
    # to modify them and the property accessors always return a copy. One exception tho: `engine` is mutable
    # and is shared with other Series and DataFrames that can change it's state.

    dtype: str = ''
    """
    The dtype of this Series. Must be overridden by subclasses.

    The dtype is used to uniquely identify data of the type that is
    represented by this Series subclass. The dtype must be unique among all Series subclasses.
    """

    dtype_aliases: Tuple[DtypeOrAlias, ...] = tuple()
    """
    INTERNAL: One or more aliases for the dtype.
    For example a SeriesBoolean might have dtype 'bool', and as an alias the string 'boolean' and
    the builtin `bool`. An alias can be used in a similar way as the real dtype, e.g. to cast data to a
    certain type: `x.astype('boolean')` is the same as `x.astype('bool')`.

    Subclasses can override this value to indicate what strings they consider aliases for their dtype.
    """

    supported_db_dtype: Mapping[DBDialect, str] = {}
    """
    INTERNAL: Per supported database, the database's data type that can be expressed using this Series type.
    Example: {DBDialect.POSTGRES: 'double precision'} for a float in Postgres

    Subclasses should override this value if they intend to be the default class to handle such types.
    When creating a DataFrame from existing data in a database, this field will be used to
    determine what Series to instantiate for a column.
    """

    supported_value_types: Tuple[Type, ...] = tuple()
    """
    INTERNAL: List of python types that can be converted to database values using
    the :meth:`supported_value_to_literal()` and :meth:`supported_literal_to_expression()` methods.

    Subclasses can override this value to indicate what types are supported
    by :meth:`supported_value_to_literal()`.
    """

    def __init__(self,
                 engine: Engine,
                 base_node: BachSqlModel,
                 index: Dict[str, 'Series'],
                 name: str,
                 expression: Expression,
                 group_by: Optional['GroupBy'],
                 sorted_ascending: Optional[bool],
                 index_sorting: List[bool],
                 instance_dtype: StructuredDtype):
        """
        Initialize a new Series object.
        If a Series is associated with a DataFrame. The engine, base_node and index
        should match, as well as group_by (can be None, but then both are). Additionally the name
        should match the name of this Series object in the DataFrame.

        A Series can also become a future aggregation, and thus decoupled from its current
        DataFrame. In that case, the index will be set to the future index. If this Series is
        decoupled from its dataframe, by df['series'] for example, the series will have group_by
        set to the dataframe's groupby, to express that aggregation still has to take place.
        A series in that state can be combined back into a dataframe that has the same aggregation
        set-up (e.g. matching base_node, index and group_by)

        To create a new Series object from scratch there are class helper methods
        from_const(), get_class_instance().
        It is very common to clone a Series with little changes. Use copy_override() for that.

        :param engine: db connection
        :param base_node: sql-model of a select statement that must contain the columns/expressions that
            expression relies on.
        :param index: {} if this Series is part of an index, or a dict with the Series that are
            this Series' index. If this series is part of an aggregation that still needs to take place,
            the index will be a GroupBy instance expressing that future aggregation.
        :param name: name of this Series
        :param expression: Expression that this Series represents
        :param group_by: The requested aggregation for this series.
        :param sorted_ascending: None for no sorting, True for sorted ascending, False for sorted descending
        :param index_sorting: list of bools indicating whether to sort ascending/descending on the different
            columns of the index. Empty list for no sorting on index.
        :param instance_dtype: dtype of this specific instance. For basic scalar types this should be the
            same value as self.dtype. For structured types (e.g. SeriesDict) this should indicate what the
            structure of the data is.
        """
        # Series is an abstract class, besides the abstractmethods subclasses must/may override some
        #   properties:
        #   * subclasses MUST override one class property: 'dtype',
        #   * subclasses MAY override the class properties 'dtype_aliases', 'supported_db_dtype',
        #       'supported_value_types'
        # Unfortunately defining these properties as an "abstract-classmethod-property" makes it hard
        # to understand for mypy, sphinx, and python. Therefore, we check here that we are instantiating a
        # proper subclass, instead of just relying on @abstractmethod.
        # related links:
        # https://github.com/python/mypy/issues/8532#issuecomment-600132991
        # https://github.com/python/mypy/issues/11619 https://bugs.python.org/issue45356
        if self.__class__ == Series:
            raise TypeError("Cannot instantiate Series directly. Instantiate a subclass.")
        if self.dtype == '':
            raise NotImplementedError("Series subclasses must override `dtype` class property")
        # End of Abstract-class check

        if index == {} and group_by and group_by.index != {}:
            # not a completely watertight check, because a group_by on {} is valid.
            raise ValueError(f'Index Series should be free of pending aggregation.')
        if group_by and not dict_name_series_equals(group_by.index, index):
            raise ValueError(f'Series and aggregation index do not match: {group_by.index} != {index}')
        if not group_by and expression.has_aggregate_function:
            raise ValueError('Expression has an aggregation function set, but there is no group_by')
        if sorted_ascending is not None and index_sorting:
            raise ValueError('Series cannot be sorted by both value and index.')
        if index_sorting and len(index_sorting) != len(index):
            raise ValueError(f'Length of index_sorting ({len(index_sorting)}) should match '
                             f'length of index ({len(index)}).')
        if not is_valid_column_name(dialect=engine.dialect, name=name):
            raise ValueError(f'Column name "{name}" is not valid for SQL dialect {engine.dialect}')
        validate_instance_dtype(static_dtype=self.dtype, instance_dtype=instance_dtype)

        self._engine = engine
        self._base_node = base_node
        self._index = copy(index)
        self._name = name
        self._expression = expression
        self._group_by = group_by
        self._sorted_ascending = sorted_ascending
        self._index_sorting = index_sorting
        self._instance_dtype = instance_dtype  # TODO: do some check that this is consistent with cls.dtype

    @classmethod
    @abstractmethod
    def supported_literal_to_expression(cls, dialect: Dialect, literal: Expression) -> Expression:
        """
        INTERNAL: Given an expression representing a literal as returned by
        :meth:`supported_value_to_literal()`, this returns an Expression representing the actual value with
        the correct type.

        Example for dtype `int64`, with Postgres Dialect (`pgd`):
            supported_value_to_literal(pgd, 123) will return an expression representing '123'
            supported_literal_to_expression(pgd, '123') should then turn that into 'cast(123 to bigint)'
        """
        raise NotImplementedError()

    @classmethod
    @abstractmethod
    def supported_value_to_literal(
            cls,
            dialect: Dialect,
            value: Any,
            dtype: StructuredDtype
    ) -> Expression:
        """
        INTERNAL: Gives an expression for the sql-literal of the given value.

        Note that this is not always the same as the sql representation of the given value!
        e.g. for the int64 value `123`, the literal we generate on Postgres is `123` (excluding the quotes),
        which is a smallint, not a bigint. We then add the cast to 'bigint', but this function _only_ returns
        the literal not the cast.

        Implementations of this function are responsible for correctly quoting and escaping special
        characters in the given value. Either by using ExpressionTokens that allow unsafe values (e.g.
        StringValueToken), or by making sure that the quoting and escaping is done already on the value
        inside the ExpressionTokens.

        Implementations only need to be able to support the value specified by supported_value_types.

        :param dialect: Database dialect
        :param value: All values of types listed by self.supported_value_types should be supported.
        :param dtype: instance-dtype TODO: more info
        :return: Expression of a sql-literal for the value
        """
        raise NotImplementedError()

    @classmethod
    @abstractmethod
    def dtype_to_expression(cls, dialect: Dialect, source_dtype: str, expression: Expression) -> Expression:
        """
        INTERNAL: Give the sql expression to convert the given expression, of the given source dtype to the
        dtype of this Series.

        :param dialect: Database dialect
        :param source_dtype: dtype of the expression parameter
        :param expression: expression to cast
        :return: a new expression that casts the given expression to the dialect's db type for the dtype of
        this class
        """
        raise NotImplementedError()

    @property
    def engine(self):
        """
        INTERNAL: Get the engine
        """
        return self._engine

    @property
    def base_node(self) -> BachSqlModel:
        """
        Get this Series' base_node
        """
        return self._base_node

    @property
    def index(self) -> Dict[str, 'Series']:
        """
        Get this Series' index dictionary {name: Series}
        """
        return copy(self._index)

    @property
    def name(self) -> str:
        """
        Get this Series' name
        """
        return self._name

    @property
    def group_by(self) -> Optional['GroupBy']:
        """
        Get this Series' group_by, if any.
        """
        return copy(self._group_by)

    @property
    def sorted_ascending(self) -> Optional[bool]:
        """
        Get this Series' sorting by value. None indicates that the Series is not sorted by value.
        """
        return self._sorted_ascending

    @property
    def index_sorting(self) -> List[bool]:
        """
        Get this Series' index sorting. An empty list indicates no sorting by index.
        """
        return copy(self._index_sorting)

    @property
    def expression(self) -> Expression:
        """ INTERNAL: Get the expression"""
        return self._expression

    @property
    def instance_dtype(self) -> StructuredDtype:
        """ Get the instance_dtype """
        return deepcopy(self._instance_dtype)

    @classmethod
    def get_class_instance(
            cls,
            base: DataFrameOrSeries,
            name: str,
            expression: Expression,
            group_by: Optional['GroupBy'],
            sorted_ascending: Optional[bool],
            index_sorting: List[bool],
            instance_dtype: StructuredDtype
    ):
        """ INTERNAL: Create an instance of this class. """
        return cls(
            engine=base.engine,
            base_node=base.base_node,
            index=base.index,
            name=name,
            expression=expression,
            group_by=group_by,
            sorted_ascending=sorted_ascending,
            index_sorting=[] if index_sorting is None else index_sorting,
            instance_dtype=instance_dtype
        )

    @classmethod
    def get_db_dtype(cls, dialect: Dialect) -> str:
        """
        Given the static db_dtype of this Series, for the given database dialect.
        :raises DatabaseNotSupportedException:  If the db_dtype is not defined for the given dialect. This
            will also happen if the db_dtype is not static (e.g. an array has 'dynamic' type that depends
            on the data, like 'ARRAY<INT64>')
        """
        db_dialect = DBDialect.from_dialect(dialect)
        if db_dialect not in cls.supported_db_dtype:
            raise DatabaseNotSupportedException(
                dialect,
                message_override=f'Cannot get db type of {cls.name} for {dialect}')
        return cls.supported_db_dtype[db_dialect]

    @classmethod
    def value_to_literal(
            cls,
            dialect: Dialect,
            value: Optional[Any],
            dtype: StructuredDtype
    ) -> Expression:
        """
        INTERNAL: Give the literal for the given value.

        This is similar to :meth:`Series.value_to_expression()`, but does not call
        :meth:`Series.supported_literal_to_expression()` on the result. In most cases you'd want to use
        :meth:`Series.value_to_expression()`.

        This function handles three generic cases:
        1. If value is None a simple 'NULL' expression is returned.
        2. If value is not in supported_value_types raises an error.
        3. if dtype is a simple dtype and does not match cls.dtype, raises an error.
        """
        if value is None:
            return Expression.raw('NULL')
        if not isinstance(value, cls.supported_value_types):
            raise TypeError(f'value should be one of {cls.supported_value_types}'
                            f', actual type: {type(value)}')
        # TODO: allow DtypeOrAlias
        if isinstance(dtype, Dtype) and dtype != cls.dtype:
            raise ValueError(f'Dtype "{dtype}" does not match class dtype: {cls.dtype}')

        return cls.supported_value_to_literal(dialect=dialect, value=value, dtype=dtype)

    @classmethod
    def value_to_expression(
            cls,
            dialect: Dialect,
            value: Optional[Any],
            dtype: StructuredDtype
    ) -> Expression:
        """
        INTERNAL: Give the expression for the given value.

        Wrapper around the methods :meth:`Series.supported_value_to_literal()` and
        :meth:`Series.supported_literal_to_expression()`, which are implemented in sub-classes.
        This function handles some generic cases that are not handled in the subclasses. Additionally the
        result is wrapped in a ConstValueExpression.

        See :meth:`Series.value_to_literal()` on information on what cases are handled in the wrappers.

        :param dialect: Database dialect
        :param value: value to convert to an expression
        :param dtype: instance-dtype TODO: more info
        :raises TypeError: if value is not an instance of cls.supported_value_types, and not None
        """
        literal = cls.value_to_literal(dialect=dialect, value=value, dtype=dtype)
        const_expression = cls.supported_literal_to_expression(dialect=dialect, literal=literal)
        return ConstValueExpression(const_expression)

    @classmethod
    def from_value(cls,
                   base: DataFrameOrSeries,
                   value: Any,
                   name: str,
                   dtype: Optional[StructuredDtype] = None) -> 'Series':
        """
        Create an instance of this class, that represents a column with the given value.
        The returned Series will be similar to the Series given as base. In case a DataFrame is given,
        it can be used immediately with that frame.
        :param base:    The DataFrame or Series that the internal parameters are taken from
        :param value:   The value that this constant Series will have
        :param name:    The name that it will be known by (only for representation)
        :param dtype:   Optional dtype for structural types. Will default to cls.dtype
        """
        if dtype is None:
            dtype = cls.dtype
        expression = cls.value_to_expression(dialect=base.engine.dialect, value=value, dtype=dtype)
        result = cls.get_class_instance(
            base=base,
            name=name,
            expression=expression,
            group_by=None,
            sorted_ascending=None,
            index_sorting=[],
            instance_dtype=dtype
        )
        return result

    def copy(self):
        """
        Return a copy of this Series.

        As this series only represents data in the backing SQL store, and does not contain any data,
        this is a metadata copy only, no actual data is duplicated and changes to the underlying data
        will represented in both copy and original.
        Changes to index, sorting, grouping etc. on the copy will not affect the original.

        If you want to create a snapshot of the data, have a look at :py:meth:`bach.DataFrame.get_sample()`

        :returns: a copy of the series
        """
        return self.copy_override()

    def copy_override(
        self: T,
        *,
        engine: Optional[Engine] = None,
        base_node: Optional[BachSqlModel] = None,
        index: Optional[Dict[str, 'Series']] = None,
        name: Optional[str] = None,
        expression: Optional['Expression'] = None,
        group_by: Optional[Union['GroupBy', NotSet]] = not_set,
        sorted_ascending: Optional[Union[bool, NotSet]] = not_set,
        index_sorting: Optional[List[bool]] = None,
        instance_dtype: Optional[StructuredDtype] = None
    ) -> T:
        """
        INTERNAL: Copy this instance into a new one, with the given overrides

        Special case:
        * If index is not None, then index_sorting is automatically set to `[]` unless overridden
        """
        if index and index_sorting is None:
            index_sorting = []

        return self.__class__(
            engine=self._engine if engine is None else engine,
            base_node=self._base_node if base_node is None else base_node,
            index=self._index if index is None else index,
            name=self._name if name is None else name,
            expression=self._expression if expression is None else expression,
            group_by=self._group_by if group_by is not_set else group_by,
            sorted_ascending=self._sorted_ascending if sorted_ascending is not_set else sorted_ascending,
            index_sorting=self._index_sorting if index_sorting is None else index_sorting,
            instance_dtype=self.instance_dtype if instance_dtype is None else instance_dtype
        )

    def copy_override_dtype(
        self,
        dtype: Optional[str],
        *,
        instance_dtype: Optional[StructuredDtype] = None
    ) -> 'Series':
        """
        INTERNAL: create an instance of the Series subtype with the given dtype, and copy
        all values from self into that instance.
        """
        klass: Type['Series'] = get_series_type_from_dtype(self.dtype if dtype is None else dtype)
        return self.copy_override_type(klass, instance_dtype=instance_dtype)

    def copy_override_type(
        self,
        series_type: Type[T],
        *,
        instance_dtype: Optional[StructuredDtype] = None
    ) -> T:
        """
        INTERNAL: create an instance of the given Series subtype, copy all values from self.
        """
        instance_dtype = series_type.dtype if instance_dtype is None else instance_dtype
        return series_type(
            engine=self._engine,
            base_node=self._base_node,
            index=self._index,
            name=self._name,
            expression=self._expression,
            group_by=self._group_by,
            sorted_ascending=self._sorted_ascending,
            index_sorting=self._index_sorting,
            instance_dtype=instance_dtype
        )

    def to_pandas_info(self) -> Optional['ToPandasInfo']:
        """
        INTERNAL: Optional information on how to map query-results to pandas types.
        Subclasses can override this function as needed. By default, this returns None.

        ToPandasInfo defines both the pandas-dtype of the data, and an optional function to apply to query
        results. If defined for a given DBDialect, we use this information in :meth:`DataFrame.to_pandas()`,
        by setting the dtype and applying the function to columns of the resulting pandas DataFrame.

        Example usage: UUIDs in BigQuery are represented as strings, we convert these strings to UUID
        objects in to_pandas().
        """
        return None

    def unstack(
        self,
        level: Union[int, str] = -1,
        fill_value: Optional[Union[int, float, str, UUID]] = None,
        aggregation: str = 'max',
    ) -> 'DataFrame':
        """
        Pivot a level of the index labels.

        Returns a(n unsorted) DataFrame with the values of the unstacked index as columns. In case of
        duplicate index values that are unstacked, `aggregation` is used to aggregate the values.

        Series' index should be of at least two levels to unstack.

        :param level: selects the level of the index that is unstacked.
        :param fill_value: replace missing values resulting from unstacking. Should be of same type as the
            series that is unstacked.
        :param aggregation: method of aggregation, in case of duplicate index values. Supports all aggregation
            methods that :py:meth:`aggregate` supports.

        :returns: DataFrame

        .. note::
            This function queries the database.
        """
        result = self.to_frame().unstack(level, fill_value, aggregation)
        return result.rename(columns={col: col.replace(f'__{self.name}', '') for col in result.data_columns})

    def get_column_expression(self, table_alias: str = None) -> Expression:
        """ INTERNAL: Get the column expression for this Series """
        expression = self.expression.resolve_column_references(self.engine.dialect, table_alias)
        return Expression.construct_expr_as_name(expression, self.name)

    def _get_supported(
        self,
        operation_name: str,
        supported_dtypes: Tuple[str, ...],
        other: 'Series'
    ) -> Tuple['Series', 'Series']:
        """
        Check whether `other` is supported for this operation, and if not, possibly do something
        about it by using subquery / materialization / aligning base nodes using a merge.

        :returns: the (modified) series and (modified) other.
        """
        from bach.merge import MergeSqlModel
        if not (other.expression.is_constant or other.expression.is_independent_subquery):
            # we should maybe create a subquery
            if self.base_node != other.base_node or self.group_by != other.group_by:
                if other.expression.is_single_value:
                    other = self.as_independent_subquery(other)
                else:
                    return self.__set_item_with_merge(other)

        if other.dtype.lower() not in supported_dtypes:
            raise TypeError(f'{operation_name} not supported between {self.dtype} and {other.dtype}.')
        return self, other

    def __set_item_with_merge(self, other: 'Series') -> Tuple['Series', 'Series']:
        """
        Aligns caller series and other series base nodes by using a merge based on their indexes.
        If caller's base node makes reference to the other's base node, caller's node should be
        updated in order to include other's column reference.

        :returns: the (modified) series and (modified) other.

        .. note::
            If both caller and other series have the same name, (modified) other will be renamed as:
            `f"{other.name}__other"`.

            If other series has the same name as any one of caller's index series,
            (modified) other will be renamed as:
            `f"{other.name}__data_column"`.
        """
        if not self.index or not other.index:
            raise ValueError('both series must have at least one index level')

        if any(
            caller_idx.dtype != other_idx.dtype
            for caller_idx, other_idx in zip(self.index.values(), other.index.values())
        ):
            raise ValueError('dtypes of indexes to be merged should be the same')

        from bach.merge import MergeSqlModel, revert_merge

        update_column_references = (
            isinstance(self.base_node, MergeSqlModel)
            and other.base_node in self.base_node.references.values()
        )
        if not update_column_references:
            left = self.to_frame()
            right = other.to_frame()
        else:
            # other's base node is already referenced on the caller's base node
            # revert the merge from previous __set_item_with_merge and include other
            # this way we can reference all needed columns for the operation
            left, right = revert_merge(self.to_frame())
            if left.base_node == other.base_node:
                left[other.name] = other.copy_override(index=left.index)
            else:
                right[other.name] = other.copy_override(index=right.index)

        # rename conflicted right data columns with left index names, and align left <> right indexes
        right = right.materialize() if right.group_by else right
        right = right.rename(
            columns={col: f'{col}__data_column' for col in right.data_columns if col in self.index}
        )
        # TODO: replace this with right.rename(index={...})
        aligned_right_indexes = [
            right_idx.copy_override(name=left_idx.name)
            for left_idx, right_idx in zip(left.index.values(), right.index.values())
        ]
        right = right.set_index(aligned_right_indexes, drop=True)

        df = left.merge(right, on=list(right.index.keys()), how='outer', suffixes=('', '__other'))

        mod_other_name = other.name
        if (
            (other.base_node == right.base_node or not update_column_references)
            and set(df.all_series) & {f'{other.name}__other', f'{other.name}__data_column'}
        ):
            post_fix = '__other' if other.name not in self.index else '__data_column'
            mod_other_name = f'{other.name}{post_fix}'

        if not update_column_references:
            caller_series = df.all_series[self.name]
            other_series = df.all_series[mod_other_name]
            return caller_series, other_series

        if (
            other.base_node == left.base_node
            and not set(self.base_node.columns) >= {other.name, f'{other.name}__other'}
            and f'{other.name}__other' in df.all_series
        ):
            # column was referenced before from right node
            # check if other.name has conflict with other referenced columns
            # example: left.a + right.b - left.b
            # first expression = a + b
            # incorrect second expression = a + b - b
            # correct second expression = a + b__other - b
            caller_expr = self.expression.replace_column_references(other.name, f'{other.name}__other')
            caller_series = self.copy_override(base_node=df.base_node, expression=caller_expr)
        else:
            # just update base node
            caller_series = self.copy_override(base_node=df.base_node)
        other_series = df.all_series[mod_other_name]
        return caller_series, other_series

    def to_pandas(self, limit: Union[int, slice] = None) -> pandas.Series:
        """
        Get the data from this series as a pandas.Series
        :param limit: The limit to apply, either as a max amount of rows or a slice.
        """
        return self.to_frame().to_pandas(limit=limit)[self.name]

    def head(self, n: int = 5) -> pandas.Series:
        """
        Get the first n rows from this Series as a pandas.Series.
        :param n: The amount of rows to return.

        .. note::
            This function queries the database.
        """
        return self.to_pandas(limit=n)

    @property
    def value(self):
        """
        Retrieve the actual single value of this series. If it's not sure that there is only one value,
        a ValueError is raised. In that case use Series.values[0] to retrieve the value.

        .. note::
            This function queries the database.
        """
        if not self.expression.is_single_value:
            raise ValueError('value accessor only supported for single value expressions. '
                             'Use .values instead')
        return self.to_numpy()[0]

    @property
    def array(self):
        """
        .array property accessor akin pandas.Series.array

        .. note::
            This function queries the database.
        """
        return self.to_pandas().array

    def to_numpy(self) -> numpy.ndarray:
        """
        Return a Numpy representation of the Series akin :py:attr:`pandas.Series.to_numpy`

        :returns: Returns the values of the Series as numpy.ndarray.

        .. note::
            This function queries the database.
        """
        return self.to_pandas().to_numpy()

    def sort_values(self, *, ascending=True):
        """
        Sort this Series by its values.
        Returns a new instance and does not actually modify the instance it is called on.
        :param ascending: Whether to sort ascending (True) or descending (False)
        """
        if self._sorted_ascending is not None and self._sorted_ascending == ascending:
            return self
        return self.copy_override(sorted_ascending=ascending)

    def sort_index(self: T, *, ascending: Union[List[bool], bool] = True) -> T:
        """
        Sort this Series by its index.
        Returns a new instance and does not modify the instance it is called on.

        :param ascending: either a bool indicating whether to sort ascending or descending, or a list of
            bools indicating ascending/descending for each of the index levels/columns.

        """
        if isinstance(ascending, list):
            if len(ascending) != len(self.index):
                raise ValueError(f'Length of ascending ({len(ascending)}) should match '
                                 f'index levels ({len(self.index)}).')
            ascending_list = ascending
        else:
            ascending_list = [ascending] * len(self.index)
        if not all(isinstance(asc, bool) for asc in ascending_list):
            raise ValueError('Parameter ascending should be a bool or a list of bools')

        return self.copy_override(
            sorted_ascending=None,
            index_sorting=ascending_list
        )

    def view_sql(self):
        return self.to_frame().view_sql()

    def to_frame(self) -> DataFrame:
        """
        Create a DataFrame with the index and data from this Series.

        The DataFrame returned has the grouping and sorting also set like this Series had.
        """
        if self._sorted_ascending is not None:
            order_by = [SortColumn(expression=self.expression, asc=self._sorted_ascending)]
        elif self.index_sorting:
            order_by = []
            for i, index_series in enumerate(self.index.values()):
                asc = self.index_sorting[i]
                order_by.append(SortColumn(expression=index_series.expression, asc=asc))
        else:
            order_by = []
        from bach.savepoints import Savepoints
        return DataFrame(
            engine=self._engine,
            base_node=self._base_node,
            index=self._index,
            series={self._name: self},
            group_by=self._group_by,
            order_by=order_by,
            savepoints=Savepoints(),
            variables={}
        )

    @staticmethod
    def as_independent_subquery(series: 'Series', operation: str = None, dtype: str = None) -> 'Series':
        """
        INTERNAL: Get a series representing an independent subquery, created by materializing the series
        given and crafting a subquery expression from it, possibly adding the given operation.

        .. note::
            This will maintain Expression.is_single_value status
        """
        # This will give us a dataframe that contains our series as a materialized column in the base_node
        if series.expression.is_independent_subquery:
            expr = series.expression
        else:
            df = series.to_frame()
            if df.group_by:
                df = series.to_frame().materialize('independent_subquery_w_groupby')
            expr = IndependentSubqueryExpression.construct('(SELECT {} FROM {})',
                                                           df[series.name].get_column_expression(),
                                                           Expression.model_reference(df.base_node))

        if operation:
            expr = IndependentSubqueryExpression.construct(f'{operation} {{}}', expr)

        if series.expression.is_single_value and not expr.is_single_value:
            # The expression is lost when materializing
            expr = SingleValueExpression(expr)

        s = series\
            .copy_override_dtype(dtype=dtype)\
            .copy_override(expression=expr, index={}, group_by=None)
        return s

    def exists(self):
        """
        Boolean operation that returns True if there are one or more values in this Series
        """
        s = Series.as_independent_subquery(self, 'exists', dtype='bool')
        return s.copy_override(expression=SingleValueExpression(s.expression))

    def any_value(self):
        """
        For every row in this Series, do multiple evaluations where _any_ sub-evaluation should be True

        Example: a > b.any() evaluates to True is a > b for any value of b.
        """
        return Series.as_independent_subquery(self, 'any')

    def all_values(self):
        """
        For every row in this Series, do multiple evaluations where _all_ sub-evaluations should be True

        Example: a > b.all() evaluates to True is a > b for all values of b.
        """
        return Series.as_independent_subquery(self, 'all')

    def isin(self, other: 'Series') -> 'SeriesBoolean':
        """
        Evaluate for every row in this series whether the value is contained in other

        Example: a.isin(b) evaluates to True for a specific row if a > b for all values of b.
        """
        in_expr = Expression.construct('{} {}', self, Series.as_independent_subquery(other, 'in'))
        from bach import SeriesBoolean
        return self.copy_override_type(SeriesBoolean).copy_override(expression=in_expr)

    def astype(self, dtype: Union[str, Type]) -> 'Series':
        """
        Convert this Series to another type.

        A Series will be returned with the correct type set, if the conversion is available. An appropriate
        Exception will be raised if impossible to convert.
        :param dtype: dtype or a dtype alias
        """
        if dtype == self.dtype or dtype in self.dtype_aliases:
            return self
        series_type = get_series_type_from_dtype(dtype)
        expression = series_type.dtype_to_expression(
            dialect=self.engine.dialect,
            source_dtype=self.dtype,
            expression=self.expression
        )
        new_dtype = series_type.dtype
        return self.copy_override_dtype(dtype=new_dtype).copy_override(expression=expression)

    def equals(self, other: Any, recursion: str = None) -> bool:
        """
        INTERNAL: Checks whether other is the same as self. This implements the check that would normally be
        implemented in __eq__, but we already use that method for other purposes.
        This strictly checks that other is the same type as self. If other is a subclass this will return
        False.
        """
        if not isinstance(other, self.__class__) or not isinstance(self, other.__class__):
            return False
        return (
                dict_name_series_equals(self.index, other.index) and
                self.engine == other.engine and
                self.base_node == other.base_node and
                self.name == other.name and
                self.expression == other.expression and
                # avoid loops here.
                (recursion == 'GroupBy' or self.group_by == other.group_by) and
                self.sorted_ascending == other.sorted_ascending and
                self.index_sorting == other.index_sorting and
                self.instance_dtype == other.instance_dtype
        )

    def __getitem__(self, key: Union[Any, slice]):
        """
        Get a single value from the series. This is not returning the value,
        use the .value accessor for that instead.

        :note: When slicing, the caller is responsible for the order of the sliced Series as data returned
            can be ordered non-deterministically.
        """
        frame = self.to_frame()
        if isinstance(key, slice):
            if self.expression.is_single_value:
                raise ValueError('Slicing on single value expressions is not supported.')
            return frame[key][self.name]

        if len(self.index) == 0:
            raise Exception('Not supported on Series without index. '
                            'Use .values[index] instead.')
        if len(self.index) > 1:
            raise NotImplementedError('Index only implemented for simple indexes. '
                                      'Use .values[index] instead')

        # Apply Boolean selection on index == key, help mypy a bit
        frame = cast(DataFrame, frame[list(frame.index.values())[0] == key])
        # limit to 1 row, will make all series SingleValueExpression, and get that series.
        return frame[:1][self.name]

    def isnull(self) -> 'SeriesBoolean':
        """
        Evaluate for every row in this series whether the value is missing or NULL.

        .. note::
            Only NULL values in the Series in the underlying sql table will return True. numpy.nan is not
            checked for.

        See Also
        --------
        notnull
        """
        expression_str = f'{{}} is null'
        expression = NonAtomicExpression.construct(
            expression_str,
            self
        )
        from bach import SeriesBoolean
        return self.copy_override_type(SeriesBoolean).copy_override(expression=expression)

    def notnull(self) -> 'SeriesBoolean':
        """
        Evaluate for every row in this series whether the value is not missing or NULL.

        .. note::
          Only NULL values in the Series in the underlying sql table will return True. numpy.nan is not
          checked for.

        See Also
        --------
        isnull
        """
        expression_str = f'{{}} is not null'
        expression = NonAtomicExpression.construct(
            expression_str,
            self
        )
        from bach import SeriesBoolean
        return self.copy_override_type(SeriesBoolean).copy_override(expression=expression)

    def fillna(self, other: AllSupportedLiteralTypes):
        """
        Fill any NULL value with the given constant or other compatible Series

        In case a Series is given, the value from the same row is used to fill.

        :param other: The value to replace the NULL values with. Should be a supported
            type by the series, or a TypeError is raised. Can also be another Series

        .. note::
            Pandas replaces numpy.nan values, we can only replace NULL.

        .. note::
            You can replace None with None, have fun, forever!
        """
        return self._binary_operation(
            other=other, operation='fillna', fmt_str='COALESCE({}, {})',
            other_dtypes=tuple([self.dtype]))

    def _binary_operation(
        self,
        other: Union[AllSupportedLiteralTypes, 'Series'],
        operation: str,
        fmt_str: str,
        other_dtypes: Tuple[str, ...] = (),
        dtype: Union[str, None, Mapping[str, Optional[str]]] = None
    ) -> 'Series':
        """
        The standard way to perform a binary operation

        :param self: The left hand side expression (lhs) in the operation
        :param other: The right hand side expression (rhs) in the operation
        :param operation: A user-readable representation of the operation
        :param fmt_str: An Expression.construct format string, accepting lhs and rhs as the only parameters,
            in that order.
        :param other_dtypes: The acceptable dtypes for the rhs expression
        :param dtype: The new dtype for the Series that results from this operation. Leave None for same
            as lhs, pass a string with the new explicit dtype, or pass a dict that maps rhs.dtype to the
            resulting dtype. If the dict does not contain the rhs.dtype, None is assumed, using the lhs
            dtype.
        """
        if len(other_dtypes) == 0:
            raise NotImplementedError(f'binary operation {operation} not supported '
                                      f'for {self.__class__} and {other.__class__}')

        other = value_to_series(base=self, value=other)
        self_modified, other = self._get_supported(operation, other_dtypes, other)
        expression = NonAtomicExpression.construct(fmt_str, self_modified, other)

        new_dtype: Optional[str]
        if dtype is None or isinstance(dtype, str):
            new_dtype = dtype
        else:  # dtype is Mapping[str, Optional[str]]
            if other.dtype not in dtype:
                new_dtype = None
            else:
                new_dtype = dtype[other.dtype]

        return self_modified.copy_override_dtype(dtype=new_dtype).copy_override(expression=expression)

    def _arithmetic_operation(
        self,
        other: Union[AllSupportedLiteralTypes, 'Series'],
        operation: str,
        fmt_str: str,
        other_dtypes: Tuple[str, ...] = (),
        dtype: Union[str, Mapping[str, Optional[str]]] = None
    ) -> 'Series':
        """
        implement this in a subclass to have boilerplate support for all arithmetic functions
        defined below, but also call this method from specific arithmetic operation implementations
        without implementing it to get nice error messages in yield.

        :see: _binary_operation() for parameters
        """
        if len(other_dtypes) == 0:
            raise TypeError(f'arithmetic operation {operation} not supported for '
                            f'{self.__class__} and {other.__class__}')
        return self._binary_operation(other, operation, fmt_str, other_dtypes, dtype)

    def __add__(self, other) -> 'Series':
        return self._arithmetic_operation(other, 'add', '{} + {}')

    def __sub__(self, other) -> 'Series':
        return self._arithmetic_operation(other, 'sub', '{} - {}')

    def __truediv__(self, other) -> 'Series':
        """ This case is not generically okay. subclasses should check that"""
        return self._arithmetic_operation(other, 'div', '{} / {}')

    def __floordiv__(self, other) -> 'Series':
        return self._arithmetic_operation(other, 'floordiv', 'floor({} / {})', dtype='int64')

    def __mul__(self, other) -> 'Series':
        return self._arithmetic_operation(other, 'mul', '{} * {}')

    def __mod__(self, other) -> 'Series':
        # PG is picky in data types, so we solve it like this.
        # dividend - floor(dividend / divisor) * divisor';
        return self - self // other * other

    def __pow__(self, other, modulo=None) -> 'Series':
        if modulo is not None:
            return (self.__pow__(other, None)).__mod__(modulo)
        return self._arithmetic_operation(other, 'pow', 'POWER({}, {})')

    def __lshift__(self, other) -> 'Series':
        raise NotImplementedError()

    def __rshift__(self, other) -> 'Series':
        raise NotImplementedError()

    # Boolean operations
    def __invert__(self) -> 'Series':
        raise NotImplementedError()

    def __and__(self, other) -> 'Series':
        raise NotImplementedError()

    def __xor__(self, other) -> 'Series':
        raise NotImplementedError()

    def __or__(self, other) -> 'Series':
        raise NotImplementedError()

    # Comparator operations
    def _comparator_operation(self, other: 'Series', comparator: str,
                              other_dtypes: Tuple[str, ...] = ()) -> 'SeriesBoolean':
        if len(other_dtypes) == 0:
            raise TypeError(f'comparator {comparator} not supported for '
                            f'{self.__class__} and {other.__class__}')
        return cast('SeriesBoolean', self._binary_operation(
            other=other, operation=f"comparator '{comparator}'",
            fmt_str=f'{{}} {comparator} {{}}',
            other_dtypes=other_dtypes, dtype='bool'
        ))

    def __ne__(self, other) -> 'SeriesBoolean':     # type: ignore
        return self._comparator_operation(other, "<>")

    def __eq__(self, other) -> 'SeriesBoolean':     # type: ignore
        return self._comparator_operation(other, "=")

    def __lt__(self, other) -> 'SeriesBoolean':
        return self._comparator_operation(other, "<")

    def __le__(self, other) -> 'SeriesBoolean':
        return self._comparator_operation(other, "<=")

    def __ge__(self, other) -> 'SeriesBoolean':
        return self._comparator_operation(other, ">=")

    def __gt__(self, other) -> 'SeriesBoolean':
        return self._comparator_operation(other, ">")

    def apply_func(self, func: ColumnFunction, *args, **kwargs) -> List['Series']:
        """
        Apply the given functions to this Series.
        If multiple are given, a list of multiple new series will be returned.

        :param func: the function to look for on all series, either as a str, or callable,
                    or a list of such
        :param args: Positional arguments to pass through to the aggregation function
        :param kwargs: Keyword arguments to pass through to the aggregation function

        .. warning::
            You should probably not use this method directly.
        """
        if isinstance(func, str) or callable(func):
            func = [func]
        if not isinstance(func, list):
            raise TypeError(f'Unsupported type for func: {type(func)}')
        if len(func) == 0:
            raise Exception('Nothing to do.')

        series = {}
        for fn in func:
            if isinstance(fn, str):
                series_name = f'{self.name}_{fn}'
                fn = cast(Callable, getattr(self, fn))
            elif callable(fn):
                series_name = f'{self._name}_{fn.__name__}'
            else:
                raise ValueError("func {fn} is not callable")

            # If the method is bound yet (__self__ set), we need to use the unbound function
            # to make sure call the method on the right series
            if hasattr(fn, '__self__'):
                fn = cast(Callable, fn.__func__)  # type: ignore[attr-defined]

            fn_applied_series = fn(self, *args, **kwargs)
            if series_name in series:
                raise ValueError(f'duplicate series target name {series_name}')
            series[series_name] = fn_applied_series.copy_override(name=series_name)

        return list(series.values())

    def aggregate(self,
                  func: ColumnFunction,
                  group_by: 'GroupBy' = None,
                  *args, **kwargs) -> DataFrameOrSeries:
        """
        Alias for :py:meth:`agg()`.
        """
        return self.agg(func, group_by, *args, **kwargs)

    def agg(self,
            func: ColumnFunction,
            group_by: 'GroupBy' = None,
            *args, **kwargs) -> DataFrameOrSeries:
        """
        Apply one or more aggregation functions to this Series.

        :param func: the aggregation function to look for on all series.
            See GroupBy.agg() for supported arguments
        :param group_by: the group_by to use, or aggregation over full base_node if None
        :param args: Positional arguments to pass through to the aggregation function
        :param kwargs: Keyword arguments to pass through to the aggregation function
        :return: Aggregated Series, or DataFrame if multiple series are returned
        """
        if group_by is None:
            from bach.partitioning import GroupBy
            group_by = GroupBy([])

        series = self.apply_func(func, group_by, *args, **kwargs)
        if len(series) == 1:
            return series[0]

        from bach.savepoints import Savepoints
        return DataFrame(engine=self.engine,
                         base_node=self.base_node,
                         index=group_by.index,
                         series={s.name: s for s in series},
                         group_by=group_by,
                         order_by=[],
                         savepoints=Savepoints())

    def _check_unwrap_groupby(self,
                              wrapped: Optional[WrappedPartition],
                              isin=None, notin=()) -> 'GroupBy':
        """
        1. If `wrapped` is a GroupBy, or if it contains one, use that.
        2. If it's None, check whether this Series has a group_by set and use that.
        3. If that still yields nothing, create a GroupBy([]) and use that.

        After that, perform some checks:
        - Make sure that the used GroupBy instance is of a type in the set `isin`, defaulting
          to make sure it's a GroupBy if `isin` is None
        - Make sure that it's instance type is not in `notin`

        Exceptions will be raised when check don't pass
        :returns: The potentially unwrapped GroupBy
        """
        from bach.partitioning import GroupBy
        isin = (GroupBy) if isin is None else isin

        if wrapped is None:
            if self._group_by:
                group_by = self._group_by
            else:
                # create an aggregation over the entire input
                group_by = GroupBy([])
        else:
            if isinstance(wrapped, DataFrame):
                unwrapped = wrapped.group_by
                if unwrapped is None:
                    unwrapped = GroupBy([])
            else:
                unwrapped = wrapped

            if self._group_by and self._group_by != unwrapped:
                raise ValueError("Series group_by not the same as given partition; I'm confused.")
            group_by = unwrapped

        if not isinstance(group_by, isin):
            raise ValueError(f'group_by {type(group_by)} not in {isin}')
        if isinstance(group_by, notin):
            raise ValueError(f'group_by {type(group_by)} not supported')
        return group_by

    def _derived_agg_func(
        self,
        partition: Optional[WrappedPartition],
        expression: Union[str, Expression],
        dtype: str = None,
        skipna: bool = True,
        min_count: int = None,
    ) -> 'Series':
        """
        Create a derived Series that aggregates underlying Series through the given expression.
        If no partition to aggregate on is given, and the Series does not have one set,
        it will create one that aggregates the entire series without any partitions.
        This allows for calls like:
          someseries.sum()

        Skipna will also be checked here as to make the callers life as simple as possible.
        :param partition: The Aggregator containing the GroupBy, or just the GroupBy
            to execute the expression within.
        :param expression: str or Expression of the aggregation function.
        :param dtype: Will be used for derived series if not None.
        :param skipna: skipna parameter for support check.
        :returns: The correctly typed derived Series, with either the current index in case of
            a Window function, or the GroupBy otherwise.
        """
        from bach.partitioning import Window

        if not skipna:
            raise NotImplementedError('Not skipping n/a is not supported')

        if self.expression.has_windowed_aggregate_function:
            raise ValueError(f'Cannot call an aggregation function on already windowed column '
                             f'`{self.name}` Try calling materialize() on the DataFrame'
                             f' this Series belongs to first.')

        if self.expression.has_aggregate_function:
            raise ValueError(f'Cannot call an aggregation function on already aggregated column '
                             f'`{self.name}` Try calling materialize() on the DataFrame'
                             f' this Series belongs to first.')

        if isinstance(expression, str):
            expression = AggregateFunctionExpression.construct(f'{expression}({{}})', self)

        partition = self._check_unwrap_groupby(partition)

        if min_count is not None and min_count > 0:
            if isinstance(partition, Window):
                if partition.min_values != min_count:
                    raise NotImplementedError(
                        f'min_count conflicting with min_values in Window'
                        f'{min_count} != {partition.min_values}'
                    )
            else:
                expression = Expression.construct(
                    f'CASE WHEN {{}} >= {min_count} THEN {{}} ELSE NULL END',
                    self.count(partition, skipna=skipna), expression
                )
        derived_dtype = self.dtype if dtype is None else dtype

        if not isinstance(partition, Window):
            if self._group_by and self._group_by != partition:
                raise ValueError('passed partition does not match series partition. I\'m confused')

            # if the passed expression was not a str, make sure it's tagged correctly
            # we can't check the outer expression, because min_values logic above could have already wrapped
            # it.
            if not expression.has_aggregate_function:
                raise ValueError('Passed expression should contain an aggregation function')

            if partition.index == {}:
                # we're creating an aggregation on everything, this will yield one value
                expression = SingleValueExpression(expression)

            return self\
                .copy_override_dtype(dtype=derived_dtype)\
                .copy_override(
                    index=partition.index,
                    group_by=partition,
                    expression=expression,
                    index_sorting=[],
                )
        else:
            # The window expression already contains the full partition and sorting, no need
            # to keep that with this series, the expression can be used without any of those.
            return self\
                .copy_override_dtype(dtype=derived_dtype)\
                .copy_override(
                    group_by=None,
                    expression=partition.get_window_expression(expression),
                )

    def count(self, partition: WrappedPartition = None, skipna: bool = True):
        """
        Returns the amount of rows in each partition or for all values if none is given.

        :param partition: The partition or window to apply
        :param skipna: only ``skipna=True`` supported. This means NULL values are ignored.
        :returns: a new Series with the aggregation applied
        """
        # count is not constant because it depends on the number of rows in the selection.
        # See the comment in Expression.AggregationFunctionExpression
        return self._derived_agg_func(partition, 'count', 'int64', skipna=skipna)

    def max(self, partition: WrappedPartition = None, skipna: bool = True):
        """
        Returns the maximum value in each partition or for all values if none is given.

        :param partition: The partition or window to apply
        :param skipna: only ``skipna=True`` supported. This means NULL values are ignored.
        :returns: a new Series with the aggregation applied
        """
        return self._derived_agg_func(partition, 'max', skipna=skipna)

    def median(self, partition: WrappedPartition = None, skipna: bool = True):
        """
        Returns the median in each partition or for all values if none is given.

        :param partition: The partition or window to apply
        :param skipna: only ``skipna=True`` supported. This means NULL values are ignored.
        :returns: a new Series with the aggregation applied
        """
        return self._derived_agg_func(
            partition=partition,
            expression=AggregateFunctionExpression.construct(
                f'percentile_disc(0.5) WITHIN GROUP (ORDER BY {{}})', self),
            skipna=skipna
        )

    def min(self, partition: WrappedPartition = None, skipna: bool = True):
        """
        Returns the minimum value in each partition or for all values if none is given.

        :param partition: The partition or window to apply
        :param skipna: only ``skipna=True`` supported. This means NULL values are ignored.
        :returns: a new Series with the aggregation applied
        """
        return self._derived_agg_func(partition, 'min', skipna=skipna)

    def mode(self, partition: WrappedPartition = None, skipna: bool = True):
        """
        Returns the mode in each partition or for all values if none is given.

        :param partition: The partition or window to apply
        :param skipna: only ``skipna=True`` supported. This means NULL values are ignored.
        :returns: a new Series with the aggregation applied

        ..note::
            BigQuery has no support for aggregation function ``MODE``, therefore ``APPROX_TOP_COUNT``
            approximate aggregate function is used instead. Which means that an approximate result will
            be produced instead of exact results.

            For more information:
            https://cloud.google.com/bigquery/docs/reference/standard-sql/approximate_aggregate_functions#approx_top_count
        """
        agg_expr = f'mode() within group (order by {{}})'
        if is_bigquery(self.engine):
            # BigQuery has no aggregate function for mode, therefore we use
            # APPROX_TOP_COUNT which return an approximation of the exact result
            # https://cloud.google.com/bigquery/docs/reference/standard-sql/approximate_aggregate_functions
            agg_expr = f'approx_top_count({{}}, 1)[offset(0)].value'

        return self._derived_agg_func(
            partition=partition,
            expression=AggregateFunctionExpression.construct(agg_expr, self),
            skipna=skipna
        )

    def nunique(self, partition: WrappedPartition = None, skipna: bool = True):
        """
        Returns the amount of unique values in each partition or for all values if none is given.

        :param partition: The partition or window to apply
        :param skipna: only ``skipna=True`` supported. This means NULL values are ignored.
        :returns: a new Series with the aggregation applied
        """
        from bach.partitioning import Window
        partition = self._check_unwrap_groupby(partition, notin=Window)
        return self._derived_agg_func(
            partition=partition, dtype='int64',
            expression=AggregateFunctionExpression.construct('count(distinct {})', self),
            skipna=skipna)

    def unique(self, partition: WrappedPartition = None, skipna: bool = True):
        """
        Return all unique values in this Series.

        :param partition: The partition or window to apply.
        :param skipna: only ``skipna=True`` supported. This means NULL values are ignored.
        :returns: a new Series with the aggregation applied
        """
        from bach.partitioning import GroupBy
        if partition:
            raise ValueError('Can not use group_by in combination with unique(). Materialize() first.')
        series = self.copy_override(name=f'{self.name}_unique')
        return series._derived_agg_func(
            partition=GroupBy([self]),
            expression=AggregateFunctionExpression(self.expression),
            skipna=skipna
        )

    # Window functions applicable for all types of data, but only with a window
    # TODO more specific docs
    # TODO make group_by optional, but for that we need to use current series sorting
    def _check_window(
        self, agg_function: 'WindowFunction', window: Optional[WrappedWindow],
    ) -> 'Window':
        """
        Validate that the given partition or the stored group_by is a true Window or raise an exception
        """
        from bach.partitioning import Window
        checked_window = cast(Window, self._check_unwrap_groupby(window, isin=Window))

        if not agg_function.supports_window_frame_clause(dialect=self.engine.dialect):
            # remove boundaries if the functions does not support window frame clause
            return checked_window.set_frame_clause(start_boundary=None, end_boundary=None)

        return checked_window

    def window_row_number(self, window: WrappedWindow = None):
        """
        Returns the number of the current row within its window, counting from 1.
        """
        from bach.partitioning import WindowFunction
        window = self._check_window(WindowFunction.ROW_NUMBER, window)
        return self._derived_agg_func(window, Expression.construct('row_number()'), 'int64')

    def window_rank(self, window: WrappedWindow = None):
        """
        Returns the rank of the current row, with gaps; that is, the row_number of the first row
        in its peer group.
        """
        from bach.partitioning import WindowFunction
        window = self._check_window(WindowFunction.RANK, window)
        return self._derived_agg_func(window, Expression.construct('rank()'), 'int64')

    def window_dense_rank(self, window: WrappedWindow = None):
        """
        Returns the rank of the current row, without gaps; this function effectively counts peer
        groups.
        """
        from bach.partitioning import WindowFunction
        window = self._check_window(WindowFunction.DENSE_RANK, window)
        return self._derived_agg_func(window, Expression.construct('dense_rank()'), 'int64')

    def window_percent_rank(self, window: WrappedWindow = None):
        """
        Returns the relative rank of the current row, that is
        (rank - 1) / (total partition rows - 1).
        The value thus ranges from 0 to 1 inclusive.
        """
        from bach.partitioning import WindowFunction
        window = self._check_window(WindowFunction.PERCENT_RANK, window)
        return self._derived_agg_func(window, Expression.construct('percent_rank()'), "double precision")

    def window_cume_dist(self, window: WrappedWindow = None):
        """
        Returns the cumulative distribution, that is
        (number of partition rows preceding or peers with current row) / (total partition rows).
        The value thus ranges from 1/N to 1.
        """
        from bach.partitioning import WindowFunction
        window = self._check_window(WindowFunction.CUME_DIST, window)
        return self._derived_agg_func(window, Expression.construct('cume_dist()'), "double precision")

    def window_ntile(self, num_buckets: int = 1, window: WrappedWindow = None):
        """
        Returns an integer ranging from 1 to the argument value,
        dividing the partition as equally as possible.
        """
        from bach.partitioning import WindowFunction
        window = self._check_window(WindowFunction.NTILE, window)
        return self._derived_agg_func(window, Expression.construct(f'ntile({num_buckets})'), "int64")

    def window_lag(self, offset: int = 1, default: Any = None, window: WrappedWindow = None):
        """
        Returns value evaluated at the row that is offset rows before the current row within the window

        If there is no such row, instead returns default (which must be of the same type as value).
        Both offset and default are evaluated with respect to the current row.
        :param offset: The amount of rows to look back, default 1
        :param default: The value to return if no value is available, can be a constant value or Series.
        Defaults to None
        """
        from bach.partitioning import WindowFunction
        # TODO Lag, lead etc. could check whether the window is setup correctly to include that value
<<<<<<< HEAD
        window = self._check_window(window)
        default_expr = self.value_to_expression(dialect=self.engine.dialect, value=default, dtype=self.dtype)
=======
        window = self._check_window(WindowFunction.LAG, window)
        default_expr = self.value_to_expression(dialect=self.engine.dialect, value=default)
>>>>>>> ad1c14c7
        return self._derived_agg_func(
            window,
            Expression.construct(f'lag({{}}, {offset}, {{}})', self, default_expr),
            self.dtype
        )

    def window_lead(self, offset: int = 1, default: Any = None, window: WrappedWindow = None):
        """
        Returns value evaluated at the row that is offset rows after the current row within the window.

        If there is no such row, instead returns default (which must be of the same type as value).
        Both offset and default are evaluated with respect to the current row.
        :param offset: The amount of rows to look forward, default 1
        :param default: The value to return if no value is available, can be a constant value or Series.
        Defaults to None
        """
<<<<<<< HEAD
        window = self._check_window(window)
        default_expr = self.value_to_expression(dialect=self.engine.dialect, value=default, dtype=self.dtype)
=======
        from bach.partitioning import WindowFunction
        window = self._check_window(WindowFunction.LEAD, window)
        default_expr = self.value_to_expression(dialect=self.engine.dialect, value=default)
>>>>>>> ad1c14c7
        return self._derived_agg_func(
            window,
            Expression.construct(f'lead({{}}, {offset}, {{}})', self, default_expr),
            self.dtype
        )

    def window_first_value(self, window: WrappedWindow = None):
        """
        Returns value evaluated at the row that is the first row of the window frame.
        """
        from bach.partitioning import WindowFunction
        window = self._check_window(WindowFunction.FIRST_VALUE, window)
        return self._derived_agg_func(
            window,
            Expression.construct('first_value({})', self),
            self.dtype
        )

    def window_last_value(self, window: WrappedWindow = None):
        """
        Returns value evaluated at the row that is the last row of the window frame.
        """
        from bach.partitioning import WindowFunction
        window = self._check_window(WindowFunction.LAST_VALUE, window)
        return self._derived_agg_func(window, Expression.construct('last_value({})', self), self.dtype)

    def window_nth_value(self, n: int, window: WrappedWindow = None):
        """
        Returns value evaluated at the row that is the n'th row of the window frame.
        (counting from 1); returns NULL if there is no such row.
        """
        from bach.partitioning import WindowFunction
        window = self._check_window(WindowFunction.NTH_VALUE, window)
        return self._derived_agg_func(
            window,
            Expression.construct(f'nth_value({{}}, {n})', self),
            self.dtype
        )

    def append(
        self,
        other: Union['Series', List['Series']],
        ignore_index: bool = False,
    ) -> 'Series':
        """
        Append rows of other series to the caller series.

        :param other: objects to be added
        :param ignore_index: if true, drops indexes of all objects to be appended

        :return:  a new series with all rows from appended other or self if other is empty.
        """
        from bach.operations.concat import SeriesConcatOperation
        if not other:
            return self

        other_series = other if isinstance(other, list) else [other]
        concatenated_series = SeriesConcatOperation(
            objects=[self] + other_series,
            ignore_index=ignore_index,
        )()
        return concatenated_series

    def describe(
        self,
        percentiles: Optional[Sequence[float]] = None,
        datetime_is_numeric: bool = False,
    ) -> 'Series':
        """
        Returns descriptive statistics, it will vary based on what is provided

        :param percentiles: list of percentiles to be calculated. Values must be between 0 and 1.
        :param datetime_is_numeric: not supported
        :returns: a new Series with the descriptive statistics
        """
        from bach.operations.describe import DescribeOperation
        describe_df = DescribeOperation(
            obj=self, datetime_is_numeric=datetime_is_numeric, percentiles=percentiles,
        )()
        return describe_df.all_series[self.name]

    def drop_duplicates(self: T, keep: Union[str, bool] = 'first') -> T:
        """
        Return a series with duplicated rows removed.

        :param keep: Supported values: "first", "last" and False. Determines which duplicates to keep:

            * `first`: drop all occurrences except the first one
            * `last`:  drop all occurrences except the last one
            * False: drops all duplicates

            If no value is provided, first occurrences will be kept by default.

        :return: a new series with dropped duplicates
        """
        df = self.to_frame().drop_duplicates(keep=keep)
        df = df.materialize()

        result = df.all_series[self.name]
        return cast(T, result)

    def dropna(self: T) -> T:
        """
        Removes rows with missing values.

        :return: a new series with dropped rows.
        """
        df = self.to_frame().dropna()
        assert isinstance(df, DataFrame)
        return cast(T, df.all_series[self.name])

    def value_counts(
        self,
        normalize: bool = False,
        sort: bool = True,
        ascending: bool = False,
        bins: Optional[int] = None,
        method: str = 'pandas',
    ) -> 'Series':
        """
        Returns a series containing counts per unique value

        :param normalize: returns proportions instead of frequencies
        :param sort: sorts result by frequencies
        :param ascending: sorts values in ascending order if true.
        :param bins: works only with numeric series, groups values into the request amount of bins
            and counts values based on each range.
        :param method: Method to use for calculating bin ranges.
            Supported values:

                - "pandas" (default): Performs bound adjustments based on Pandas implementation.

                - "bach": No bound adjustments are performed. Instead, first interval includes both
                  lower and upper bounds.

        :return: a series containing all counts per unique row.
        """
        from bach.series.series_numeric import SeriesAbstractNumeric
        if bins and not isinstance(self, SeriesAbstractNumeric):
            raise ValueError('Cannot calculate bins for non numeric series.')

        if not bins:
            return self.to_frame().value_counts(normalize=normalize, sort=sort, ascending=ascending)

        from bach.operations.cut import CutOperation, CutMethod
        if not any(method == valid_method.value for valid_method in CutMethod):
            raise ValueError(f'"{method}" is not a valid method.')

        assert isinstance(self, SeriesAbstractNumeric)
        bins_series = CutOperation(series=self, bins=bins, include_empty_bins=True, method=method)()

        bins_df = bins_series.to_frame()
        bins_w_values_df = bins_df[bins_series.index[self.name].notnull()]
        empty_bins_df = bins_df[bins_series.index[self.name].isnull()]

        # count only the bins that actually have value in the series
        # sort is not needed since final result is sorted after appending empty bins
        value_counts_result = bins_w_values_df.value_counts(normalize=normalize, sort=False)

        assert isinstance(empty_bins_df, DataFrame)
        empty_bins_df['value_counts'] = 0
        empty_bins_df = empty_bins_df.set_index(CutOperation.RANGE_SERIES_NAME)

        # append empty bins with count 0, final result must show those ranges
        result = value_counts_result.append(empty_bins_df.all_series['value_counts'])
        result = result.copy_override(name='value_counts')
        if sort:
            return result.sort_values(ascending=ascending)

        return result


def value_to_series(base: Union[Series, DataFrame],
                    value: Union[AllSupportedLiteralTypes, Series],
                    name: str = None) -> Series:
    """
    INTERNAL: Take a value and return a Series representing a column with that value.

    If value is already a Series it is returned unchanged unless it has no base_node set, in case
    it's a subquery. We create a copy and hook it to our base node in that case, so we can work with it.
    If value is a constant then the right Bach subclass is found for that type and instantiated
    with the constant value.
    :param base: Base series or DataFrame. In case a new Series object is created and returned, it will
        share its engine, index, and base_node with this one. Only applies if value is not a Series
    :param value: value for which to create a Series, or a Series
    :param name: optional name for the series object. Only applies if value is not a Series
    :return:
    """
    if isinstance(value, Series):
        return value
    name = '__const__' if name is None else name
    series_type = value_to_series_type(value)
    return series_type.from_value(base=base, value=value, name=name)


def variable_series(
    base: Union[Series, DataFrame],
    value: Union[AllSupportedLiteralTypes, Series],
    name: str
) -> Series:
    """
    INTERNAL: Return a series with the same dtype as the value, but with a VariableToken instead of the
    value's literal in the series.expression.
    :param base: Base series or DataFrame. The new Series object will share its engine, index, and
        base_node with this one.
    :param value: constant value, used to determine the dtype of the series and the VariableToken in the
        series's expression.
    :param name: name of the variable
    """
    if isinstance(value, Series):
        return value
    series_type = value_to_series_type(value)
    variable_placeholder = Expression.variable(dtype=series_type.dtype, name=name)
    variable_expression = series_type.supported_literal_to_expression(
        dialect=base.engine.dialect,
        literal=variable_placeholder
    )
    result = series_type.get_class_instance(
        base=base,
        name='__variable__',
        expression=ConstValueExpression(variable_expression),
        group_by=None,
        sorted_ascending=None,
        index_sorting=[],
        instance_dtype=series_type.dtype  # TODO: make work for structural types too
    )
    return result<|MERGE_RESOLUTION|>--- conflicted
+++ resolved
@@ -1535,13 +1535,8 @@
         """
         from bach.partitioning import WindowFunction
         # TODO Lag, lead etc. could check whether the window is setup correctly to include that value
-<<<<<<< HEAD
-        window = self._check_window(window)
+        window = self._check_window(WindowFunction.LAG, window)
         default_expr = self.value_to_expression(dialect=self.engine.dialect, value=default, dtype=self.dtype)
-=======
-        window = self._check_window(WindowFunction.LAG, window)
-        default_expr = self.value_to_expression(dialect=self.engine.dialect, value=default)
->>>>>>> ad1c14c7
         return self._derived_agg_func(
             window,
             Expression.construct(f'lag({{}}, {offset}, {{}})', self, default_expr),
@@ -1558,14 +1553,9 @@
         :param default: The value to return if no value is available, can be a constant value or Series.
         Defaults to None
         """
-<<<<<<< HEAD
-        window = self._check_window(window)
-        default_expr = self.value_to_expression(dialect=self.engine.dialect, value=default, dtype=self.dtype)
-=======
         from bach.partitioning import WindowFunction
         window = self._check_window(WindowFunction.LEAD, window)
-        default_expr = self.value_to_expression(dialect=self.engine.dialect, value=default)
->>>>>>> ad1c14c7
+        default_expr = self.value_to_expression(dialect=self.engine.dialect, value=default, dtype=self.dtype)
         return self._derived_agg_func(
             window,
             Expression.construct(f'lead({{}}, {offset}, {{}})', self, default_expr),

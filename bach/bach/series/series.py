--- conflicted
+++ resolved
@@ -109,32 +109,6 @@
     by :meth:`supported_value_to_literal()`.
     """
 
-<<<<<<< HEAD
-    def __init__(self,
-                 engine: Engine,
-                 base_node: BachSqlModel,
-                 index: Dict[str, 'Series'],
-                 name: str,
-                 expression: Expression,
-                 group_by: Optional['GroupBy'],
-                 sorted_ascending: Optional[bool],
-                 index_sorting: List[bool],
-                 instance_dtype: StructuredDtype):
-=======
-    to_pandas_info: Mapping[DBDialect, Optional[ToPandasInfo]] = {}
-    """
-    INTERNAL: Optional information on how to map query-results to pandas types.
-
-    ToPandasInfo defines both the pandas-dtype of the data, and an optional function to apply to query
-    results.
-
-    If defined for a given DBDialect, we use this information in :meth:`DataFrame.to_pandas()`, be setting
-    the dtype and applying the function to columns of the resulting pandas DataFrame.
-
-    Example usage: UUIDs in BigQuery are represented as strings, we convert these strings to UUID objects in
-    to_pandas().
-    """
-
     def __init__(
         self,
         engine: Engine,
@@ -145,9 +119,9 @@
         group_by: Optional['GroupBy'],
         sorted_ascending: Optional[bool],
         index_sorting: List[bool],
+        instance_dtype: StructuredDtype,
         **kwargs,
-    ) -> None:
->>>>>>> d79ee013
+    ):
         """
         Initialize a new Series object.
         If a Series is associated with a DataFrame. The engine, base_node and index
@@ -344,16 +318,6 @@
 
     @classmethod
     def get_class_instance(
-<<<<<<< HEAD
-            cls,
-            base: DataFrameOrSeries,
-            name: str,
-            expression: Expression,
-            group_by: Optional['GroupBy'],
-            sorted_ascending: Optional[bool],
-            index_sorting: List[bool],
-            instance_dtype: StructuredDtype
-=======
         cls,
         engine: Engine,
         base_node: BachSqlModel,
@@ -361,10 +325,10 @@
         name: str,
         expression: Expression,
         group_by: Optional['GroupBy'],
-        sorted_ascending: Optional[bool] = None,
-        index_sorting: List[bool] = None,
-        **kwargs,
->>>>>>> d79ee013
+        sorted_ascending: Optional[bool],
+        index_sorting: List[bool],
+        instance_dtype: StructuredDtype,
+        **kwargs
     ):
         """ INTERNAL: Create an instance of this class. """
         return cls(
@@ -376,11 +340,8 @@
             group_by=group_by,
             sorted_ascending=sorted_ascending,
             index_sorting=[] if index_sorting is None else index_sorting,
-<<<<<<< HEAD
-            instance_dtype=instance_dtype
-=======
-            **kwargs,
->>>>>>> d79ee013
+            instance_dtype=instance_dtype,
+            **kwargs
         )
 
     @classmethod
@@ -511,11 +472,8 @@
         group_by: Optional[Union['GroupBy', NotSet]] = not_set,
         sorted_ascending: Optional[Union[bool, NotSet]] = not_set,
         index_sorting: Optional[List[bool]] = None,
-<<<<<<< HEAD
-        instance_dtype: Optional[StructuredDtype] = None
-=======
-        **kwargs,
->>>>>>> d79ee013
+        instance_dtype: Optional[StructuredDtype] = None,
+        **kwargs
     ) -> T:
         """
         INTERNAL: Copy this instance into a new one, with the given overrides
@@ -535,11 +493,8 @@
             group_by=self._group_by if group_by is not_set else group_by,
             sorted_ascending=self._sorted_ascending if sorted_ascending is not_set else sorted_ascending,
             index_sorting=self._index_sorting if index_sorting is None else index_sorting,
-<<<<<<< HEAD
-            instance_dtype=self.instance_dtype if instance_dtype is None else instance_dtype
-=======
-            **kwargs,
->>>>>>> d79ee013
+            instance_dtype=self.instance_dtype if instance_dtype is None else instance_dtype,
+            **kwargs
         )
 
     def copy_override_dtype(
@@ -555,16 +510,13 @@
         klass: Type['Series'] = get_series_type_from_dtype(self.dtype if dtype is None else dtype)
         return self.copy_override_type(klass, instance_dtype=instance_dtype)
 
-<<<<<<< HEAD
     def copy_override_type(
         self,
         series_type: Type[T],
         *,
-        instance_dtype: Optional[StructuredDtype] = None
+        instance_dtype: Optional[StructuredDtype] = None,
+        **kwargs
     ) -> T:
-=======
-    def copy_override_type(self, series_type: Type[T], **kwargs) -> T:
->>>>>>> d79ee013
         """
         INTERNAL: create an instance of the given Series subtype, copy all values from self.
         """
@@ -578,11 +530,8 @@
             group_by=self._group_by,
             sorted_ascending=self._sorted_ascending,
             index_sorting=self._index_sorting,
-<<<<<<< HEAD
-            instance_dtype=instance_dtype
-=======
+            instance_dtype=instance_dtype,
             **kwargs,
->>>>>>> d79ee013
         )
 
     def to_pandas_info(self) -> Optional['ToPandasInfo']:

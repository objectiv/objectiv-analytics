--- conflicted
+++ resolved
@@ -147,49 +147,9 @@
         :param partition: The partition or window to apply
         :param q: A quantile or list of quantiles to be calculated
         """
-<<<<<<< HEAD
-        quantiles = [q] if isinstance(q, float) else q
-        quantile_results = []
-        for qt in quantiles:
-            if qt < 0 or qt > 1:
-                raise ValueError(f'value {qt} should be between 0 and 1.')
-
-            agg_result = cast(
-                'SeriesFloat64',
-                self._derived_agg_func(
-                    partition=partition,
-                    expression=AggregateFunctionExpression.construct(
-                        f'percentile_cont({qt}) within group (order by {{}})',
-                        self,
-                    ),
-                ),
-            )
-            if len(quantiles) == 1:
-                return agg_result
-
-            quantile_df = agg_result.to_frame()
-            # maps the resultant quantile
-            # a hack in order to avoid calling quantile_df.materialized().
-            # Currently doing quantile['q'] = qt
-            # will raise some errors since the expression is not an instance of AggregateFunctionExpression
-            quantile_df['q'] = agg_result.copy_override(
-                dtype='float64',
-                expression=AggregateFunctionExpression.construct(fmt=f'{qt}'),
-            )
-            quantile_df.set_index('q', inplace=True)
-            quantile_results.append(quantile_df.all_series[self.name])
-
-        from bach.operations.concat import SeriesConcatOperation
-        final_agg_result = SeriesConcatOperation(
-            objects=quantile_results,
-            ignore_index=False,  # should keep q index since multiple quantiles were calculated
-        )()
-        return cast('SeriesFloat64', final_agg_result)
-=======
         from bach.quantile import calculate_quantiles
         result = calculate_quantiles(self, partition=partition, q=q)
         return cast('SeriesFloat64', result)
->>>>>>> 591968a7
 
     def var(self, partition: WrappedPartition = None, skipna: bool = True, ddof: int = None):
         """

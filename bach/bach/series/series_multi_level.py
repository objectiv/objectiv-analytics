"""
Copyright 2022 Objectiv B.V.
"""
import operator
from abc import ABC, abstractmethod
from copy import copy
from functools import reduce
from typing import Union, List, Optional, Dict, Any, cast, TypeVar, Tuple, Type, TYPE_CHECKING

from bach import DataFrameOrSeries
from bach.series.series import Series
from bach.series.series_numeric import SeriesAbstractNumeric, SeriesFloat64, SeriesInt64
from bach.series.series_string import SeriesString


import pandas
from sqlalchemy.engine import Engine, Dialect
from bach.expression import Expression, MultiLevelExpression
from bach.series.series import ToPandasInfo
from bach.sql_model import BachSqlModel
from bach.types import AllSupportedLiteralTypes, get_series_type_from_dtype, StructuredDtype
from sql_models.constants import DBDialect, NotSet, not_set
from sql_models.util import DatabaseNotSupportedException, is_postgres, is_bigquery

T = TypeVar('T', bound='SeriesAbstractMultiLevel')

if TYPE_CHECKING:
    from bach.partitioning import GroupBy
    from bach.series import SeriesBoolean
    from bach.dataframe import DataFrame


class SeriesAbstractMultiLevel(Series, ABC):
    """
    A Series that represent the base multi-level types. Works as a data structure containing multiple series
    of different dtypes (based on the structure defined by the child class).

    Each level is treated as an individual series till user calls the following methods:
        * `SeriesAbstractMultiLevel.to_pandas`
        * `SeriesAbstractMultiLevel.to_numpy`
        * `SeriesAbstractMultiLevel.view_sql`

    Each child class must be in charge of:
        * having each level as a property (ensuring immutability)
        * a column expression representing the final structure to be built.

    ** Operations **
        Adapts all supported methods by Series class. Currently, aggregations are not supported.
    """
    def copy_override(
        self: T,
        *,
        engine: Optional[Engine] = None,
        base_node: Optional[BachSqlModel] = None,
        index: Optional[Dict[str, 'Series']] = None,
        name: Optional[str] = None,
        expression: Optional['Expression'] = None,
        group_by: Optional[Union['GroupBy', NotSet]] = not_set,
        sorted_ascending: Optional[Union[bool, NotSet]] = not_set,
        index_sorting: Optional[List[bool]] = None,
        instance_dtype: Optional[StructuredDtype] = None,
        **kwargs,
    ) -> T:
        """
        INTERNAL: Copy this instance into a new one, with the given overrides

        SeriesAbstractMultiLevel only provides current levels if not present in extra arguments
        """
        extra_params = copy(self.levels)
        extra_params.update(kwargs)
        return cast(T, super().copy_override(
            engine=engine,
            base_node=base_node,
            index=index,
            name=name,
            expression=expression,
            group_by=group_by,
            sorted_ascending=sorted_ascending,
            index_sorting=index_sorting,
            instance_dtype=instance_dtype,
            **extra_params
        ))

    @classmethod
    def get_class_instance(
        cls,
        engine: Engine,
        base_node: BachSqlModel,
        index: Dict[str, 'Series'],
        name: str,
        expression: Expression,
        group_by: Optional['GroupBy'],
        sorted_ascending: Optional[bool],
        index_sorting: List[bool],
        instance_dtype: StructuredDtype,
        **kwargs
    ):
        """
        INTERNAL: Create an instance of this class.

        Creates a new instance for each level series.
        """
        base_params = {
            'engine': engine,
            'base_node': base_node,
            'group_by': group_by,
            'index': index,
            'sorted_ascending': sorted_ascending,
            'index_sorting': [] if index_sorting is None else index_sorting,
        }

        default_level_dtypes = cls.get_supported_level_dtypes()

        # check if all level are provided in kwargs and each of them is a series instance
        levels_are_provided = all(
            level in kwargs and isinstance(kwargs[level], Series)
            for level in default_level_dtypes.keys()
        )

        if not levels_are_provided:
            # if levels are not provided, search for them in base node
            # this can only happen when instantiating a new DataFrame, if df is containing a multilevel series
            # then levels MUST be in the base node.
            missing_references = [
                f'_{name}_{level_name}' for level_name in default_level_dtypes.keys()
                if f'_{name}_{level_name}' not in base_node.columns
            ]
            if missing_references:
                raise ValueError(
                    f'base node must include all referenced columns {missing_references} '
                    f'for the "{cls.__name__}" instance.'
                )

        sub_levels = {}
        for level_name in default_level_dtypes.keys():
            if levels_are_provided:
                # caller should be responsible for providing correct column references
                level_base = kwargs[level_name]
                dtype = level_base.dtype
                expr = level_base.expression
            else:
                dtype = default_level_dtypes[level_name][0]
                expr = Expression.column_reference(f'_{name}_{level_name}')

            sub_levels[level_name] = get_series_type_from_dtype(dtype).get_class_instance(
                name=f'_{name}_{level_name}',
                expression=expr,
                instance_dtype=dtype,
                **base_params
            )

        return cls(
            engine=engine,
            base_node=base_node,
            index=index,
            name=name,
            expression=expression,
            group_by=group_by,
            sorted_ascending=sorted_ascending,
            index_sorting=[] if index_sorting is None else index_sorting,
            instance_dtype=instance_dtype,
            **sub_levels
        )

    @property
    def levels(self) -> Dict[str, Series]:
        """returns mapping between level name and series"""
        return {
            attr: getattr(self, attr) for attr in self.get_supported_level_dtypes().keys()
        }

    @property
    def expression(self) -> Expression:
        """ INTERNAL: Get the MultiLevelExpression composed by all levels' expression"""
        return MultiLevelExpression([level.expression for level in self.levels.values()])

    @property
    def level_expressions(self) -> List[Expression]:
        """ INTERNAL: Returns a list with each level expression"""
        return [level.expression for level in self.levels.values()]

    def get_all_level_column_expression(self, table_alias: str = None) -> List[Expression]:
        """
        INTERNAL: Returns a list with each level column expression
        """
        return [level.get_column_expression(table_alias) for level in self.levels.values()]

    @abstractmethod
    def get_column_expression(self, table_alias: str = None) -> Expression:
        """
        INTERNAL: Child class must be in charge of providing the correct expression that represents the type.
        """
        raise NotImplementedError()

    @classmethod
    def get_supported_level_dtypes(cls) -> Dict[str, Tuple[str, ...]]:
        """returns mapping of supported dtypes per level"""
        raise NotImplementedError()

    @classmethod
    def from_value(
        cls,
        base: DataFrameOrSeries,
        value: Any,
        name: str,
        dtype: Optional[StructuredDtype] = None
    ) -> 'Series':
        """
        Create an instance of this class, that represents a column with the given value.
        The returned Series will be similar to the Series given as base. In case a DataFrame is given,
        it can be used immediately with that frame.
        :param base:    The DataFrame or Series that the internal parameters are taken from
        :param value:   None or a mapping between each level and constant. All levels must be present.
        :param name:    The name that it will be known by (only for representation)
        """
        if dtype is None:
            dtype = cls.dtype
        if (
            value is not None
            and (
                not isinstance(value, dict)
                or not all(level in value for level in cls.get_supported_level_dtypes().keys())
            )
        ):
            raise ValueError(f'value should contain mapping for each {cls.__name__} level')

        from bach.series.series import value_to_series

        if value is not None:
            levels = {
                level_name: value_to_series(base=base, value=level_value)
                for level_name, level_value in value.items()
            }
        else:
            levels = {
                level_name: value_to_series(base=base, value=None).astype(dtypes[0])
                for level_name, dtypes in cls.get_supported_level_dtypes().items()
            }
        result = cls.get_class_instance(
            engine=base.engine,
            base_node=base.base_node,
            index=base.index,
            name=name,
            expression=Expression.construct(''),
            group_by=None,
            sorted_ascending=None,
            index_sorting=[],
            instance_dtype=dtype,
            **levels
        )

        return result

    @classmethod
    def dtype_to_expression(cls, dialect: Dialect, source_dtype: str, expression: Expression) -> Expression:
        raise NotImplementedError()

    @classmethod
    def supported_literal_to_expression(cls, dialect: Dialect, literal: Expression) -> Expression:
        raise NotImplementedError()

    @classmethod
    def supported_value_to_literal(cls, dialect: Dialect, value: Any, dtype: StructuredDtype) -> Expression:
        raise NotImplementedError()

    def astype(self, dtype: Union[str, Type]) -> 'Series':
        raise NotImplementedError(f'{self.__class__.__name__} cannot be casted to other types.')

    def equals(self, other: Any, recursion: str = None) -> bool:
        """
        Checks if all levels between both multi-level series are the same.

        For more information look at :py:meth:`bach.Series.equals()`
        """
        if not isinstance(other, self.__class__):
            return False

        same_levels = all(
            self.levels[level_name].equals(other.levels[level_name], recursion)
            for level_name in self.levels.keys()
        )
        return same_levels and super().equals(other, recursion)

    def isnull(self) -> 'SeriesBoolean':
        """
        Checks if all levels are null.

        For more information look at :py:meth:`bach.Series.isnull()`
        """
        all_series = [lvl.isnull() for lvl in self.levels.values()]
        return reduce(operator.and_, all_series)

    def notnull(self) -> 'SeriesBoolean':
        """
        Checks if all levels are not null.

        For more information look at :py:meth:`bach.Series.notnull()`
        """
        all_series = [lvl.notnull() for lvl in self.levels.values()]
        return reduce(operator.and_, all_series)

    def fillna(self, other: AllSupportedLiteralTypes):
        """
        Fill any NULL value of any or all levels.
        For more information look at :py:meth:`bach.Series.fillna()`

        ..note:
            "other" should be a dict object containing at least one level to be filled.
        """
        if (
            not isinstance(other, dict)
            or not all(level in self.levels for level in other.keys())
        ):
            raise ValueError(
                f'"other" should contain mapping for at least one of {self.__class__.__name__} levels'
            )

        self_cp = self.copy()
        for level_name, value in other.items():
            setattr(self_cp, f'_{level_name}', self.levels[level_name].fillna(value))

        return self_cp

    def append(
        self,
        other: Union['Series', List['Series']],
        ignore_index: bool = False,
    ) -> 'Series':
        """
        Append rows of other multi-level series to the caller series.
        For more information look at :py:meth:`bach.Series.append()`

        ..note:
            All elements to be appended must be the same multi-level dtype as the caller.
        """
        if not other:
            return self

        levels_df_to_append = []
        for series in other if isinstance(other, list) else [other]:
            if not isinstance(series, self.__class__):
                raise ValueError(f'can only append "{self.dtype}" series to {self.name}')

            level_df = series.copy_override(name=self.name).flatten()
            levels_df_to_append.append(level_df)

        appended_df = self.flatten().append(levels_df_to_append)
        return self.from_value(
            base=appended_df,
            value={
                level_name: appended_df[f'_{self.name}_{level_name}'] for level_name in self.levels.keys()
            },
            name=self.name,
            dtype=self.dtype
        )

    def flatten(self) -> 'DataFrame':
        """
        Converts the multi-level series into a DataFrame,
        where each level is a series of the resultant DataFrame.
        """
        from bach.dataframe import DataFrame
        from bach.savepoints import Savepoints
        return DataFrame(
            engine=self.engine,
            base_node=self.base_node,
            index=self.index,
            series={level.name: level for level in self.levels.values()},
            group_by=self.group_by,
            order_by=[],
            savepoints=Savepoints(),
            variables={},
        )

    def _parse_level_value(self, level_name: str, value: Union[AllSupportedLiteralTypes, Series]) -> 'Series':
        """
        INTERNAL: validates that the level value is supported by the caller.
        """
        supported_dtypes = self.get_supported_level_dtypes()
        if level_name not in supported_dtypes:
            raise ValueError(f'{level_name} is not a supported level in {self.__class__.__name__}.')

        from bach.series.series import value_to_series
        level = value_to_series(base=self, value=value)

        if not any(
            isinstance(level, get_series_type_from_dtype(dtype)) for dtype in supported_dtypes[level_name]
        ):
            raise ValueError(f'"{level_name}" level should be any of {supported_dtypes[level_name]} dtypes.')

        # level should have same attributes as parent
        return level.copy_override(
            name=f'_{self.name}_{level_name}',
            engine=self.engine,
            base_node=self.base_node,
            index=self.index,
            group_by=self.group_by,
            sorted_ascending=self.sorted_ascending,
            index_sorting=self.index_sorting,
        )


class SeriesNumericInterval(SeriesAbstractMultiLevel):
    """
    Multi-Level Series representing a structure for numeric intervals. This is due that not all supported
    databases have a type that emulates a similar behavior as pandas.Interval dtype.

    For each supported database, structure is composed by 3 levels:
        * `lower`: a numerical value representing the lowest edge of the interval
        * `upper`: a numerical value representing the upper edge of the interval
        * `bounds`: a string value representing the boundary type of the interval:
            Supported values are: '[]', '[)' and '()', if value is not supported,
            then '()' will be used as default when parsing results into `pandas.DataFrame`

    DB representation per engine:
        * postgres: NUMRANGE type will be built as a result.
            For more information: https://www.postgresql.org/docs/current/rangetypes.html
        * bigquery: BigQuery has no direct type that handles ranges, therefore a STRUCT type column is used as
            a final representation.
    """
    dtype = 'numeric_interval'
    dtype_aliases = (pandas.Interval, 'numrange')
    supported_db_dtype = {
        DBDialect.POSTGRES: 'numrange',
        DBDialect.BIGQUERY: 'STRUCT<lower FLOAT64, upper FLOAT64, bounds STRING(2)>'
    }

    supported_value_types = (pandas.Interval, dict)

    def __init__(
        self,
        *,
        lower: Union['SeriesAbstractNumeric', float, int],
        upper: Union['SeriesAbstractNumeric', float, int],
        bounds: Union['SeriesString', str],
        **kwargs,
    ) -> None:
        # multi-level series should have an empty expression
        kwargs['expression'] = Expression.construct('')
        super().__init__(**kwargs)

        self._lower = cast(SeriesAbstractNumeric, self._parse_level_value(level_name='lower', value=lower))
        self._upper = cast(SeriesAbstractNumeric, self._parse_level_value(level_name='upper', value=upper))
        self._bounds = cast(SeriesString, self._parse_level_value(level_name='bounds', value=bounds))

    @property
    def lower(self) -> 'SeriesAbstractNumeric':
        return self._lower

    @property
    def upper(self) -> 'SeriesAbstractNumeric':
        return self._upper

    @property
    def bounds(self) -> 'SeriesString':
        return self._bounds

    @classmethod
    def get_supported_level_dtypes(cls) -> Dict[str, Tuple[str, ...]]:
        return {
            'lower': (SeriesFloat64.dtype, SeriesInt64.dtype),
            'upper': (SeriesFloat64.dtype, SeriesInt64.dtype),
            'bounds': (SeriesString.dtype, ),
        }

    def to_pandas_info(self) -> Optional[ToPandasInfo]:
        if is_postgres(self.engine):
            return ToPandasInfo(dtype='object', function=self._parse_numeric_interval_value_postgres)
        if is_bigquery(self.engine):
            return ToPandasInfo(dtype='object', function=self._parse_numeric_interval_value_bigquery)
        return None

    def get_column_expression(self, table_alias: str = None) -> Expression:
        # construct final column based on levels
        if is_postgres(self.engine):
            # casting is needed since numrange does not support float64
            base_expr_stmt = f'numrange(cast({{}} as numeric), cast({{}} as numeric), {{}})'

        elif is_bigquery(self.engine):
            # BigQuery has no proper datatype for numeric intervals,
            # therefore we should represent it as a struct
            base_expr_stmt = f'struct({{}} as lower, {{}} as upper, {{}} as bounds)'
        else:
            raise DatabaseNotSupportedException(self.engine)

<<<<<<< HEAD
        # should return null when all levels are null
        expr = Expression.construct(
            f'CASE WHEN {{}} THEN {base_expr_stmt} ELSE NULL END',
            self.notnull(),
            self.lower,
            self.upper,
            self.bounds,
        )
        return Expression.construct_expr_as_name(expr, self.name)
=======
        expr = Expression.construct(base_expr_stmt, self.lower, self.upper, self.bounds)
        return Expression.construct_expr_as_name(expr, self.name)

    @staticmethod
    def _parse_numeric_interval_value_postgres(value) -> Optional[pandas.Interval]:
        """
        Helper function that converts Postgres NUMRANGE values into a pandas.Interval object.
        """
        if value is None:
            return value

        if value.lower_inc and value.upper_inc:
            closed = 'both'
        elif value.lower_inc:
            closed = 'left'
        else:
            closed = 'right'
        return pandas.Interval(float(value.lower), float(value.upper), closed=closed)

    @staticmethod
    def _parse_numeric_interval_value_bigquery(value) -> Optional[pandas.Interval]:
        """
        Helper function that converts BigQuery STRUCT values into a pandas.Interval object.
        """
        if value is None:
            return value

        # expects a dict with interval information
        expected_keys = ['lower', 'upper', 'bounds']
        if not isinstance(value, dict) or not all(k in value for k in expected_keys):
            raise ValueError(f'{value} has not the expected structure.')

        if value['bounds'] == '[]':
            closed = 'both'
        elif value['bounds'] == '[)':
            closed = 'left'
        else:
            closed = 'right'
        return pandas.Interval(float(value['lower']), float(value['upper']), closed=closed)
>>>>>>> 10a69ee8
<|MERGE_RESOLUTION|>--- conflicted
+++ resolved
@@ -483,7 +483,6 @@
         else:
             raise DatabaseNotSupportedException(self.engine)
 
-<<<<<<< HEAD
         # should return null when all levels are null
         expr = Expression.construct(
             f'CASE WHEN {{}} THEN {base_expr_stmt} ELSE NULL END',
@@ -493,9 +492,6 @@
             self.bounds,
         )
         return Expression.construct_expr_as_name(expr, self.name)
-=======
-        expr = Expression.construct(base_expr_stmt, self.lower, self.upper, self.bounds)
-        return Expression.construct_expr_as_name(expr, self.name)
 
     @staticmethod
     def _parse_numeric_interval_value_postgres(value) -> Optional[pandas.Interval]:
@@ -532,5 +528,4 @@
             closed = 'left'
         else:
             closed = 'right'
-        return pandas.Interval(float(value['lower']), float(value['upper']), closed=closed)
->>>>>>> 10a69ee8
+        return pandas.Interval(float(value['lower']), float(value['upper']), closed=closed)
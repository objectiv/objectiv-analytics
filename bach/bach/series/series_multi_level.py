--- conflicted
+++ resolved
@@ -224,11 +224,7 @@
         from bach.series.series import value_to_series
 
         levels = {
-<<<<<<< HEAD
-            level_name: value_to_series(base, value=level_value)
-=======
             level_name: value_to_series(base=base, value=level_value)
->>>>>>> 23e1e831
             for level_name, level_value in value.items()
         }
         result = cls.get_class_instance(

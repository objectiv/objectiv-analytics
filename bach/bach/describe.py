"""
Copyright 2022 Objectiv B.V.
"""
from collections import abc
from enum import Enum
from typing import Optional, Union, Sequence, List, Set

from bach import DataFrame, SeriesAbstractNumeric, DataFrameOrSeries, get_series_type_from_dtype
from bach.concat import DataFrameConcatOperation
from bach.expression import Expression


class SupportedStats(Enum):
    COUNT = 'count'
    MEAN = 'mean'
    STD = 'std'
    MIN = 'min'
    MAX = 'max'
    NUNIQUE = 'nunique'
    MODE = 'mode'


class DescribeOperation:
    """
    Class that can describe a DataFrame or Series. To use: first instantiate this class, then call the
    instantiated object as a function, e.g. `df_described = DescribeOperation(obj=data_frame)()`

    In order to instantiate this class you should provide the following params:
    obj: a DataFrame or Series to be described. If a series is give, it will be transformed into a DataFrame
    include: A dtype or list of dtypes to be described. Will default to all numerical series if there are
        numerical series, and in case there are no numerical series this will default to all series.
    exclude: A dtype or list of dtype to be excluded from analysis. Should not overlap with include if
        include is specifed.
    datetime_is_numeric: A boolean specifying if datetime series should be treated as numeric columns
        (not supported)
    percentiles: List-like of numbers between 0-1. If nothing is provided, defaults to [.25, .5, .75]
    """
    df: DataFrame
    series_to_describe: List[str]
    datetime_is_numeric: bool
    percentiles: Sequence[float]

    STAT_SERIES_NAME = '__stat'
    RESULT_DECIMALS = 2

    def __init__(
        self,
        obj: DataFrameOrSeries,
        include: Optional[Union[str, Sequence[str]]] = None,
        exclude: Optional[Union[str, Sequence[str]]] = None,
        datetime_is_numeric: bool = False,
        percentiles: Optional[Sequence[float]] = None,
    ) -> None:
        self.df = obj.copy() if isinstance(obj, DataFrame) else obj.to_frame()
        if not self.df.data:
            raise ValueError('Cannot describe a Dataframe without columns')

        self.series_to_describe = self.determine_series_to_describe(self.df, include, exclude)

        self.datetime_is_numeric = datetime_is_numeric
        self.percentiles = percentiles or [0.25, 0.5, 0.75]

        if self.percentiles and any(pt < 0 or pt > 1 for pt in self.percentiles):
            raise ValueError('percentiles should be between 0 and 1.')

    @classmethod
    def determine_series_to_describe(
        cls,
        df: DataFrame,
        include: Optional[Union[str, Sequence[str]]],
        exclude: Optional[Union[str, Sequence[str]]],
    ) -> List[str]:
        """
        Process the include and exclude parameters and determine which series of the dataframe should be
        described.
        Validates that include and exclude don't overlap, if they are both explicitly set.
        :return: The names of the series from the dataframe to describe
        """
        include_dtypes: Set[str]
        exclude_dtypes: Set[str]

        numeric_dtypes = {col.dtype for col in df.data.values() if isinstance(col, SeriesAbstractNumeric)}
        all_dtypes = {col.dtype for col in df.data.values()}

        # process `include` parameter
        if include is None:
            include_dtypes = numeric_dtypes or all_dtypes
        elif include == 'all':
            include_dtypes = all_dtypes
        else:
<<<<<<< HEAD
            raise ValueError(f'Unexpected include value: {include}')
        # resolve dtype-aliasses to the actual dtype
        include_dtypes = {get_series_type_from_dtype(dtype).dtype for dtype in include_dtypes}
=======
            include_dtypes = cls.str_or_sequence_to_dtypes(include)
>>>>>>> 55c61aaa

        # process `exclude` parameter
        if exclude is None:
            exclude_dtypes = set()
        else:
<<<<<<< HEAD
            raise ValueError(f'Unexpected exclude value: {exclude}')
        # resolve dtype-aliasses to the actual dtype
        exclude_dtypes = {get_series_type_from_dtype(dtype).dtype for dtype in exclude_dtypes}
=======
            exclude_dtypes = cls.str_or_sequence_to_dtypes(exclude)
>>>>>>> 55c61aaa

        # validate combination of `include` and `exclude`
        if include is not None and exclude is not None and (set(include_dtypes) & set(exclude_dtypes)):
            raise ValueError(f'Include and exclude should not overlap. '
                             f'include: {include_dtypes}, exclude: {exclude_dtypes}')

        # determine series
        final_dtypes = include_dtypes - exclude_dtypes
        return [series.name for series in df.data.values() if series.dtype in final_dtypes]

    @staticmethod
    def str_or_sequence_to_dtypes(value: Union[str, Sequence[str]]) -> Set[str]:
        """
        Given a single dtype (or dtype alias), or a list of dtype (or aliasses), return a set of dtypes.
        Validates that value has the correct python types, and that the dtypes are valid.
        """
        dtypes: Set[str]
        if isinstance(value, str):
            dtypes = {value}
        elif isinstance(value, abc.Sequence) and all(isinstance(item, str) for item in value):
            dtypes = set(value)
        else:
            raise ValueError(f'Unexpected dtype value: {value}')
        return {get_series_type_from_dtype(dtype).dtype for dtype in dtypes}  # type: ignore

    def __call__(self) -> DataFrame:
        """
        Generates an aggregated dataframe per stat and concatenates all results into a new dataframe
        containing all descriptive statistics of the dataset.

        Values are sorted based on the position of the stat in SupportedStats.
        """
        all_stats_df = []
        for pos, stat in enumerate(SupportedStats):
            stat_df = self._calculate_stat(stat=stat, stat_position=pos)
            if stat_df:
                all_stats_df.append(stat_df)

        percentiles_df = self._calculate_percentiles()
        if percentiles_df:
            all_stats_df.append(percentiles_df)

        describe_df = DataFrameConcatOperation(objects=all_stats_df)()
        describe_df = describe_df.sort_values(by=f'{self.STAT_SERIES_NAME}_position')
        describe_df = describe_df.round(decimals=self.RESULT_DECIMALS)
        describe_df.set_index(self.STAT_SERIES_NAME, inplace=True)

        all_described_series = [
            series_name
            for series_name in self.df.all_series if series_name in describe_df.all_series
        ]
        return describe_df[all_described_series]  # type: ignore

    def _calculate_stat(
        self,
        stat: SupportedStats,
        stat_position: int,
    ) -> Optional[DataFrame]:
        """
        Returns an aggregated dataframe based on the stat to be calculated.
        :param series_to_aggregate: List of series names that stat supports
        :param stat: aggregation to be calculated
        :param stat_position: position of the stat in the final result
        """
        # filter series that can perform the aggregation
        series_to_aggregate = []
        for s in self.series_to_describe:
            # check one: function exists on Series
            if not hasattr(self.df.all_series[s], stat.value):
                continue
            # check two: function doesn't raise NotImplementedError
            try:
                self.df.all_series[s].apply_func(stat.value)
            except NotImplementedError:
                continue
            series_to_aggregate.append(s)

        if not series_to_aggregate:
            return None

        stat_df = self.df[series_to_aggregate]
        assert isinstance(stat_df, DataFrame)
        stat_df.reset_index(drop=True, inplace=True)

        original_series_names = stat_df.data_columns
        stat_df = stat_df.agg(func=stat.value).materialize()

        # original column names should remain
        stat_df.rename(
            columns=dict(zip(stat_df.data_columns, original_series_names)),
            inplace=True,
        )
        stat_df[self.STAT_SERIES_NAME] = stat.value
        stat_df[f'{self.STAT_SERIES_NAME}_position'] = stat_position
        return stat_df

    def _calculate_percentiles(self) -> Optional[DataFrame]:
        """
        Returns dataframe containing percentiles per each numerical series.
        """
        # filter series that can perform the aggregation 'quantile' operation
        series_to_aggregate = [
            s for s in self.series_to_describe if hasattr(self.df.all_series[s], 'quantile')
        ]
        if not series_to_aggregate:
            return None

        percentile_df: DataFrame = self.df[series_to_aggregate]  # type: ignore
        percentile_df.reset_index(drop=True, inplace=True)

        percentile_df = percentile_df.quantile(q=list(self.percentiles))
        has_q_index = 'q' in percentile_df.all_series

        columns_rename = {
            col: col.replace('_quantile', '')
            for col in percentile_df.data_columns
        }
        percentile_df.reset_index(drop=not has_q_index, inplace=True)

        if not has_q_index:
            percentile_df['q'] = self.percentiles[0]

        # original column names should remain
        columns_rename['q'] = self.STAT_SERIES_NAME
        percentile_df.rename(columns=columns_rename, inplace=True)
        current_position = len(SupportedStats)

        # SeriesFloat64 + int is not supported, need an expression
        percentile_df[f'{self.STAT_SERIES_NAME}_position'] = (
            percentile_df[self.STAT_SERIES_NAME].copy_override(
                expression=Expression.construct(
                    f'{current_position} + {{}}', percentile_df.all_series[self.STAT_SERIES_NAME],
                ),
            )
        )
        return percentile_df<|MERGE_RESOLUTION|>--- conflicted
+++ resolved
@@ -88,25 +88,13 @@
         elif include == 'all':
             include_dtypes = all_dtypes
         else:
-<<<<<<< HEAD
-            raise ValueError(f'Unexpected include value: {include}')
-        # resolve dtype-aliasses to the actual dtype
-        include_dtypes = {get_series_type_from_dtype(dtype).dtype for dtype in include_dtypes}
-=======
             include_dtypes = cls.str_or_sequence_to_dtypes(include)
->>>>>>> 55c61aaa
 
         # process `exclude` parameter
         if exclude is None:
             exclude_dtypes = set()
         else:
-<<<<<<< HEAD
-            raise ValueError(f'Unexpected exclude value: {exclude}')
-        # resolve dtype-aliasses to the actual dtype
-        exclude_dtypes = {get_series_type_from_dtype(dtype).dtype for dtype in exclude_dtypes}
-=======
             exclude_dtypes = cls.str_or_sequence_to_dtypes(exclude)
->>>>>>> 55c61aaa
 
         # validate combination of `include` and `exclude`
         if include is not None and exclude is not None and (set(include_dtypes) & set(exclude_dtypes)):
@@ -130,7 +118,7 @@
             dtypes = set(value)
         else:
             raise ValueError(f'Unexpected dtype value: {value}')
-        return {get_series_type_from_dtype(dtype).dtype for dtype in dtypes}  # type: ignore
+        return {get_series_type_from_dtype(dtype).dtype for dtype in dtypes}
 
     def __call__(self) -> DataFrame:
         """

--- conflicted
+++ resolved
@@ -40,11 +40,7 @@
         function=lambda node: (
             (node is start_node and include_start_node) or node.materialization.is_statement
         ),
-<<<<<<< HEAD
-        use_last_found_instance=True
-=======
         first_instance=False
->>>>>>> 6f37075a
     )
     _check_names_unique(found_node.model for found_node in materialized_found_nodes)
     for found_node in reversed(materialized_found_nodes):
@@ -188,13 +184,8 @@
     """
     # max length of an identifier name in Postgres is normally 63 characters. We'll use that as a cutoff
     # here.
-<<<<<<< HEAD
-    if model.specific_name is not None:
-        return model.specific_name[0:63]
-=======
     if model.materialization_name is not None:
         return model.materialization_name[0:63]
->>>>>>> 6f37075a
     name = f'{model.generic_name[0:28]}___{model.hash}'
     return name
 

--- conflicted
+++ resolved
@@ -2,11 +2,7 @@
 Copyright 2021 Objectiv B.V.
 """
 from collections import deque
-<<<<<<< HEAD
 from typing import NamedTuple, List, Dict, Set, Tuple, Optional, Callable, Deque, Any, Hashable, Mapping
-=======
-from typing import NamedTuple, List, Dict, Set, Tuple, Optional, Callable, Deque, Any, Hashable
->>>>>>> de747ee3
 
 from sql_models.model import SqlModel, RefPath
 
@@ -202,13 +198,8 @@
     """
     Get all properties in the graph.
 
-<<<<<<< HEAD
-    :return: Dict, keys: property name values: dictionary. The subdictionary has as key the path to
-        all nodes that use the property, and as values the value in that node.
-=======
     :return: Dict, keys: property name, values: dictionary. The values sub-dictionary has as key the path
         to all nodes that use the property, and as values the value in that node.
->>>>>>> de747ee3
     """
     return _get_all_properties_recursive(start_node, tuple())
 
@@ -223,11 +214,7 @@
     return result
 
 
-<<<<<<< HEAD
 def update_properties_in_graph(start_node: SqlModel, property_values: Mapping[str, Hashable]) -> SqlModel:
-=======
-def update_properties_in_graph(start_node: SqlModel, property_values: Dict[str, Hashable]) -> SqlModel:
->>>>>>> de747ee3
     """
     Return a copy of the SqlModel with the given properties updated throughout the tree.
 

"""
Copyright 2021 Objectiv B.V.
"""
from collections import deque
from typing import NamedTuple, List, Dict, Set, Tuple, Optional, Callable, Deque

from sql_models.model import SqlModel, RefPath


class NodeInfo(NamedTuple):
    """
    Object that wraps an SqlModel and adds extra information that is not relevant for
    sql generation, but that can be relevant for visualizing and manipulating the graph.
    """
    node_id: str
    reference_path: RefPath
    model: SqlModel
    # Recursive types are not (yet) supported by MyPy, so we define in_edges and out_edges simply as
    # `list`, instead of their full types: List['NodeInfo']
    in_edges: list
    out_edges: list


class FoundNode(NamedTuple):
    model: SqlModel
    reference_path: RefPath


def get_graph_nodes_info(start_node: SqlModel) -> List[NodeInfo]:
    """
    Build a list of NodeInfo objects from the final node of the graph backwards.

    The NodeInfo objects contain a bit more information than the normal graph nodes. However this
    information is not kept in-sync with the actual graph (e.g. out-edges), or is dependent on the starting
    point in the graph (e.g. reference_path). Make sure to not use the return values of this function after
    the graph has been changed, or the context changed.

    :param start_node: final node of the graph. Start point for building the graph
    :return: List of NodeInfo objects.
    """
    nodes: Dict[int, NodeInfo] = {}
    # stack contains the models to process. Each entry contains two models:
    # 1) reference_path to the current model
    # 2) the model that referenced the current model
    # 3) the current model
    stack: List[Tuple[RefPath, Optional[SqlModel], SqlModel]] = \
        [(tuple(), None, start_node)]
    while stack:
        reference_path, referencing_model, current_model = stack.pop()
        current_id = id(current_model)
        if current_id not in nodes:
            # This model has not been processed yet
            # 1) create node
            # 2) schedule all referenced models to be processed too
            nodes[current_id] = NodeInfo(
                node_id=current_model.generic_name,  # use something more stable, but unique
                reference_path=reference_path,
                model=current_model,
                in_edges=[],
                out_edges=[]
            )
            for reference_name, reference in current_model.references.items():
                _next_reference_path = (*reference_path, reference_name)
                _next = (_next_reference_path, current_model, reference)
                stack.append(_next)
        current_node = nodes[current_id]
        if referencing_model is not None:
            referencing_id = id(referencing_model)
            referencing_node = nodes[referencing_id]
            _add_node_to_node_list(current_node.out_edges, referencing_node)
            _add_node_to_node_list(referencing_node.in_edges, current_node)
    return [node for node in nodes.values()][::-1]  # reverse list


def get_node_info_selected_node(start_node: SqlModel, reference_path: RefPath) -> NodeInfo:
    """
    Similar to get_graph_nodes_info, but only gets the NodeInfo for the node at the specified
    reference_path. This does build the complete graph, which is recursively available through the
    in_edges and out_edges of the returned NodeInfo
    :param start_node: start node
    :param reference_path: identifier of selected model
    :return: NodeInfo for the selected node
    :raise ValueError: if the selected node doesn't exist
    """
    node = get_node(start_node, reference_path)
    nodes_info = get_graph_nodes_info(start_node)
    selected_nodes = [ni for ni in nodes_info if ni.model is node]
    if len(selected_nodes) != 1:
        raise ValueError(f'Cannot find graph node identified by {reference_path} starting at {start_node}')
    selected_node = selected_nodes[0]
    return selected_node


def get_node(start_node: SqlModel, reference_path: RefPath) -> SqlModel:
    """
    Get a single node from the graph, by recursively traversing the references starting at start_node.
    :param start_node: start node
    :param reference_path: references to traverse to get to the node
    :return: found node
    """
    if not reference_path:
        return start_node
    first, rest = reference_path[0], reference_path[1:]
    if first not in start_node.references:
        raise ValueError(f'Reference {first} does not exist in model {start_node}')
    return get_node(start_node.references[first], rest)


def find_nodes(
        start_node: SqlModel,
        function: Callable[[SqlModel], bool],
<<<<<<< HEAD
        use_last_found_instance: bool = False
=======
        first_instance: bool = True
>>>>>>> 6f37075a
) -> List[FoundNode]:
    """
    Return all nodes for which function returns True, which can be found by recursively traversing the
    references starting at start_node.

    This function uses a breadth first approach, and the returned FoundNodes are in the order they were
    found. If a node is encountered multiple times, then only the first or last occurrence will be in the
    result depending on the value of use_last_found_instance.

    :param start_node: start node
    :param function: Function that should return either True or False for a given SqlModel
<<<<<<< HEAD
    :param use_last_found_instance: If set to true, if a node is encountered multiple times then the
        last occurrence will be in the returned list instead of the first occurrence (which is the default).
        The position of the FoundNode in the returned list will reflect the last occurrence also.
=======
    :param first_instance: If set to true, if a node is encountered multiple times in the breadth first
        search then the first occurrence will be included in the result. If set to False then the last
        occurrence will be in the result.
>>>>>>> 6f37075a
    :return: A list of tuples. Each tuple contains the found SqlModel and a reference path to that model.
        The returned nodes are in the order in which they were encountered. As a result the reference_path
        of the returned tuples monotonically increases when iterating the list.
    """
    result_nodes: Dict[SqlModel, FoundNode] = {}
    queue: Deque[Tuple[SqlModel, RefPath]] = deque()
    queue.append((start_node, tuple()))
    while queue:
        node, path = queue.popleft()
        if function(node):
            if node not in result_nodes:
                result_nodes[node] = FoundNode(node, path)
<<<<<<< HEAD
            elif node in result_nodes and use_last_found_instance:
=======
            elif node in result_nodes and not first_instance:
>>>>>>> 6f37075a
                # we rely on the fact that python 3.7+ will keep the insertion order. So we'll have to
                # remove and reinsert the item to get it in the right position in the returned result.
                del result_nodes[node]
                result_nodes[node] = FoundNode(node, path)
        for next_path, next_node in node.references.items():
            next_tuple = (next_node, path + (next_path,))
            queue.append(next_tuple)
    return list(result_nodes.values())


def find_node(
        start_node: SqlModel,
        function: Callable[[SqlModel], bool],
<<<<<<< HEAD
        use_last_found_instance: bool = False
=======
        first_instance: bool = True
>>>>>>> 6f37075a
) -> Optional[FoundNode]:
    """
    Similar to find_nodes, but will only return the first node in the result, or None if none are found.
    """
<<<<<<< HEAD
    result = find_nodes(start_node, function, use_last_found_instance)
=======
    result = find_nodes(start_node, function, first_instance)
>>>>>>> 6f37075a
    if not result:
        return None
    return result[0]


def replace_node_in_graph(start_node: SqlModel,
                          reference_path: RefPath,
                          replacement_model: SqlModel) -> SqlModel:
    """
    Create a (partial) copy of the graph that can be reached from start_node, with the referenced node
    replaced by replacement_model. All nodes along all reference paths to the referenced node will be
    replaced with copies of the original nodes that (indirectly) link to replacement_model.

    The original start node, and all nodes that it refers recursively are unchanged.
    :param start_node: start node
    :param reference_path: references to traverse to get to the node that has to be updated
    :param replacement_model: model instance that will replace the reference node
    :return: an updated copy of the start node
    """
    selected_node = get_node_info_selected_node(start_node, reference_path)
    dependent_model_ids = _get_all_dependent_node_model_ids(selected_node)
    # the dependent_model_ids are guaranteed to uniquely identify python objects as long as those objects
    # exist. We still have a reference to the start node here, so all objects that are being replaced are
    # guaranteed to still exist at the end of this function, ergo we can safely use dependent_model_ids to
    # identify python objects.
    return _replace_model_in_graph_recursively(
        current_node=start_node,
        model_to_replace=selected_node.model,
        replacement_node=replacement_model,
        dependent_model_ids=dependent_model_ids,
        replaced_models={}
    )


def _replace_model_in_graph_recursively(
        current_node: SqlModel,
        model_to_replace: SqlModel,
        replacement_node: SqlModel,
        dependent_model_ids: Set[int],
        replaced_models: Dict[int, SqlModel]
) -> SqlModel:
    """
    Return the a copy of current_node, with the recursively referenced nodes of the original replaced by
        copies too. The replacement_node is not replaced by a copy but by replacement_node.
    Only nodes in dependent_model_ids are copied/updated, for others the original nodes are linked.

    Effectively this can be used to replace a single node, and create a new graph that references that
    updated node.

    :param current_node: current node, copy of this node will be returned.
    :param model_to_replace: model that should be replaced.
    :param replacement_node: Replacement for the node that is identified by replacement_ref_path.
    :param dependent_model_ids: Set of id() of the python objects that should be updated.
    :param replaced_models: dictionary mapping the python instance id() of old nodes to the new version of
        already updated nodes. This is used to make sure we only create one replacement node for each node,
        even if that node is referenced multiple times. This dictionary will be updated by this function.
    :return: copy of current-node, with referred nodes copied and updated too.
    """
    if current_node is model_to_replace:
        return replacement_node
    new_references = {}
    for ref_name, ref_node in current_node.references.items():
        node_id = id(ref_node)
        if node_id in dependent_model_ids:
            if node_id in replaced_models:
                new_references[ref_name] = replaced_models[node_id]
            else:
                new_references[ref_name] = _replace_model_in_graph_recursively(
                    current_node=ref_node,
                    model_to_replace=model_to_replace,
                    replacement_node=replacement_node,
                    dependent_model_ids=dependent_model_ids,
                    replaced_models=replaced_models
                )
                replaced_models[node_id] = new_references[ref_name]
    return current_node.copy_link(new_references=new_references)


def _get_all_dependent_node_model_ids(node: NodeInfo) -> Set[int]:
    """
    Get all nodes that recursively refer the given node, and the given node itself.
    The returned nodes are identified by the id() of the their model.

    Python's id() uniquely identifies an object during it's lifetime [1]. So the results of this function
    can be used to identify dependent models in a graph, but only as long as all model instances in the
    graph still exist.

    [1] https://docs.python.org/3/library/functions.html#id
    """
    dependent_ids: Set[int] = {id(node.model)}
    out_edges: List[NodeInfo] = node.out_edges
    while out_edges:
        out_edge = out_edges.pop()
        model_id = id(out_edge.model)
        if model_id not in dependent_ids:
            dependent_ids.add(model_id)
            out_edges.extend(out_edge.out_edges)
    return dependent_ids


def _add_node_to_node_list(node_list: List[NodeInfo], node: NodeInfo):
    """ Add node to node_list, if there is no node yet with the same node-id. """
    if all(id(node) != id(list_entry) for list_entry in node_list):
        node_list.append(node)<|MERGE_RESOLUTION|>--- conflicted
+++ resolved
@@ -109,11 +109,7 @@
 def find_nodes(
         start_node: SqlModel,
         function: Callable[[SqlModel], bool],
-<<<<<<< HEAD
-        use_last_found_instance: bool = False
-=======
         first_instance: bool = True
->>>>>>> 6f37075a
 ) -> List[FoundNode]:
     """
     Return all nodes for which function returns True, which can be found by recursively traversing the
@@ -125,15 +121,9 @@
 
     :param start_node: start node
     :param function: Function that should return either True or False for a given SqlModel
-<<<<<<< HEAD
-    :param use_last_found_instance: If set to true, if a node is encountered multiple times then the
-        last occurrence will be in the returned list instead of the first occurrence (which is the default).
-        The position of the FoundNode in the returned list will reflect the last occurrence also.
-=======
     :param first_instance: If set to true, if a node is encountered multiple times in the breadth first
         search then the first occurrence will be included in the result. If set to False then the last
         occurrence will be in the result.
->>>>>>> 6f37075a
     :return: A list of tuples. Each tuple contains the found SqlModel and a reference path to that model.
         The returned nodes are in the order in which they were encountered. As a result the reference_path
         of the returned tuples monotonically increases when iterating the list.
@@ -146,11 +136,7 @@
         if function(node):
             if node not in result_nodes:
                 result_nodes[node] = FoundNode(node, path)
-<<<<<<< HEAD
-            elif node in result_nodes and use_last_found_instance:
-=======
             elif node in result_nodes and not first_instance:
->>>>>>> 6f37075a
                 # we rely on the fact that python 3.7+ will keep the insertion order. So we'll have to
                 # remove and reinsert the item to get it in the right position in the returned result.
                 del result_nodes[node]
@@ -164,20 +150,12 @@
 def find_node(
         start_node: SqlModel,
         function: Callable[[SqlModel], bool],
-<<<<<<< HEAD
-        use_last_found_instance: bool = False
-=======
         first_instance: bool = True
->>>>>>> 6f37075a
 ) -> Optional[FoundNode]:
     """
     Similar to find_nodes, but will only return the first node in the result, or None if none are found.
     """
-<<<<<<< HEAD
-    result = find_nodes(start_node, function, use_last_found_instance)
-=======
     result = find_nodes(start_node, function, first_instance)
->>>>>>> 6f37075a
     if not result:
         return None
     return result[0]

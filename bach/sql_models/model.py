--- conflicted
+++ resolved
@@ -11,16 +11,11 @@
   model graph.
 
 """
-import collections
 import hashlib
 from abc import abstractmethod, ABCMeta
 from copy import deepcopy
 from enum import Enum
-<<<<<<< HEAD
 from typing import TypeVar, Generic, Dict, Any, Set, Tuple, Type, Union, Hashable, NamedTuple, Optional
-=======
-from typing import TypeVar, Generic, Dict, Any, Set, Tuple, Type, Union, Hashable, NamedTuple, Optional, cast
->>>>>>> 6f37075a
 
 from sql_models.util import extract_format_fields
 
@@ -352,11 +347,7 @@
                  properties: Dict[str, Hashable],
                  references: Dict[str, 'SqlModel'],
                  materialization: Materialization,
-<<<<<<< HEAD
-                 specific_name: Optional[str] = None
-=======
                  materialization_name: Optional[str] = None
->>>>>>> 6f37075a
                  ):
         """
         :param model_spec: ModelSpec class defining the sql, and the names of the properties and references
@@ -367,11 +358,7 @@
             on why this is important.
         :param references: Dictionary mapping reference names to instances of SqlModels.
         :param materialization: TODO
-<<<<<<< HEAD
-        :param specific_name: TODO
-=======
         :param materialization_name: TODO
->>>>>>> 6f37075a
         """
         self._model_spec = model_spec
         self._generic_name = model_spec.generic_name
@@ -379,11 +366,7 @@
         self._references: Dict[str, 'SqlModel'] = references
         self._properties: Dict[str, Any] = properties
         self._materialization = materialization
-<<<<<<< HEAD
-        self._specific_name = specific_name
-=======
         self._materialization_name = materialization_name
->>>>>>> 6f37075a
         self._property_formatter = model_spec.properties_to_sql
 
         # Verify completeness of this object: references and properties
@@ -403,7 +386,7 @@
             3. properties
             4. materialization
             5. references, and recursively their sql, properties, materialization, and their references
-            6. specific_name
+            6. materialization_name
         :return: 32 character string representation of md5 hash
         """
         data = {
@@ -415,13 +398,8 @@
                 ref_name: model.hash for ref_name, model in self.references.items()
             }
         }
-<<<<<<< HEAD
-        if self.specific_name is not None:
-            data['specific_name'] = self.specific_name
-=======
         if self.materialization_name is not None:
             data['materialization_name'] = self.materialization_name
->>>>>>> 6f37075a
         data_bytes = repr(data).encode('utf-8')
         return hashlib.md5(data_bytes).hexdigest()
 
@@ -431,16 +409,9 @@
         return self._generic_name
 
     @property
-<<<<<<< HEAD
-    def specific_name(self) -> Optional[str]:
-        """ Optional name for this specific instance of the model_spec that this model implements. """
-        # TODO: add to hash
-        return self._specific_name
-=======
     def materialization_name(self) -> Optional[str]:
         """ Optional name for this specific instance of the model_spec that this model implements. """
         return self._materialization_name
->>>>>>> 6f37075a
 
     @property
     def sql(self) -> str:
@@ -492,11 +463,7 @@
             references=self.references,
             properties=properties,
             materialization=self.materialization,
-<<<<<<< HEAD
-            specific_name=self.specific_name
-=======
             materialization_name=self.materialization_name
->>>>>>> 6f37075a
         )
 
     def copy_link(self,
@@ -518,11 +485,7 @@
             references=references,
             properties=self.properties,
             materialization=self.materialization,
-<<<<<<< HEAD
-            specific_name=self.specific_name
-=======
             materialization_name=self.materialization_name
->>>>>>> 6f37075a
         )
 
     def copy_set_materialization(self, materialization: Materialization) -> 'SqlModel[T]':
@@ -536,16 +499,6 @@
             references=self.references,
             properties=self.properties,
             materialization=materialization,
-<<<<<<< HEAD
-            specific_name=self.specific_name
-        )
-
-    def copy_set_specific_name(self, specific_name: Optional[str]) -> 'SqlModel[T]':
-        """
-        Create a copy with the given specific_name of this model updated.
-        """
-        if self.specific_name == specific_name:
-=======
             materialization_name=self.materialization_name
         )
 
@@ -554,18 +507,13 @@
         Create a copy with the given materialization_name of this model updated.
         """
         if self.materialization_name == materialization_name:
->>>>>>> 6f37075a
             return self
         return SqlModel(
             model_spec=self._model_spec,
             references=self.references,
             properties=self.properties,
             materialization=self.materialization,
-<<<<<<< HEAD
-            specific_name=specific_name
-=======
             materialization_name=materialization_name
->>>>>>> 6f37075a
         )
 
     def set(self,
@@ -628,42 +576,25 @@
         replacement_model = get_node(self, reference_path).copy_set_materialization(materialization)
         return replace_node_in_graph(self, reference_path, replacement_model)
 
-<<<<<<< HEAD
-    def set_specific_name(self,
-                          reference_path: RefPath,
-                          specific_name: Optional[str]) -> 'SqlModel[T]':
-        """
-        Create a (partial) copy of the graph that can be reached from self, with the specific_name of the
-        referenced node updated.
-=======
     def set_materialization_name(self,
                                  reference_path: RefPath,
                                  materialization_name: Optional[str]) -> 'SqlModel[T]':
         """
         Create a (partial) copy of the graph that can be reached from self, with the materialization_name of
         the referenced node updated.
->>>>>>> 6f37075a
 
         The node identified by the reference_path is copied and updated, as are all nodes that
         (indirectly) refer that node. The updated version of self is returned.
 
         This instance, and all nodes that it refers recursively are unchanged.
         :param reference_path: references to traverse to get to the node that has to be updated
-<<<<<<< HEAD
-        :param specific_name: specific_name value
-=======
         :param materialization_name: materialization_name value
->>>>>>> 6f37075a
         :return: an updated copy of this node
         """
         # import locally to prevent cyclic imports
         from sql_models.graph_operations import get_node, replace_node_in_graph
-<<<<<<< HEAD
-        replacement_model = get_node(self, reference_path).copy_set_specific_name(specific_name)
-=======
         replacement_model = get_node(self, reference_path).copy_set_materialization_name(
             materialization_name)
->>>>>>> 6f37075a
         return replace_node_in_graph(self, reference_path, replacement_model)
 
     def __eq__(self, other) -> bool:

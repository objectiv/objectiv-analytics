
# Development Setup
## Setup
```bash
virtualenv venv
source venv/bin/activate
export PYTHONPATH=${PYTHONPATH}:.
export FLASK_APP=objectiv_backend.app
# the following command fails if the postgres lib development headers are not present
# if so, then on ubuntu that can be fixed with: sudo apt-get install libpq-dev
pip install -r requirements.txt
```

## Start DB
```bash
cd ..; docker-compose up --detach postgres
```
## Run flask endpoint
After setting up the python env, simply run:
```bash
flask run
```
Start worker that will process events that flask will add to the queue:
```bash
python objectiv_backend/workers/worker.py all --loop
```
 
<<<<<<< HEAD

To feed the endpoint test data, run something like this:
```bash
cat sample_data/objectiv.ai/user-journey-3.json5 | curl  -X  POST  -H "Content-Type: application/data" --data-binary @- http://127.0.0.1:5000/
```

To load a lot of data continuously:
```bash
while true;
  do cat sample_data/objectiv.ai/user-journey-3.json5 | curl  -X  POST  -H "Content-Type: application/data" --data-binary @- http://127.0.0.1:5000/;
  sleep 0.1;
done
```

# Run DBT models
```bash
cd data_models
dbt run --profiles-dir .  
```

if all is well, the journey should validate, and result in a json file in `jsons/OK/`

=======
>>>>>>> c79a4c47
## Run validation on file with events:
### Alternative 1: Python Validator
```bash
python objectiv_backend/schema/validate_events.py <path to json file with events>
```

### Alternative 1: Use JSON Schema validator
```bash
# First generate a JSON schema from our event-schema
python objectiv_backend/schema/generate_json_schema.py > test_schema.json
# Validate a json5 file using the generate JSON schema.
python -m jsonschema -i <path to json file with events> test_schema.json
```

# Build
Make sure the python `build` and `virtualenv` packages are installed.
```bash
pip install build virtualenv
```

Build python package and docker image:
```bash
make clean
make
```


# Allowed schema extensions
* Events:
    * adding new events
    * adding parents to an existing event
    * adding contexts to the requiresContext field of an existing event
* Contexts:
    * adding new contexts
    * adding parents to an existing context
    * adding properties to an existing context
    * adding sub-properties to an existing context (e.g. a "minimum" field for an integer)<|MERGE_RESOLUTION|>--- conflicted
+++ resolved
@@ -25,31 +25,6 @@
 python objectiv_backend/workers/worker.py all --loop
 ```
  
-<<<<<<< HEAD
-
-To feed the endpoint test data, run something like this:
-```bash
-cat sample_data/objectiv.ai/user-journey-3.json5 | curl  -X  POST  -H "Content-Type: application/data" --data-binary @- http://127.0.0.1:5000/
-```
-
-To load a lot of data continuously:
-```bash
-while true;
-  do cat sample_data/objectiv.ai/user-journey-3.json5 | curl  -X  POST  -H "Content-Type: application/data" --data-binary @- http://127.0.0.1:5000/;
-  sleep 0.1;
-done
-```
-
-# Run DBT models
-```bash
-cd data_models
-dbt run --profiles-dir .  
-```
-
-if all is well, the journey should validate, and result in a json file in `jsons/OK/`
-
-=======
->>>>>>> c79a4c47
 ## Run validation on file with events:
 ### Alternative 1: Python Validator
 ```bash

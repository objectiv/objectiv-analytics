--- conflicted
+++ resolved
@@ -1,12 +1,8 @@
 """
 Copyright 2021 Objectiv B.V.
 """
-<<<<<<< HEAD
 import re
-from typing import List, Union, Optional
-=======
 from typing import List, Union, Dict, Tuple, Optional, cast
->>>>>>> ceb848a6
 from typing import TYPE_CHECKING
 
 import bach

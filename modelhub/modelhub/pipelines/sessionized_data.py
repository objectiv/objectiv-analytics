--- conflicted
+++ resolved
@@ -82,12 +82,9 @@
             ObjectivSupportedColumns.USER_ID.value,
             ObjectivSupportedColumns.MOMENT.value,
         ]
-        expected_dtypes = {col: supported_dtypes[col] for col in expected_context_columns}
-        if ObjectivSupportedColumns.IDENTITY_USER_ID.value in df.data_columns:
-            expected_dtypes[ObjectivSupportedColumns.USER_ID.value] = bach.SeriesString.dtype
 
         self._validate_data_dtypes(
-            expected_dtypes=expected_dtypes,
+            expected_dtypes={col: supported_dtypes[col] for col in expected_context_columns},
             current_dtypes=df.dtypes,
         )
 
@@ -270,30 +267,4 @@
         session_count_series = start_session_series.count(partition=window)
         return session_count_series.copy_override(
             name=_BaseCalculatedSessionSeries.SESSION_COUNT.value,
-<<<<<<< HEAD
-        ).copy_override_type(bach.SeriesInt64)
-=======
-        ).copy_override_type(bach.SeriesInt64)
-
-
-def get_sessionized_data(
-    session_gap_seconds: int,
-    set_index: bool = True,
-    extracted_contexts_df: bach.DataFrame = None,
-) -> bach.DataFrame:
-    """
-    Gets context and sessionized data from pipeline.
-    :param set_index: set index series for final dataframe
-    :poram extracted_contexts_df: DataFrame containing extracted context data,
-    :param session_gap_seconds: the session gap in seconds
-
-    returns a bach DataFrame
-    """
-    pipeline = SessionizedDataPipeline(session_gap_seconds=session_gap_seconds)
-    result = pipeline(extracted_contexts_df=extracted_contexts_df)
-    if set_index:
-        indexes = list(ObjectivSupportedColumns.get_index_columns())
-        result = result.set_index(keys=indexes)
-
-    return result
->>>>>>> 199996ef
+        ).copy_override_type(bach.SeriesInt64)
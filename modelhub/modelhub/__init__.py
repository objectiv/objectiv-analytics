--- conflicted
+++ resolved
@@ -8,9 +8,7 @@
 from modelhub.map import Map
 from modelhub.stack import *
 from modelhub.series import *
-<<<<<<< HEAD
 from modelhub.models import *
-=======
 
 
 # Here we do a basic version check, to make sure we are on the most recent versions of objectiv-bach and
@@ -79,5 +77,4 @@
                 pass
     except ModuleNotFoundError:
         # this can only happen if asyncio or aiohttp are not present
-        pass
->>>>>>> 302d36b0
+        pass
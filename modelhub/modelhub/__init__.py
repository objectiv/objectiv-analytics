"""
Copyright 2021 Objectiv B.V.
"""
<<<<<<< HEAD
__version__ = '0.0.4'
=======
__version__ = '0.0.8'
>>>>>>> 033ddc52

from modelhub.modelhub import ModelHub
from modelhub.aggregate import Aggregate
from modelhub.map import Map
from modelhub.stack import *
from modelhub.series import *
from modelhub.models import *


# Here we do a basic version check, to make sure we are on the most recent versions of objectiv-bach and
# objectiv-modelhub. This is done by querying the backend that holds a cached version of the latest versions
# available from the pypi archive. These are compared with the local versions. If a newer version is available
# a Python warning is issued.
# To disable this, either set `OBJECTIV_VERSION_CHECK_DISABLE` in the environment, or suppress the warning.
#
# See: https://objectiv.io/docs/modeling/open-model-hub/version-check/` for more info

# we need this to check the environment variables
import os

# check env for opt-out setting
if os.environ.get('OBJECTIV_VERSION_CHECK_DISABLE', 'false') == 'false':
    try:
        # wrap the import in try/except to make sure we don't fail if there are missing imports
        import warnings
        import asyncio
        import aiohttp

        from bach import __version__ as bach_version

        CHECK_URL = os.environ.get('OBJECTIV_VERSION_CHECK_URL',
                                   'https://version-check.objectiv.io/check_version')

        async def check_package_version():
            packages = [
                    f'objectiv-bach:{bach_version}',
                    f'objectiv-modelhub:{__version__}'
            ]

            data = '\n'.join(packages)
            try:
                timeout = aiohttp.ClientTimeout(total=5)
                async with aiohttp.ClientSession(timeout=timeout) as session:
                    async with session.post(CHECK_URL, data=data) as resp:
                        status = resp.status
                        if status == 200:
                            lines = await resp.text()
                            for line in lines.split('\n'):

                                items = line.split(':')
                                # we expect at least 4 items, but the message may contain colons, so there
                                # may be more items in the list. We combine the remaining ones into
                                # one str: message
                                if len(items) > 3:
                                    package, updated, version = items[:3]
                                    message = ':'.join(items[3:])
                                    # this is a line containing package:updated:version:message
                                    if updated == 'True':
                                        warnings.warn(category=Warning, message=message)
            except Exception as e:
                # if this fails, we don't want to know
                pass

        try:
            # if there's an existing eventloop, we add a task to it, to run async, non-blocking
            loop = asyncio.get_running_loop()
            loop.create_task(check_package_version())
        except RuntimeError as re:
            try:
                # no loop, we create one of our own and run the version check, this is blocking
                asyncio.run(check_package_version())
            except Exception as e:
                pass
    except ModuleNotFoundError:
        # this can only happen if asyncio or aiohttp are not present
        pass<|MERGE_RESOLUTION|>--- conflicted
+++ resolved
@@ -1,18 +1,13 @@
 """
 Copyright 2021 Objectiv B.V.
 """
-<<<<<<< HEAD
-__version__ = '0.0.4'
-=======
 __version__ = '0.0.8'
->>>>>>> 033ddc52
 
 from modelhub.modelhub import ModelHub
 from modelhub.aggregate import Aggregate
 from modelhub.map import Map
 from modelhub.stack import *
 from modelhub.series import *
-from modelhub.models import *
 
 
 # Here we do a basic version check, to make sure we are on the most recent versions of objectiv-bach and
@@ -31,54 +26,30 @@
     try:
         # wrap the import in try/except to make sure we don't fail if there are missing imports
         import warnings
-        import asyncio
-        import aiohttp
-
+        import requests
         from bach import __version__ as bach_version
 
         CHECK_URL = os.environ.get('OBJECTIV_VERSION_CHECK_URL',
                                    'https://version-check.objectiv.io/check_version')
+        packages = [
+                f'objectiv-bach:{bach_version}',
+                f'objectiv-modelhub:{__version__}'
+        ]
+        data = '\n'.join(packages)
 
-        async def check_package_version():
-            packages = [
-                    f'objectiv-bach:{bach_version}',
-                    f'objectiv-modelhub:{__version__}'
-            ]
+        response = requests.post(CHECK_URL, data=data, timeout=5)
+        lines = response.text
+        for line in lines.split('\n'):
+            items = line.split(':')
+            # we expect at least 4 items, but the message may contain colons, so there
+            # may be more items in the list. We combine the remaining ones into
+            # one str: message
+            if len(items) > 3:
+                package, updated, version = items[:3]
+                message = ':'.join(items[3:])
+                # this is a line containing package:updated:version:message
 
-            data = '\n'.join(packages)
-            try:
-                timeout = aiohttp.ClientTimeout(total=5)
-                async with aiohttp.ClientSession(timeout=timeout) as session:
-                    async with session.post(CHECK_URL, data=data) as resp:
-                        status = resp.status
-                        if status == 200:
-                            lines = await resp.text()
-                            for line in lines.split('\n'):
-
-                                items = line.split(':')
-                                # we expect at least 4 items, but the message may contain colons, so there
-                                # may be more items in the list. We combine the remaining ones into
-                                # one str: message
-                                if len(items) > 3:
-                                    package, updated, version = items[:3]
-                                    message = ':'.join(items[3:])
-                                    # this is a line containing package:updated:version:message
-                                    if updated == 'True':
-                                        warnings.warn(category=Warning, message=message)
-            except Exception as e:
-                # if this fails, we don't want to know
-                pass
-
-        try:
-            # if there's an existing eventloop, we add a task to it, to run async, non-blocking
-            loop = asyncio.get_running_loop()
-            loop.create_task(check_package_version())
-        except RuntimeError as re:
-            try:
-                # no loop, we create one of our own and run the version check, this is blocking
-                asyncio.run(check_package_version())
-            except Exception as e:
-                pass
-    except ModuleNotFoundError:
-        # this can only happen if asyncio or aiohttp are not present
+                if updated == 'True':
+                    warnings.warn(category=Warning, message=message)
+    except Exception as e:
         pass
--- conflicted
+++ resolved
@@ -3,15 +3,8 @@
 """
 
 # Any import from modelhub initializes all the types, do not remove
-<<<<<<< HEAD
-from modelhub import __version__, ModelHub
-import pytest
-
-=======
 from modelhub import __version__
 import pytest
-from tests_modelhub.functional.modelhub.data_and_utils import get_objectiv_dataframe_test
->>>>>>> f2d6b1e6
 from tests.functional.bach.test_data_and_utils import assert_equals_data
 from uuid import UUID
 from tests_modelhub.data_and_utils.utils import get_objectiv_dataframe_test
@@ -63,14 +56,9 @@
     )
 
 
-<<<<<<< HEAD
 @pytest.mark.skip_bigquery
 def test_is_new_user(db_params):
     df, modelhub = get_objectiv_dataframe_test(db_params, time_aggregation='YYYY-MM-DD')
-=======
-def test_is_new_user():
-    df, modelhub = get_objectiv_dataframe_test(time_aggregation='YYYY-MM-DD')
->>>>>>> f2d6b1e6
 
     s = modelhub.map.is_new_user(df)
 
@@ -138,39 +126,18 @@
     )
 
 
-<<<<<<< HEAD
-@pytest.mark.skip_bigquery
-def test_is_conversion_event(db_params): # TODO: Remove when bach supports json slicing for BigQuery
+@pytest.mark.skip_bigquery  # TODO: Remove when bach supports json slicing for BigQuery
+def test_is_conversion_event(db_params):
     df, modelhub = get_objectiv_dataframe_test(db_params, time_aggregation='YYYY-MM-DD')
 
     # add conversion event
-    modelhub.add_conversion_event(location_stack=df.location_stack.json[{'_type': 'LinkContext', 'id': 'cta-repo-button'}:],
-                            event_type='ClickEvent',
-                            name='github_clicks')
-
-    df, modelhub = get_objectiv_dataframe_test(db_params, time_aggregation='YYYY-MM-DD')
     modelhub.add_conversion_event(location_stack=df.location_stack.json[{'_type': 'LinkContext',
                                                                          'id': 'cta-repo-button'}:],
                                   event_type='ClickEvent', name='github_clicks')
-
-=======
-def test_add_conversion_event():
-    df, modelhub = get_objectiv_dataframe_test(time_aggregation='YYYY-MM-DD')
-
-    location_stack = df.location_stack.json[{'_type': 'LinkContext', 'id': 'cta-repo-button'}:]
-    event_type = 'ClickEvent'
-    conversion = 'github_clicks'
-    modelhub.add_conversion_event(location_stack=location_stack,
-                                  event_type=event_type,
-                                  name=conversion)
-
-    assert isinstance(modelhub._conversion_events, dict)
-    assert len(modelhub._conversion_events) == 1
-    assert modelhub._conversion_events[conversion] == (location_stack, event_type)
-
-    ser = modelhub.map.is_conversion_event(df, 'github_clicks')
-    assert_equals_data(
-        ser,
+    s = modelhub.map.is_conversion_event(df, 'github_clicks')
+
+    assert_equals_data(
+        s,
         expected_columns=['event_id', 'is_conversion_event'],
         expected_data=[
             [UUID('12b55ed5-4295-4fc1-bf1f-88d64d1ac301'), False],
@@ -186,118 +153,6 @@
             [UUID('12b55ed5-4295-4fc1-bf1f-88d64d1ac311'), False],
             [UUID('12b55ed5-4295-4fc1-bf1f-88d64d1ac312'), False]
         ],
-        order_by='event_id'
-    )
-
-    # location_stack not set
-    modelhub.add_conversion_event(event_type=event_type, name=conversion)
-    assert modelhub._conversion_events[conversion] == (None, event_type)
-
-    ser = modelhub.map.is_conversion_event(df, 'github_clicks')
-
-    assert_equals_data(
-        ser,
-        expected_columns=['event_id', 'is_conversion_event'],
-        expected_data=[
-            [UUID('12b55ed5-4295-4fc1-bf1f-88d64d1ac301'), True],
-            [UUID('12b55ed5-4295-4fc1-bf1f-88d64d1ac302'), True],
-            [UUID('12b55ed5-4295-4fc1-bf1f-88d64d1ac303'), True],
-            [UUID('12b55ed5-4295-4fc1-bf1f-88d64d1ac304'), True],
-            [UUID('12b55ed5-4295-4fc1-bf1f-88d64d1ac305'), True],
-            [UUID('12b55ed5-4295-4fc1-bf1f-88d64d1ac306'), True],
-            [UUID('12b55ed5-4295-4fc1-bf1f-88d64d1ac307'), True],
-            [UUID('12b55ed5-4295-4fc1-bf1f-88d64d1ac308'), True],
-            [UUID('12b55ed5-4295-4fc1-bf1f-88d64d1ac309'), True],
-            [UUID('12b55ed5-4295-4fc1-bf1f-88d64d1ac310'), True],
-            [UUID('12b55ed5-4295-4fc1-bf1f-88d64d1ac311'), True],
-            [UUID('12b55ed5-4295-4fc1-bf1f-88d64d1ac312'), True]
-        ],
-        order_by='event_id'
-    )
-
-    # event_type not set
-    df, modelhub = get_objectiv_dataframe_test(time_aggregation='YYYY-MM-DD')
-    modelhub.add_conversion_event(location_stack=location_stack, name='github_clicks')
-    assert len(modelhub._conversion_events) == 1
-    assert modelhub._conversion_events[conversion] == (location_stack, None)
-
-    ser = modelhub.map.is_conversion_event(df, 'github_clicks')
-
-    assert_equals_data(
-        ser,
-        expected_columns=['event_id', 'is_conversion_event'],
-        expected_data=[
-            [UUID('12b55ed5-4295-4fc1-bf1f-88d64d1ac301'), False],
-            [UUID('12b55ed5-4295-4fc1-bf1f-88d64d1ac302'), False],
-            [UUID('12b55ed5-4295-4fc1-bf1f-88d64d1ac303'), True],
-            [UUID('12b55ed5-4295-4fc1-bf1f-88d64d1ac304'), False],
-            [UUID('12b55ed5-4295-4fc1-bf1f-88d64d1ac305'), False],
-            [UUID('12b55ed5-4295-4fc1-bf1f-88d64d1ac306'), False],
-            [UUID('12b55ed5-4295-4fc1-bf1f-88d64d1ac307'), False],
-            [UUID('12b55ed5-4295-4fc1-bf1f-88d64d1ac308'), False],
-            [UUID('12b55ed5-4295-4fc1-bf1f-88d64d1ac309'), False],
-            [UUID('12b55ed5-4295-4fc1-bf1f-88d64d1ac310'), False],
-            [UUID('12b55ed5-4295-4fc1-bf1f-88d64d1ac311'), False],
-            [UUID('12b55ed5-4295-4fc1-bf1f-88d64d1ac312'), False]
-        ],
-        order_by='event_id'
-    )
-
-    # name not set
-    modelhub.add_conversion_event(event_type='ClickEvent')
-    assert len(modelhub._conversion_events) == 2
-    assert modelhub._conversion_events['conversion_2'] == (None, event_type)
-
-    ser = modelhub.map.is_conversion_event(df, 'conversion_2')
-
-    assert_equals_data(
-        ser,
-        expected_columns=['event_id', 'is_conversion_event'],
-        expected_data=[
-            [UUID('12b55ed5-4295-4fc1-bf1f-88d64d1ac301'), True],
-            [UUID('12b55ed5-4295-4fc1-bf1f-88d64d1ac302'), True],
-            [UUID('12b55ed5-4295-4fc1-bf1f-88d64d1ac303'), True],
-            [UUID('12b55ed5-4295-4fc1-bf1f-88d64d1ac304'), True],
-            [UUID('12b55ed5-4295-4fc1-bf1f-88d64d1ac305'), True],
-            [UUID('12b55ed5-4295-4fc1-bf1f-88d64d1ac306'), True],
-            [UUID('12b55ed5-4295-4fc1-bf1f-88d64d1ac307'), True],
-            [UUID('12b55ed5-4295-4fc1-bf1f-88d64d1ac308'), True],
-            [UUID('12b55ed5-4295-4fc1-bf1f-88d64d1ac309'), True],
-            [UUID('12b55ed5-4295-4fc1-bf1f-88d64d1ac310'), True],
-            [UUID('12b55ed5-4295-4fc1-bf1f-88d64d1ac311'), True],
-            [UUID('12b55ed5-4295-4fc1-bf1f-88d64d1ac312'), True]
-        ],
-        order_by='event_id'
-    )
-
-
-def test_is_conversion_event():
-    df, modelhub = get_objectiv_dataframe_test(time_aggregation='YYYY-MM-DD')
-
-    # add conversion event
-    modelhub.add_conversion_event(location_stack=df.location_stack.json[{'_type': 'LinkContext',
-                                                                         'id': 'cta-repo-button'}:],
-                                  event_type='ClickEvent', name='github_clicks')
->>>>>>> f2d6b1e6
-    s = modelhub.map.is_conversion_event(df, 'github_clicks')
-
-    assert_equals_data(
-        s,
-        expected_columns=['event_id', 'is_conversion_event'],
-        expected_data=[
-            [UUID('12b55ed5-4295-4fc1-bf1f-88d64d1ac301'), False],
-            [UUID('12b55ed5-4295-4fc1-bf1f-88d64d1ac302'), False],
-            [UUID('12b55ed5-4295-4fc1-bf1f-88d64d1ac303'), True],
-            [UUID('12b55ed5-4295-4fc1-bf1f-88d64d1ac304'), False],
-            [UUID('12b55ed5-4295-4fc1-bf1f-88d64d1ac305'), False],
-            [UUID('12b55ed5-4295-4fc1-bf1f-88d64d1ac306'), False],
-            [UUID('12b55ed5-4295-4fc1-bf1f-88d64d1ac307'), False],
-            [UUID('12b55ed5-4295-4fc1-bf1f-88d64d1ac308'), False],
-            [UUID('12b55ed5-4295-4fc1-bf1f-88d64d1ac309'), False],
-            [UUID('12b55ed5-4295-4fc1-bf1f-88d64d1ac310'), False],
-            [UUID('12b55ed5-4295-4fc1-bf1f-88d64d1ac311'), False],
-            [UUID('12b55ed5-4295-4fc1-bf1f-88d64d1ac312'), False]
-        ],
         order_by='event_id',
         convert_uuid=True,
     )
@@ -507,14 +362,9 @@
     )
 
 
-<<<<<<< HEAD
 @pytest.mark.skip_bigquery
 def test_time_agg(db_params):
     df, modelhub = get_objectiv_dataframe_test(db_params)
-=======
-def test_time_agg():
-    df, modelhub = get_objectiv_dataframe_test()
->>>>>>> f2d6b1e6
     s = modelhub.time_agg(df)
 
     assert_equals_data(

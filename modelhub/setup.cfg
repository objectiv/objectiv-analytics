[metadata]
name = objectiv-modelhub
version = attr: modelhub.__version__
author = Objectiv B.V.
author_email = hi@objectiv.io
description = The open model hub is a growing collection of data models that you can take, combine and run for product analysis and exploration.
long_description = file: README.md
long_description_content_type = text/markdown
url = https://github.com/objectiv/objectiv-analytics/
project_urls =
    Documentation = https://objectiv.io/docs
    Bug Tracker = https://github.com/objectiv/objectiv-analytics/issues
license = Apache License 2.0
license_files =
   LICENSE
classifiers =
    Programming Language :: Python :: 3
    License :: OSI Approved :: Apache Software License
    Operating System :: OS Independent
# TODO: set to production when ready
    Development Status :: 4 - Beta

[options]
install_requires =
<<<<<<< HEAD
    objectiv-bach ==0.0.4
=======
    objectiv-bach ==0.0.8
>>>>>>> 033ddc52
    requests
    sklearn
    asyncio
    aiohttp
python_requires = >=3.7
packages = find:
include_package_data = True
[options.packages.find]
where = .
exclude = tests, tests.*

[pycodestyle]
count = True
max-line-length = 110
statistics = True<|MERGE_RESOLUTION|>--- conflicted
+++ resolved
@@ -22,15 +22,8 @@
 
 [options]
 install_requires =
-<<<<<<< HEAD
-    objectiv-bach ==0.0.4
-=======
     objectiv-bach ==0.0.8
->>>>>>> 033ddc52
     requests
-    sklearn
-    asyncio
-    aiohttp
 python_requires = >=3.7
 packages = find:
 include_package_data = True

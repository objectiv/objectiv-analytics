--- conflicted
+++ resolved
@@ -76,10 +76,4 @@
 
 ---
 
-<<<<<<< HEAD
-This repository is part of the source code for Objectiv, which is released under the Apache 2.0 License. Please refer to [LICENSE.md](LICENSE.md) for details. Unless otherwise noted, all files © 2021 Objectiv B.V.
-
-
-=======
-This repository is part of the source code for Objectiv, which is released under the Apache 2.0 License. Please refer to [LICENSE.md](LICENSE.md) for details. 
->>>>>>> b05d2f18
+This repository is part of the source code for Objectiv, which is released under the Apache 2.0 License. Please refer to [LICENSE.md](LICENSE.md) for details. 